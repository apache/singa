#/**
# * Copyright 2015 The Apache Software Foundation
# *
# * Licensed to the Apache Software Foundation (ASF) under one
# * or more contributor license agreements.  See the NOTICE file
# * distributed with this work for additional information
# * regarding copyright ownership.  The ASF licenses this file
# * to you under the Apache License, Version 2.0 (the
# * "License"); you may not use this file except in compliance
# * with the License.  You may obtain a copy of the License at
# *
# *     http://www.apache.org/licenses/LICENSE-2.0
# *
# * Unless required by applicable law or agreed to in writing, software
# * distributed under the License is distributed on an "AS IS" BASIS,
# * WITHOUT WARRANTIES OR CONDITIONS OF ANY KIND, either express or implied.
# * See the License for the specific language governing permissions and
# * limitations under the License.
# */
#                                               -*- Autoconf -*-
# Process this file with autoconf to produce a configure script.

AC_PREREQ(2.59)
AC_INIT(singa, 0.1.0, dev@singa.incubator.apache.org)
AC_CONFIG_AUX_DIR(config)
AC_CONFIG_MACRO_DIR(config)
AC_CONFIG_SRCDIR([src/utils/common.cc])
AC_CONFIG_HEADER([config.h])
AM_INIT_AUTOMAKE([subdir-objects foreign])
m4_ifdef([AM_SILENT_RULES], [AM_SILENT_RULES([yes])])
ACLOCAL_AMFLAGS = -I m4 --install

# Checks for programs.
AC_PROG_CXX([g++])
AC_PROG_CC
AC_DISABLE_STATIC
AC_PROG_LIBTOOL

# Setup custom CUDA paths
AC_ARG_ENABLE(cuda,
<<<<<<< HEAD
	[AS_HELP_STRING(--enable-cuda,enable CUDA support)],
=======
  [AS_HELP_STRING(--enable-cuda,enable CUDA support)],
>>>>>>> 1bc50075
    cudaval="yes",
    cudaval="no")
AM_CONDITIONAL(DCUDA, [test "$cudaval" = "yes"])

AC_ARG_WITH([cuda],
   [AS_HELP_STRING(
        [--with-cuda=PATH],
        [prefix where CUDA is installed])],
   [cuda_prefix=$withval],
   [cuda_prefix="/usr/local/cuda"])
if test "$cuda_prefix" == "yes"; then
    if test "$withval" == "yes"; then
        cuda_prefix="/usr/local/cuda"
    fi
fi

<<<<<<< HEAD
AC_MSG_CHECKING([nvcc in $cuda_prefix/bin])
if test -x "$cuda_prefix/bin/nvcc"; then
    AC_MSG_RESULT([found])
    AC_DEFINE_UNQUOTED([NVCC_PATH], ["$cuda_prefix/bin/nvcc"], [Path to nvcc binary])
else
    AC_MSG_RESULT([not found!])
    AC_MSG_FAILURE([nvcc was not found in $cuda_prefix/bin])
fi

if test x"$cudaval" = x"yes"; then
    CUDA_CFLAGS="-I$cuda_prefix/include"
    CUDA_LDFLAGS="-L$cuda_prefix/lib64 -L$cuda_prefix/lib"
    CUDA_LIBS="-lcublas -lcudart -lcurand"
    NVCC="nvcc"
	DEBUG="-DUSE_GPU "
    AC_DEFINE(DCUDA,[1],[Defined if CUDA should be used])
	AC_CHECK_LIB([cuda], [main], [], [
 		AC_MSG_ERROR([unable to find cuda library])
 	 ])
	AC_CHECK_LIB([cudart], [main], [], [
	  	AC_MSG_ERROR([unable to find cudart library])
  	])
	AC_CHECK_LIB([curand], [main], [], [
 	 	AC_MSG_ERROR([unable to find curand library])
  	])
=======

if test x"$cudaval" = x"yes"; then
    AC_MSG_CHECKING([nvcc in $cuda_prefix/bin])
    if test -x "$cuda_prefix/bin/nvcc"; then
        AC_MSG_RESULT([found])
        AC_DEFINE_UNQUOTED([NVCC_PATH], ["$cuda_prefix/bin/nvcc"], [Path to nvcc binary])
    else
        AC_MSG_RESULT([not found!])
        AC_MSG_FAILURE([nvcc was not found in $cuda_prefix/bin])
    fi
    CUDA_CFLAGS="-I$cuda_prefix/include"
    CUDA_LDFLAGS="-L$cuda_prefix/lib64 -L$cuda_prefix/lib"
    CUDA_LIBS="-lcublas -lcudart -lcurand"
    LIBS="$LIBS $CUDA_LIBS"
    LDFLAGS="$LDFLAGS $CUDA_LDFLAGS"
    NVCC="nvcc"
  DEBUG="-DUSE_GPU"
    AC_DEFINE(DCUDA,[1],[Defined if CUDA should be used])
  AC_CHECK_LIB([cuda], [main], [], [
     AC_MSG_ERROR([unable to find cuda library])
    ])
  AC_CHECK_LIB([cudart], [main], [], [
      AC_MSG_ERROR([unable to find cudart library])
    ])
  AC_CHECK_LIB([curand], [main], [], [
      AC_MSG_ERROR([unable to find curand library])
    ])
>>>>>>> 1bc50075
else
    CUDA_CFLAGS=""
    CUDA_LDFLAGS=""
    CUDA_LIBS=""
    NVCC=""
<<<<<<< HEAD
=======
    DEBUG="-DCPU_ONLY"
>>>>>>> 1bc50075
fi
AC_SUBST(NVCC)
AC_SUBST(CUDA_LDFLAGS)
AC_SUBST(CUDA_LIBS)
AC_SUBST(CUDA_CFLAGS)

<<<<<<< HEAD
=======
# Setup custom CUDA paths
AC_ARG_ENABLE([cudnn],
    [AS_HELP_STRING(--enable-cudnn,enable CUDNN support)],
    [enable_cudnn=yes], [enable_cudnn=no])
AM_CONDITIONAL(DCUDNN, [test "$enable_cudnn" = "yes"])

AC_ARG_WITH([cudnn],
    [AS_HELP_STRING([--with-cudnn=PATH], [prefix where CUDNN is installed])],
    [cudnn_prefix=$withval], [cudnn_prefix="/usr/local/cuda"])
if test "$cudnn_prefix" == "yes"; then
    if test "$withval" == "yes"; then
        cudnn_prefix="/usr/local/cuda"
    fi
fi

if test x"$enable_cudnn" == x"yes"; then
    CUDNN_CFLAGS="-I$cudnn_prefix/include"
    CUDNN_LDFLAGS="-L$cudnn_prefix/lib64 -L$cudnn_prefix/lib"
    CUDNN_LIBS="-lcudnn"
    LIBS="$LIBS $CUDNN_LIBS"
    LDFLAGS="$LDFLAGS $CUDNN_LDFLAGS"
    DEBUG+=" -DUSE_CUDNN"
    AC_DEFINE(DCUDNN,[1],[Defined if CUDNN should be used])
    AC_CHECK_LIB([cudnn], [main], [], [
        AC_MSG_ERROR([unable to find cudnn library])
        ])
else
    CUDNN_CFLAGS=""
    CUDNN_LDFLAGS=""
    CUDNN_LIBS=""
fi

AC_SUBST(CUDNN_CFLAGS)
AC_SUBST(CUDNN_LDFLAGS)
AC_SUBST(CUDNN_LIBS)

>>>>>>> 1bc50075
# Checks for libraries.
AC_SEARCH_LIBS([cblas_sgemm], [openblas], [], [
  AC_MSG_ERROR([unable to find cblas_sgemm() function])
  ])
AC_SEARCH_LIBS([zmq_ctx_new], [zmq], [], [
  AC_MSG_ERROR([unable to find zmq_ctx_new() function])
    ])
AC_SEARCH_LIBS([zmsg_new], [czmq], [], [
  AC_MSG_ERROR([unable to find zmsg_new() function])
  ])
AC_CHECK_LIB([glog], [main], [], [
  AC_MSG_ERROR([unable to find glog library])
  ])
AC_CHECK_LIB([protobuf], [main], [], [
  AC_MSG_ERROR([unable to find protobuf library])
  ])

AC_ARG_ENABLE(lmdb,
     AS_HELP_STRING([--enable-lmdb],[enable debug option]),
   [enable_lmdb=yes],[enable_lmdb=no])
AM_CONDITIONAL(LMDB, test "$enable_lmdb" = yes)
if test x"$enable_lmdb" = x"yes"; then
  AC_SEARCH_LIBS([mdb_env_create], [lmdb], [], [
    AC_MSG_ERROR([unable to find mdb_env_create() function])
    ])
  AC_DEFINE(LMDB, 1, [Enable Option layer])
fi

AC_ARG_ENABLE(test,
  AS_HELP_STRING([--enable-test],[enable singa test]),
  [enable_test=yes],[enable_test=no])
AM_CONDITIONAL(SINGATEST, test "$enable_test" = yes)
if test x"$enable_test" != x"no"; then
<<<<<<< HEAD
	PROGS='singatest test '
	LTLIBS='libgtest.la '
=======
  PROGS='singatest test '
  LTLIBS='libgtest.la '
>>>>>>> 1bc50075
else
  PROGS=''
  LTLIBS=''
fi

AC_ARG_ENABLE(debug,
  AS_HELP_STRING([--enable-debug],[enable debug mode]),
  [enable_debug=yes],[enable_debug=no])
AM_CONDITIONAL(DEBUG, test "$enable_debug" = yes)
if test x"$enable_debug" != x"no"; then
<<<<<<< HEAD
	DEBUG+='-g'
else
	DEBUG+='-O2'
fi

AC_ARG_ENABLE(python,
    [AS_HELP_STRING([--enable-python],[enable python binding])],
    [enable_python=yes],[enable_python=no])
AM_CONDITIONAL([PY], [test "enable_python" = "yes"])
if test x"$enable_python" != x"no"; then
    AC_CHECK_PROG(PY_CHECK,python,yes)
    if test x"$PY_CHECK" != x"yes"; then
        AC_MSG_ERROR([Cannot find command "python". Please intall before make.])
    else    
        PYLIBS="-lpython`python -V 2>&1 | awk '{print substr($2,1,3)}'`"
    fi
fi        
AC_SUBST(PYLIBS)

AC_ARG_WITH([python],
    [AS_HELP_STRING([--with-python=PATH],[prefix where python is installed])],
    [python_prefix=$withval],[python_prefix="/usr/include/python`python -V 2>&1 | awk '{print substr($2,1,3)}'`"])
if test "$python_prefix" == "yes"; then
    if test "$withval" == "yes"; then
        python_prefix="/usr/include/python`python -V 2>&1 | awk '{print substr($2,1,3)}'`"
    fi
fi

=======
  DEBUG+=' -g'
else
  DEBUG+=' -O2'
fi

AC_ARG_ENABLE(python,
    [AS_HELP_STRING([--enable-python],[enable python binding])],
    [enable_python=yes],[enable_python=no])
AM_CONDITIONAL([PY], [test "enable_python" = "yes"])
if test x"$enable_python" != x"no"; then
    AC_CHECK_PROG(PY_CHECK,python,yes)
    if test x"$PY_CHECK" != x"yes"; then
        AC_MSG_ERROR([Cannot find command "python". Please intall before make.])
    else    
        PYLIBS="-lpython`python -V 2>&1 | awk '{print substr($2,1,3)}'`"
    fi
fi        
AC_SUBST(PYLIBS)

AC_ARG_WITH([python],
    [AS_HELP_STRING([--with-python=PATH],[prefix where python is installed])],
    [python_prefix=$withval],[python_prefix="/usr/include/python`python -V 2>&1 | awk '{print substr($2,1,3)}'`"])
if test "$python_prefix" == "yes"; then
    if test "$withval" == "yes"; then
        python_prefix="/usr/include/python`python -V 2>&1 | awk '{print substr($2,1,3)}'`"
    fi
fi

>>>>>>> 1bc50075

if test x"$enable_python" != x"no"; then
    AC_MSG_CHECKING([Python.h in $python_prefix])
    if test -f "$python_prefix/Python.h"; then
        AC_MSG_RESULT([Python.h found])
        AC_DEFINE_UNQUOTED([PYTHON_PATH], ["$python_prefix"], [Path to python binary])
    else
        AC_MSG_RESULT([Python.h not found!])
        AC_MSG_FAILURE([Python.h was not found in $python_prefix])
    fi
    #AC_DEFINE(PY,[1],[Defined if PY should be used])
    PY_PROGS='_driver.la '
    PYFLAGS="-I$python_prefix "
else
    PY_PROGS=''
    PYFLAGS=''
fi

AC_SUBST([PROGS])
AC_SUBST([LTLIBS])
AC_SUBST([DEBUG])
AC_SUBST([PYFLAGS])
AC_SUBST([PY_PROGS])

#AC_CHECK_LIB([opencv_imgproc], [main], [], [
#  AC_MSG_ERROR([unable to find opencv_imgproc lib])
#  ])
#AC_CHECK_LIB([opencv_highgui], [main], [], [
#  AC_MSG_ERROR([unable to find opencv_highgui lib])
#  ])
#AC_CHECK_LIB([opencv_core], [main], [], [
#  AC_MSG_ERROR([unable to find opencv_core lib])
#  ])
AC_CHECK_LIB([zookeeper_mt], [main], [], [
  AC_MSG_ERROR([unable to find zookeeper])
  ])

# Checks for header files.
AC_HEADER_STDC
AC_CHECK_HEADERS([fcntl.h malloc.h stdlib.h])

# Checks for typedefs, structures, and compiler characteristics.
AC_HEADER_STDBOOL
AC_C_CONST
AC_C_INLINE
AC_TYPE_SIZE_T
AC_C_VOLATILE

# Checks for library functions.
AC_FUNC_MALLOC
AC_FUNC_STAT
AC_CHECK_FUNCS([gethostname memset mkdir pow sqrt])
AC_OUTPUT(Makefile)<|MERGE_RESOLUTION|>--- conflicted
+++ resolved
@@ -38,11 +38,7 @@
 
 # Setup custom CUDA paths
 AC_ARG_ENABLE(cuda,
-<<<<<<< HEAD
-	[AS_HELP_STRING(--enable-cuda,enable CUDA support)],
-=======
   [AS_HELP_STRING(--enable-cuda,enable CUDA support)],
->>>>>>> 1bc50075
     cudaval="yes",
     cudaval="no")
 AM_CONDITIONAL(DCUDA, [test "$cudaval" = "yes"])
@@ -58,34 +54,6 @@
         cuda_prefix="/usr/local/cuda"
     fi
 fi
-
-<<<<<<< HEAD
-AC_MSG_CHECKING([nvcc in $cuda_prefix/bin])
-if test -x "$cuda_prefix/bin/nvcc"; then
-    AC_MSG_RESULT([found])
-    AC_DEFINE_UNQUOTED([NVCC_PATH], ["$cuda_prefix/bin/nvcc"], [Path to nvcc binary])
-else
-    AC_MSG_RESULT([not found!])
-    AC_MSG_FAILURE([nvcc was not found in $cuda_prefix/bin])
-fi
-
-if test x"$cudaval" = x"yes"; then
-    CUDA_CFLAGS="-I$cuda_prefix/include"
-    CUDA_LDFLAGS="-L$cuda_prefix/lib64 -L$cuda_prefix/lib"
-    CUDA_LIBS="-lcublas -lcudart -lcurand"
-    NVCC="nvcc"
-	DEBUG="-DUSE_GPU "
-    AC_DEFINE(DCUDA,[1],[Defined if CUDA should be used])
-	AC_CHECK_LIB([cuda], [main], [], [
- 		AC_MSG_ERROR([unable to find cuda library])
- 	 ])
-	AC_CHECK_LIB([cudart], [main], [], [
-	  	AC_MSG_ERROR([unable to find cudart library])
-  	])
-	AC_CHECK_LIB([curand], [main], [], [
- 	 	AC_MSG_ERROR([unable to find curand library])
-  	])
-=======
 
 if test x"$cudaval" = x"yes"; then
     AC_MSG_CHECKING([nvcc in $cuda_prefix/bin])
@@ -113,24 +81,18 @@
   AC_CHECK_LIB([curand], [main], [], [
       AC_MSG_ERROR([unable to find curand library])
     ])
->>>>>>> 1bc50075
 else
     CUDA_CFLAGS=""
     CUDA_LDFLAGS=""
     CUDA_LIBS=""
     NVCC=""
-<<<<<<< HEAD
-=======
     DEBUG="-DCPU_ONLY"
->>>>>>> 1bc50075
 fi
 AC_SUBST(NVCC)
 AC_SUBST(CUDA_LDFLAGS)
 AC_SUBST(CUDA_LIBS)
 AC_SUBST(CUDA_CFLAGS)
 
-<<<<<<< HEAD
-=======
 # Setup custom CUDA paths
 AC_ARG_ENABLE([cudnn],
     [AS_HELP_STRING(--enable-cudnn,enable CUDNN support)],
@@ -167,7 +129,6 @@
 AC_SUBST(CUDNN_LDFLAGS)
 AC_SUBST(CUDNN_LIBS)
 
->>>>>>> 1bc50075
 # Checks for libraries.
 AC_SEARCH_LIBS([cblas_sgemm], [openblas], [], [
   AC_MSG_ERROR([unable to find cblas_sgemm() function])
@@ -201,13 +162,8 @@
   [enable_test=yes],[enable_test=no])
 AM_CONDITIONAL(SINGATEST, test "$enable_test" = yes)
 if test x"$enable_test" != x"no"; then
-<<<<<<< HEAD
-	PROGS='singatest test '
-	LTLIBS='libgtest.la '
-=======
   PROGS='singatest test '
   LTLIBS='libgtest.la '
->>>>>>> 1bc50075
 else
   PROGS=''
   LTLIBS=''
@@ -218,10 +174,9 @@
   [enable_debug=yes],[enable_debug=no])
 AM_CONDITIONAL(DEBUG, test "$enable_debug" = yes)
 if test x"$enable_debug" != x"no"; then
-<<<<<<< HEAD
-	DEBUG+='-g'
-else
-	DEBUG+='-O2'
+  DEBUG+=' -g'
+else
+  DEBUG+=' -O2'
 fi
 
 AC_ARG_ENABLE(python,
@@ -232,10 +187,10 @@
     AC_CHECK_PROG(PY_CHECK,python,yes)
     if test x"$PY_CHECK" != x"yes"; then
         AC_MSG_ERROR([Cannot find command "python". Please intall before make.])
-    else    
+    else
         PYLIBS="-lpython`python -V 2>&1 | awk '{print substr($2,1,3)}'`"
     fi
-fi        
+fi
 AC_SUBST(PYLIBS)
 
 AC_ARG_WITH([python],
@@ -247,36 +202,6 @@
     fi
 fi
 
-=======
-  DEBUG+=' -g'
-else
-  DEBUG+=' -O2'
-fi
-
-AC_ARG_ENABLE(python,
-    [AS_HELP_STRING([--enable-python],[enable python binding])],
-    [enable_python=yes],[enable_python=no])
-AM_CONDITIONAL([PY], [test "enable_python" = "yes"])
-if test x"$enable_python" != x"no"; then
-    AC_CHECK_PROG(PY_CHECK,python,yes)
-    if test x"$PY_CHECK" != x"yes"; then
-        AC_MSG_ERROR([Cannot find command "python". Please intall before make.])
-    else    
-        PYLIBS="-lpython`python -V 2>&1 | awk '{print substr($2,1,3)}'`"
-    fi
-fi        
-AC_SUBST(PYLIBS)
-
-AC_ARG_WITH([python],
-    [AS_HELP_STRING([--with-python=PATH],[prefix where python is installed])],
-    [python_prefix=$withval],[python_prefix="/usr/include/python`python -V 2>&1 | awk '{print substr($2,1,3)}'`"])
-if test "$python_prefix" == "yes"; then
-    if test "$withval" == "yes"; then
-        python_prefix="/usr/include/python`python -V 2>&1 | awk '{print substr($2,1,3)}'`"
-    fi
-fi
-
->>>>>>> 1bc50075
 
 if test x"$enable_python" != x"no"; then
     AC_MSG_CHECKING([Python.h in $python_prefix])
