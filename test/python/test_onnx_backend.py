--- conflicted
+++ resolved
@@ -445,12 +445,8 @@
                outputs=[y],
                name='test_maxpool_2d_precomputed_strides')
 
-<<<<<<< HEAD
-    def test_maxpool_with_argmax_2d_precomputed_strides(self):
-=======
     def test_maxpool_with_argmax_2d_precomputed_strides(
         self):  # type: () -> None
->>>>>>> 001ba4c1
         """
         input_shape: [1, 1, 5, 5]
         output_shape: [1, 1, 2, 2]
@@ -2046,7 +2042,7 @@
         y = np.random.randn(5).astype(np.float32)
         z = x * y
         expect(node, inputs=[x, y], outputs=[z], name='test_mul_bcast')
-        
+
     def test_gemm_default_zero_bias(self):
         node = onnx.helper.make_node(
             'Gemm',
