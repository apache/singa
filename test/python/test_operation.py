# Licensed to the Apache Software Foundation (ASF) under one
# or more contributor license agreements.  See the NOTICE file
# distributed with this work for additional information
# regarding copyright ownership.  The ASF licenses this file
# to you under the Apache License, Version 2.0 (the
# "License"); you may not use this file except in compliance
# with the License.  You may obtain a copy of the License at
#
#   http://www.apache.org/licenses/LICENSE-2.0
#
# Unless required by applicable law or agreed to in writing, software
# distributed under the License is distributed on an "AS IS" BASIS,
# WITHOUT WARRANTIES OR CONDITIONS OF ANY KIND, either express or implied.
# See the License for the specific language governing permissions and
# limitations under the License.
# =============================================================================

import unittest
from builtins import str

from singa import tensor
from singa import singa_wrap as singa
from singa import autograd
from singa import singa_wrap
from cuda_helper import gpu_dev, cpu_dev

import numpy as np

autograd.training = True

CTensor = singa.Tensor

dy = CTensor([2, 1, 2, 2])
singa.Gaussian(0.0, 1.0, dy)


def _tuple_to_string(t):
    lt = [str(x) for x in t]
    return '(' + ', '.join(lt) + ')'


def axis_helper(y_shape, x_shape):
    """
    check which axes the x has been broadcasted
    Args:
        y_shape: the shape of result
        x_shape: the shape of x
    Return:
        a tuple refering the axes 
    """
    res = []
    j = len(x_shape) - 1
    for i in range(len(y_shape) - 1, -1, -1):
        if j < 0 or x_shape[j] != y_shape[i]:
            res.append(i)
        j -= 1
    return tuple(res[::-1])


def prepare_inputs_targets_for_rnn_test():
    x_0 = np.random.random((2, 3)).astype(np.float32)
    x_1 = np.random.random((2, 3)).astype(np.float32)
    x_2 = np.random.random((2, 3)).astype(np.float32)

    h_0 = np.zeros((2, 2)).astype(np.float32)

    t_0 = np.random.random((2, 2)).astype(np.float32)
    t_1 = np.random.random((2, 2)).astype(np.float32)
    t_2 = np.random.random((2, 2)).astype(np.float32)

    x0 = tensor.Tensor(device=gpu_dev, data=x_0)
    x1 = tensor.Tensor(device=gpu_dev, data=x_1)
    x2 = tensor.Tensor(device=gpu_dev, data=x_2)

    h0 = tensor.Tensor(device=gpu_dev, data=h_0)

    t0 = tensor.Tensor(device=gpu_dev, data=t_0)
    t1 = tensor.Tensor(device=gpu_dev, data=t_1)
    t2 = tensor.Tensor(device=gpu_dev, data=t_2)

    inputs = [x0, x1, x2]
    targets = [t0, t1, t2]
    return inputs, targets, h0


class TestPythonOperation(unittest.TestCase):

    def check_shape(self, actual, expect):
        self.assertEqual(
            actual, expect, 'shape mismatch, actual shape is %s'
            ' exepcted is %s' %
            (_tuple_to_string(actual), _tuple_to_string(expect)))

    def test_Greater_cpu(self):
        x0 = np.array([-0.9, -0.3, -0.1, 0.1, 0.5,
                       0.9]).reshape(3, 2).astype(np.float32)
        x1 = np.array([0, -0.3, 0, 0.1, 0, 0.9]).reshape(3,
                                                         2).astype(np.float32)
        y = np.greater(x0, x1)
        x0 = tensor.from_numpy(x0)
        x1 = tensor.from_numpy(x1)
        x0.to_device(cpu_dev)
        x1.to_device(cpu_dev)

        result = autograd.greater(x0, x1)

        np.testing.assert_array_almost_equal(tensor.to_numpy(result),
                                             y,
                                             decimal=5)

    def test_Greater_gpu(self):
        x0 = np.array([-0.9, -0.3, -0.1, 0.1, 0.5,
                       0.9]).reshape(3, 2).astype(np.float32)
        x1 = np.array([0, -0.3, 0, 0.1, 0, 0.9]).reshape(3,
                                                         2).astype(np.float32)
        y = np.greater(x0, x1)
        x0 = tensor.from_numpy(x0)
        x1 = tensor.from_numpy(x1)
        x0.to_device(gpu_dev)
        x1.to_device(gpu_dev)
        result = autograd.greater(x0, x1)
        np.testing.assert_array_almost_equal(tensor.to_numpy(result),
                                             y,
                                             decimal=5)

    def test_conv2d_cpu(self):
        # (in_channels, out_channels, kernel_size)
        conv_0 = autograd.Conv2d(3, 1, 2)
        conv_without_bias_0 = autograd.Conv2d(3, 1, 2, bias=False)

        cpu_input_tensor = tensor.Tensor(shape=(2, 3, 3, 3), device=cpu_dev)
        cpu_input_tensor.gaussian(0.0, 1.0)

        dy = tensor.Tensor(shape=(2, 1, 2, 2), device=cpu_dev)
        dy.gaussian(0.0, 1.0)

        y = conv_0(cpu_input_tensor)  # PyTensor
        dx, dW, db = y.creator.backward(dy.data)  # CTensor

        self.check_shape(y.shape, (2, 1, 2, 2))
        self.check_shape(dx.shape(), (2, 3, 3, 3))
        self.check_shape(dW.shape(), (1, 3, 2, 2))
        self.check_shape(db.shape(), (1,))

        # forward without bias
        y_without_bias = conv_without_bias_0(cpu_input_tensor)
        self.check_shape(y_without_bias.shape, (2, 1, 2, 2))

    def test_conv2d_gpu(self):
        # (in_channels, out_channels, kernel_size)
        conv_0 = autograd.Conv2d(3, 1, 2)
        conv_without_bias_0 = autograd.Conv2d(3, 1, 2, bias=False)

        gpu_input_tensor = tensor.Tensor(shape=(2, 3, 3, 3), device=gpu_dev)
        gpu_input_tensor.gaussian(0.0, 1.0)

        dy = tensor.Tensor(shape=(2, 1, 2, 2), device=gpu_dev)
        dy.gaussian(0.0, 1.0)

        y = conv_0(gpu_input_tensor)  # PyTensor
        dx, dW, db = y.creator.backward(dy.data)  # CTensor

        self.check_shape(y.shape, (2, 1, 2, 2))
        self.check_shape(dx.shape(), (2, 3, 3, 3))
        self.check_shape(dW.shape(), (1, 3, 2, 2))
        self.check_shape(db.shape(), (1,))

        # forward without bias
        y_without_bias = conv_without_bias_0(gpu_input_tensor)
        self.check_shape(y_without_bias.shape, (2, 1, 2, 2))

    def _conv_same_pad(self, dev, pad_mode, is_2d):
        if is_2d:
            x_w, w_w, k_w, p_w = 32, 4, 4, 1
        else:
            x_w, w_w, k_w, p_w = 1, 1, 1, 0
        x = tensor.Tensor(shape=(3, 3, x_w, 32), device=dev)
        x.gaussian(0.0, 1.0)

        w = tensor.Tensor(shape=(3, 3, w_w, 4), device=dev)
        w.gaussian(0.0, 1.0)

        # with the same padding, the padding should be 3
        # for SAME_UPPER, is (1, 2)
        # for SAME_LOWER, is (2, 1)

        x_shape = x.shape
        kernel = (k_w, 4)
        # we add 4 padding here and hope the conv and trim one padding then
<<<<<<< HEAD
        padding = (p_w, 2)
=======
        padding = (p_w, 1)  
>>>>>>> dac33b66
        stride = (1, 1)
        group = 1
        bias = False
        in_channels = x_shape[1]
        w_shape = w.shape
        out_channels = w_shape[0]
        assert w_shape[1] == in_channels // group

        if dev == cpu_dev:
            handle = singa.ConvHandle(x.data, kernel, stride, padding,
                                      in_channels, out_channels, bias, group)
        else:
            handle = singa.CudnnConvHandle(x.data, kernel, stride, padding,
                                           in_channels, out_channels, bias,
                                           group)
        y = autograd._Conv2d(handle, pad_mode)(x, w)[0]

        dy = np.ones((3, 3, x_w, 32), dtype=np.float32)
        dy = tensor.from_numpy(dy)
        dy.to_device(dev)

        dx, dW = y.creator.backward(dy.data)
        self.check_shape(y.shape, (3, 3, x_w, 32))
        self.check_shape(dx.shape(), (3, 3, x_w, 32))
        self.check_shape(dW.shape(), (3, 3, w_w, 4))

    def test_conv2d_same_pad_cpu(self):
        self._conv_same_pad(cpu_dev, "SAME_LOWER", True)
        self._conv_same_pad(cpu_dev, "SAME_UPPER", True)

    def test_conv2d_same_pad_gpu(self):
        self._conv_same_pad(gpu_dev, "SAME_LOWER", True)
        self._conv_same_pad(gpu_dev, "SAME_UPPER", True)

    def test_conv1d_same_pad_cpu(self):
        self._conv_same_pad(cpu_dev, "SAME_LOWER", False)
        self._conv_same_pad(cpu_dev, "SAME_UPPER", False)

    def test_conv1d_same_pad_gpu(self):
        self._conv_same_pad(gpu_dev, "SAME_LOWER", False)
        self._conv_same_pad(gpu_dev, "SAME_UPPER", False)

    def _pooling_same_pad(self, dev, pad_mode, is_2d):
        if is_2d:
            x_w, k_w, p_w = 32, 4, 1
        else:
            x_w, k_w, p_w = 1, 1, 0
        x = tensor.Tensor(shape=(3, 3, x_w, 32), device=dev)
        x.gaussian(0.0, 1.0)

        # with the same padding, the padding should be 3
        # for SAME_UPPER, is (1, 2)
        # for SAME_LOWER, is (2, 1)

        x_shape = x.shape
        kernel = (k_w, 4)
        # we add 4 padding here and hope the conv and trim one padding then
<<<<<<< HEAD
        padding = (p_w, 2)
=======
        padding = (p_w, 1)  
>>>>>>> dac33b66
        stride = (1, 1)

        if dev == cpu_dev:
            handle = singa.PoolingHandle(x.data, kernel, stride, padding, True)
        else:
            handle = singa.CudnnPoolingHandle(x.data, kernel, stride, padding,
                                              True)

        y = autograd._Pooling2d(handle, pad_mode)(x)[0]

        dy = np.ones((3, 3, x_w, 32), dtype=np.float32)
        dy = tensor.from_numpy(dy)
        dy.to_device(dev)

        dx = y.creator.backward(dy.data)
        self.check_shape(y.shape, (3, 3, x_w, 32))
        self.check_shape(dx.shape(), (3, 3, x_w, 32))

    def test_pooling2d_same_pad_cpu(self):
        self._pooling_same_pad(cpu_dev, "SAME_LOWER", True)
        self._pooling_same_pad(cpu_dev, "SAME_UPPER", True)

    def test_pooling2d_same_pad_gpu(self):
        self._pooling_same_pad(gpu_dev, "SAME_LOWER", True)
        self._pooling_same_pad(gpu_dev, "SAME_UPPER", True)

    def test_pooling1d_same_pad_cpu(self):
        self._pooling_same_pad(cpu_dev, "SAME_LOWER", False)
        self._pooling_same_pad(cpu_dev, "SAME_UPPER", False)

    def test_pooling1d_same_pad_gpu(self):
        self._pooling_same_pad(gpu_dev, "SAME_LOWER", False)
        self._pooling_same_pad(gpu_dev, "SAME_UPPER", False)

    def test_sum_gpu(self):
        x = np.array([0.1, -1.0, 0.4, 4.0, -0.9,
                      9.0]).reshape(3, 2).astype(np.float32)
        x1 = np.array([0.1, 1.0, 0.4, 4.0, 0.9,
                       9.0]).reshape(3, 2).astype(np.float32)
        y = x + x1
        dy = np.ones((3, 2), dtype=np.float32)
        grad0 = dy
        grad1 = dy
        x = tensor.from_numpy(x)
        x1 = tensor.from_numpy(x1)
        dy = tensor.from_numpy(dy)
        x.to_device(gpu_dev)
        x1.to_device(gpu_dev)
        dy.to_device(gpu_dev)

        result = autograd.sum(x, x1)
        dx0, dx1 = result.creator.backward(dy.data)

        np.testing.assert_array_almost_equal(tensor.to_numpy(result),
                                             y,
                                             decimal=5)
        np.testing.assert_array_almost_equal(tensor.to_numpy(
            tensor.from_raw_tensor(dx0)),
                                             grad0,
                                             decimal=5)
        np.testing.assert_array_almost_equal(tensor.to_numpy(
            tensor.from_raw_tensor(dx1)),
                                             grad1,
                                             decimal=5)

    def test_conv2d_cpu(self):
        # (in_channels, out_channels, kernel_size)
        conv_1 = autograd.Conv2d(3, 1, 2)
        conv_without_bias_1 = autograd.Conv2d(3, 1, 2, bias=False)

        cpu_input_tensor = tensor.Tensor(shape=(2, 3, 3, 3), device=cpu_dev)
        cpu_input_tensor.gaussian(0.0, 1.0)

        y = conv_1(cpu_input_tensor)  # PyTensor
        dx, dW, db = y.creator.backward(dy)  # CTensor

        self.check_shape(y.shape, (2, 1, 2, 2))
        self.check_shape(dx.shape(), (2, 3, 3, 3))
        self.check_shape(dW.shape(), (1, 3, 2, 2))
        self.check_shape(db.shape(), (1,))

        # forward without bias
        y_without_bias = conv_without_bias_1(cpu_input_tensor)
        self.check_shape(y_without_bias.shape, (2, 1, 2, 2))

    def test_SeparableConv2d_gpu(self):
        # SeparableConv2d(in_channels, out_channels, kernel_size)
        separ_conv = autograd.SeparableConv2d(8, 16, 3, padding=1)

        x = np.random.random((10, 8, 28, 28)).astype(np.float32)
        x = tensor.Tensor(device=gpu_dev, data=x)

        y1 = separ_conv.depthwise_conv(x)
        y2 = separ_conv.point_conv(y1)

        dy1, dW_depth = y2.creator.backward(y2.data)
        dx, dW_spacial = y1.creator.backward(dy1)

        self.check_shape(y2.shape, (10, 16, 28, 28))

        self.check_shape(dy1.shape(), (10, 8, 28, 28))
        self.check_shape(dW_depth.shape(), (16, 8, 1, 1))

        self.check_shape(dx.shape(), (10, 8, 28, 28))
        self.check_shape(dW_spacial.shape(), (8, 1, 3, 3))

        y = separ_conv(x)
        self.check_shape(y.shape, (10, 16, 28, 28))

    def test_batchnorm2d_cpu(self):
        batchnorm_0 = autograd.BatchNorm2d(3)

        cpu_input_tensor = tensor.Tensor(shape=(2, 3, 3, 3), device=cpu_dev)
        cpu_input_tensor.gaussian(0.0, 1.0)

        dy = cpu_input_tensor.clone().data

        y = batchnorm_0(cpu_input_tensor)
        dx, ds, db = y.creator.backward(dy)

        self.check_shape(y.shape, (2, 3, 3, 3))
        self.check_shape(dx.shape(), (2, 3, 3, 3))
        self.check_shape(ds.shape(), (3,))
        self.check_shape(db.shape(), (3,))

    def test_batchnorm2d_gpu(self):
        batchnorm_0 = autograd.BatchNorm2d(3)

        gpu_input_tensor = tensor.Tensor(shape=(2, 3, 3, 3), device=gpu_dev)
        gpu_input_tensor.gaussian(0.0, 1.0)

        dy = gpu_input_tensor.clone().data

        y = batchnorm_0(gpu_input_tensor)
        dx, ds, db = y.creator.backward(dy)

        self.check_shape(y.shape, (2, 3, 3, 3))
        self.check_shape(dx.shape(), (2, 3, 3, 3))
        self.check_shape(ds.shape(), (3,))
        self.check_shape(db.shape(), (3,))

    def test_vanillaRNN_gpu_tiny_ops_shape_check(self):
        # gradients shape check.
        inputs, target, h0 = prepare_inputs_targets_for_rnn_test()
        rnn = autograd.RNN(3, 2)

        hs, _ = rnn(inputs, h0)

        loss = autograd.softmax_cross_entropy(hs[0], target[0])
        for i in range(1, len(hs)):
            l = autograd.softmax_cross_entropy(hs[i], target[i])
            loss = autograd.add(loss, l)
        # d=autograd.infer_dependency(loss.creator)
        # print(d)
        for t, dt in autograd.backward(loss):
            self.check_shape(t.shape, dt.shape)

    def test_LSTM_gpu_tiny_ops_shape_check(self):
        # gradients shape check.
        inputs, target, h0 = prepare_inputs_targets_for_rnn_test()
        c_0 = np.random.random((2, 1)).astype(np.float32)
        c0 = tensor.Tensor(device=gpu_dev, data=c_0)

        rnn = autograd.LSTM(3, 2)

        hs, _, _ = rnn(inputs, (h0, c0))
        loss = autograd.softmax_cross_entropy(hs[0], target[0])

        for i in range(1, len(hs)):
            l = autograd.softmax_cross_entropy(hs[i], target[i])
            loss = autograd.add(loss, l)
        # d=autograd.infer_dependency(loss.creator)
        # print(d)
        for t, dt in autograd.backward(loss):
            self.check_shape(t.shape, dt.shape)

    def gradients_check(self, func, param, autograds, h=0.0005, df=1):
        # param: PyTensor
        # autograds: numpy_tensor
        p = tensor.to_numpy(param)
        it = np.nditer(p, flags=['multi_index'], op_flags=['readwrite'])
        while not it.finished:
            idx = it.multi_index
            diff = np.zeros_like(p)
            diff[idx] += h
            diff = tensor.from_numpy(diff)
            diff.to_device(gpu_dev)

            param += diff
            pos = func()
            pos = tensor.to_numpy(pos)

            param -= diff
            param -= diff
            neg = func()
            neg = tensor.to_numpy(neg)

            numerical_grad = np.sum((pos - neg) * df) / (2 * h)
            #print((autograds[idx] - numerical_grad)/numerical_grad)
            # threshold set as -5% to +5%
            #self.assertAlmostEqual((autograds[idx] - numerical_grad)/(numerical_grad+0.0000001), 0., places=1)
            self.assertAlmostEqual(autograds[idx] - numerical_grad,
                                   0.,
                                   places=2)

            it.iternext()

    def test_numerical_gradients_check_for_vallina_rnn(self):
        inputs, target, h0 = prepare_inputs_targets_for_rnn_test()

        rnn = autograd.RNN(3, 2)

        def valinna_rnn_forward():
            hs, _ = rnn(inputs, h0)

            loss = autograd.softmax_cross_entropy(hs[0], target[0])
            for i in range(1, len(hs)):
                l = autograd.softmax_cross_entropy(hs[i], target[i])
                loss = autograd.add(loss, l)
            #grads = autograd.gradients(loss)
            return loss

        loss1 = valinna_rnn_forward()
        auto_grads = autograd.gradients(loss1)

        for param in rnn.params:
            auto_grad = tensor.to_numpy(auto_grads[param])

            self.gradients_check(valinna_rnn_forward, param, auto_grad)

    def test_numerical_gradients_check_for_lstm(self):
        inputs, target, h0 = prepare_inputs_targets_for_rnn_test()
        c_0 = np.zeros((2, 2)).astype(np.float32)
        c0 = tensor.Tensor(device=gpu_dev, data=c_0)

        rnn = autograd.LSTM(3, 2)

        def lstm_forward():
            hs, _, _ = rnn(inputs, (h0, c0))

            loss = autograd.softmax_cross_entropy(hs[0], target[0])
            for i in range(1, len(hs)):
                l = autograd.softmax_cross_entropy(hs[i], target[i])
                loss = autograd.add(loss, l)
            return loss

        loss1 = lstm_forward()
        auto_grads = autograd.gradients(loss1)

        for param in rnn.params:
            auto_grad = tensor.to_numpy(auto_grads[param])

            self.gradients_check(lstm_forward, param, auto_grad)

    def test_MeanSquareError(self):
        X = np.array([4.3, 5.4, 3.3, 3.6, 5.7,
                      6.0]).reshape(3, 2).astype(np.float32)
        T = np.array([4.4, 5.3, 3.2, 3.7, 5.4,
                      6.3]).reshape(3, 2).astype(np.float32)
        x = tensor.from_numpy(X)
        t = tensor.from_numpy(T)
        x.to_device(gpu_dev)
        t.to_device(gpu_dev)

        loss = autograd.mse_loss(x, t)
        dx = loss.creator.backward()[0]

        loss_np = tensor.to_numpy(loss)[0]
        self.assertAlmostEqual(loss_np, 0.0366666, places=4)
        self.check_shape(dx.shape(), (3, 2))

    def test_Abs(self):
        X = np.array([0.8, -1.2, 3.3, -3.6, -0.5,
                      0.5]).reshape(3, 2).astype(np.float32)
        XT = np.array([0.8, 1.2, 3.3, 3.6, 0.5,
                       0.5]).reshape(3, 2).astype(np.float32)
        x = tensor.from_numpy(X)
        x.to_device(gpu_dev)

        result = autograd.abs(x)
        dx = result.creator.backward(x.data)

        np.testing.assert_array_almost_equal(tensor.to_numpy(result), XT)
        self.check_shape(dx.shape(), (3, 2))

    def test_Mean_gpu(self):
        x0 = np.array([-0.9, -0.3, -0.1, 0.1, 0.5,
                       0.9]).reshape(3, 2).astype(np.float32)
        x1 = np.array([0, -0.3, 0, 0.1, 0, 0.9]).reshape(3,
                                                         2).astype(np.float32)
        y = (x0 + x1) / 2
        grad = np.ones(x0.shape) / 2
        x0 = tensor.from_numpy(x0)
        x1 = tensor.from_numpy(x1)
        x0.to_device(gpu_dev)
        x1.to_device(gpu_dev)

        result = autograd.mean(x0, x1)
        dy = tensor.from_numpy(np.ones((3, 2)).astype(np.float32))
        dy.to_device(gpu_dev)
        dx0, dx1 = result.creator.backward(dy.data)

        np.testing.assert_array_almost_equal(tensor.to_numpy(result),
                                             y,
                                             decimal=5)
        np.testing.assert_array_almost_equal(tensor.to_numpy(
            tensor.from_raw_tensor(dx0)),
                                             grad,
                                             decimal=5)
        np.testing.assert_array_almost_equal(tensor.to_numpy(
            tensor.from_raw_tensor(dx1)),
                                             grad,
                                             decimal=5)

    def test_Mean_cpu(self):
        x0 = np.array([-0.9, -0.3, -0.1, 0.1, 0.5,
                       0.9]).reshape(3, 2).astype(np.float32)
        x1 = np.array([0, -0.3, 0, 0.1, 0, 0.9]).reshape(3,
                                                         2).astype(np.float32)
        y = (x0 + x1) / 2
        grad = np.ones(x0.shape) / 2
        x0 = tensor.from_numpy(x0)
        x1 = tensor.from_numpy(x1)
        x0.to_device(cpu_dev)
        x1.to_device(cpu_dev)

        result = autograd.mean(x0, x1)
        dy = tensor.from_numpy(np.ones((3, 2)).astype(np.float32))
        dy.to_device(cpu_dev)
        dx0, dx1 = result.creator.backward(dy.data)

        np.testing.assert_array_almost_equal(tensor.to_numpy(result),
                                             y,
                                             decimal=5)
        np.testing.assert_array_almost_equal(tensor.to_numpy(
            tensor.from_raw_tensor(dx0)),
                                             grad,
                                             decimal=5)
        np.testing.assert_array_almost_equal(tensor.to_numpy(
            tensor.from_raw_tensor(dx1)),
                                             grad,
                                             decimal=5)

    def test_Exp(self):
        X = np.array([0.8, -1.2, 3.3, -3.6, -0.5,
                      0.5]).reshape(3, 2).astype(np.float32)
        XT = np.exp(X)
        x = tensor.from_numpy(X)
        x.to_device(gpu_dev)

        result = autograd.exp(x)
        dx = result.creator.backward(x.data)

        np.testing.assert_array_almost_equal(tensor.to_numpy(result),
                                             XT,
                                             decimal=5)
        self.check_shape(dx.shape(), (3, 2))

    def test_Identity_cpu(self):
        x = np.array([-0.9, -0.3, -0.1, 0.1, 0.5,
                      0.9]).reshape(3, 2).astype(np.float32)
        y = x.copy()
        grad = np.ones(x.shape)
        x = tensor.from_numpy(x)
        x.to_device(cpu_dev)

        result = autograd.identity(x)
        dy = tensor.from_numpy(np.ones((3, 2)).astype(np.float32))
        dy.to_device(cpu_dev)
        dx = result.creator.backward(dy.data)

        np.testing.assert_array_almost_equal(tensor.to_numpy(result),
                                             y,
                                             decimal=5)
        np.testing.assert_array_almost_equal(tensor.to_numpy(
            tensor.from_raw_tensor(dx)),
                                             grad,
                                             decimal=5)
        self.check_shape(dx.shape(), (3, 2))

    def test_Identity_gpu(self):
        x = np.array([-0.9, -0.3, -0.1, 0.1, 0.5,
                      0.9]).reshape(3, 2).astype(np.float32)
        y = x.copy()
        grad = np.ones(x.shape)
        x = tensor.from_numpy(x)
        x.to_device(gpu_dev)

        result = autograd.identity(x)
        dy = tensor.from_numpy(np.ones((3, 2)).astype(np.float32))
        dy.to_device(gpu_dev)
        dx = result.creator.backward(dy.data)

        np.testing.assert_array_almost_equal(tensor.to_numpy(result),
                                             y,
                                             decimal=5)
        np.testing.assert_array_almost_equal(tensor.to_numpy(
            tensor.from_raw_tensor(dx)),
                                             grad,
                                             decimal=5)
        self.check_shape(dx.shape(), (3, 2))

    def test_LeakyRelu(self):
        X = np.array([0.8, -1.2, 3.3, -3.6, -0.5,
                      0.5]).reshape(3, 2).astype(np.float32)
        XT = np.array([0.8, -0.012, 3.3, -0.036, -0.005,
                       0.5]).reshape(3, 2).astype(np.float32)
        x = tensor.from_numpy(X)
        x.to_device(gpu_dev)

        result = autograd.leakyrelu(x)

        dx = result.creator.backward(x.data)

        np.testing.assert_array_almost_equal(tensor.to_numpy(result), XT)
        self.check_shape(dx.shape(), (3, 2))

    def test_Relu_cpu(self):
        X = np.array([0.8, -1.2, 3.3, -3.6, -0.5,
                      0.5]).reshape(3, 2).astype(np.float32)
        XT = np.maximum(X, 0)
        DY = np.ones((3, 2), dtype=np.float32)

        x = tensor.from_numpy(X)
        dy = tensor.from_numpy(DY)
        x.to_device(cpu_dev)
        dy.to_device(cpu_dev)

        result = autograd.relu(x)
        dx = result.creator.backward(dy.data)

        G = (X > 0).astype(np.float32)
        DX = np.multiply(G, DY)

        np.testing.assert_array_almost_equal(tensor.to_numpy(result),
                                             XT,
                                             decimal=5)
        np.testing.assert_array_almost_equal(tensor.to_numpy(
            tensor.from_raw_tensor(dx)),
                                             DX,
                                             decimal=5)

    def test_Relu_gpu(self):
        X = np.array([0.8, -1.2, 3.3, -3.6, -0.5,
                      0.5]).reshape(3, 2).astype(np.float32)
        XT = np.maximum(X, 0)
        DY = np.ones((3, 2), dtype=np.float32)

        x = tensor.from_numpy(X)
        dy = tensor.from_numpy(DY)
        x.to_device(gpu_dev)
        dy.to_device(gpu_dev)

        result = autograd.relu(x)
        dx = result.creator.backward(dy.data)

        G = (X > 0).astype(np.float32)
        DX = np.multiply(G, DY)

        np.testing.assert_array_almost_equal(tensor.to_numpy(result),
                                             XT,
                                             decimal=5)
        np.testing.assert_array_almost_equal(tensor.to_numpy(
            tensor.from_raw_tensor(dx)),
                                             DX,
                                             decimal=5)

    def test_Cos_cpu(self):
        X = np.array([0.8, -1.2, 3.3, -3.6, -0.5,
                      0.5]).reshape(3, 2).astype(np.float32)
        XT = np.cos(X)
        DY = np.ones((3, 2), dtype=np.float32)

        x = tensor.from_numpy(X)
        dy = tensor.from_numpy(DY)
        x.to_device(cpu_dev)
        dy.to_device(cpu_dev)

        result = autograd.cos(x)
        dx = result.creator.backward(dy.data)

        G = -np.sin(X)
        DX = np.multiply(G, DY)

        np.testing.assert_array_almost_equal(tensor.to_numpy(result),
                                             XT,
                                             decimal=5)
        np.testing.assert_array_almost_equal(tensor.to_numpy(
            tensor.from_raw_tensor(dx)),
                                             DX,
                                             decimal=5)

    def test_Cos_gpu(self):
        X = np.array([0.8, -1.2, 3.3, -3.6, -0.5,
                      0.5]).reshape(3, 2).astype(np.float32)
        XT = np.cos(X)
        DY = np.ones((3, 2), dtype=np.float32)

        x = tensor.from_numpy(X)
        dy = tensor.from_numpy(DY)
        x.to_device(gpu_dev)
        dy.to_device(gpu_dev)

        result = autograd.cos(x)
        dx = result.creator.backward(dy.data)

        G = -np.sin(X)
        DX = np.multiply(G, DY)

        np.testing.assert_array_almost_equal(tensor.to_numpy(result),
                                             XT,
                                             decimal=5)
        np.testing.assert_array_almost_equal(tensor.to_numpy(
            tensor.from_raw_tensor(dx)),
                                             DX,
                                             decimal=5)

    def test_Cosh_cpu(self):
        X = np.array([0.8, -1.2, 3.3, -3.6, -0.5,
                      0.5]).reshape(3, 2).astype(np.float32)
        XT = np.cosh(X)
        DY = np.ones((3, 2), dtype=np.float32)

        x = tensor.from_numpy(X)
        dy = tensor.from_numpy(DY)
        x.to_device(cpu_dev)
        dy.to_device(cpu_dev)

        result = autograd.cosh(x)
        dx = result.creator.backward(dy.data)

        G = np.sinh(X)
        DX = np.multiply(G, DY)

        np.testing.assert_array_almost_equal(tensor.to_numpy(result),
                                             XT,
                                             decimal=5)
        np.testing.assert_array_almost_equal(tensor.to_numpy(
            tensor.from_raw_tensor(dx)),
                                             DX,
                                             decimal=5)

    def test_Cosh_gpu(self):
        X = np.array([0.8, -1.2, 3.3, -3.6, -0.5,
                      0.5]).reshape(3, 2).astype(np.float32)
        XT = np.cosh(X)
        DY = np.ones((3, 2), dtype=np.float32)

        x = tensor.from_numpy(X)
        dy = tensor.from_numpy(DY)
        x.to_device(gpu_dev)
        dy.to_device(gpu_dev)

        result = autograd.cosh(x)
        dx = result.creator.backward(dy.data)

        G = np.sinh(X)
        DX = np.multiply(G, DY)

        np.testing.assert_array_almost_equal(tensor.to_numpy(result),
                                             XT,
                                             decimal=5)
        np.testing.assert_array_almost_equal(tensor.to_numpy(
            tensor.from_raw_tensor(dx)),
                                             DX,
                                             decimal=5)

    def test_Acos_cpu(self):
        X = np.array([-0.9, -0.3, -0.1, 0.1, 0.5,
                      0.9]).reshape(3, 2).astype(np.float32)
        XT = np.arccos(X)
        DY = np.ones((3, 2), dtype=np.float32)

        x = tensor.from_numpy(X)
        dy = tensor.from_numpy(DY)
        x.to_device(cpu_dev)
        dy.to_device(cpu_dev)

        result = autograd.acos(x)
        dx = result.creator.backward(dy.data)

        G = -1.0 / np.sqrt(1.0 - np.square(X))
        DX = np.multiply(G, DY)

        np.testing.assert_array_almost_equal(tensor.to_numpy(result),
                                             XT,
                                             decimal=5)
        np.testing.assert_array_almost_equal(tensor.to_numpy(
            tensor.from_raw_tensor(dx)),
                                             DX,
                                             decimal=5)

    def test_Acos_gpu(self):
        X = np.array([-0.9, -0.3, -0.1, 0.1, 0.5,
                      0.9]).reshape(3, 2).astype(np.float32)
        XT = np.arccos(X)
        DY = np.ones((3, 2), dtype=np.float32)

        x = tensor.from_numpy(X)
        dy = tensor.from_numpy(DY)
        x.to_device(gpu_dev)
        dy.to_device(gpu_dev)

        result = autograd.acos(x)
        dx = result.creator.backward(dy.data)

        G = -1.0 / np.sqrt(1.0 - np.square(X))
        DX = np.multiply(G, DY)

        np.testing.assert_array_almost_equal(tensor.to_numpy(result),
                                             XT,
                                             decimal=5)
        np.testing.assert_array_almost_equal(tensor.to_numpy(
            tensor.from_raw_tensor(dx)),
                                             DX,
                                             decimal=5)

    def test_Acosh_cpu(self):
        X = np.array([1.1, 1.5, 1.9, 2.2, 2.5,
                      2.8]).reshape(3, 2).astype(np.float32)
        XT = np.arccosh(X)
        DY = np.ones((3, 2), dtype=np.float32)

        x = tensor.from_numpy(X)
        dy = tensor.from_numpy(DY)
        x.to_device(cpu_dev)
        dy.to_device(cpu_dev)

        result = autograd.acosh(x)
        dx = result.creator.backward(dy.data)

        G = 1.0 / np.multiply(np.sqrt(X - 1.0), np.sqrt(X + 1.0))
        DX = np.multiply(G, DY)

        np.testing.assert_array_almost_equal(tensor.to_numpy(result),
                                             XT,
                                             decimal=5)
        np.testing.assert_array_almost_equal(tensor.to_numpy(
            tensor.from_raw_tensor(dx)),
                                             DX,
                                             decimal=5)

    def test_Acosh_gpu(self):
        X = np.array([1.1, 1.5, 1.9, 2.2, 2.5,
                      2.8]).reshape(3, 2).astype(np.float32)
        XT = np.arccosh(X)
        DY = np.ones((3, 2), dtype=np.float32)

        x = tensor.from_numpy(X)
        dy = tensor.from_numpy(DY)
        x.to_device(gpu_dev)
        dy.to_device(gpu_dev)

        result = autograd.acosh(x)
        dx = result.creator.backward(dy.data)

        G = 1.0 / np.multiply(np.sqrt(X - 1.0), np.sqrt(X + 1.0))
        DX = np.multiply(G, DY)

        np.testing.assert_array_almost_equal(tensor.to_numpy(result),
                                             XT,
                                             decimal=5)
        np.testing.assert_array_almost_equal(tensor.to_numpy(
            tensor.from_raw_tensor(dx)),
                                             DX,
                                             decimal=5)

    def test_Sin_cpu(self):
        X = np.array([0.8, -1.2, 3.3, -3.6, -0.5,
                      0.5]).reshape(3, 2).astype(np.float32)
        XT = np.sin(X)
        DY = np.ones((3, 2), dtype=np.float32)

        x = tensor.from_numpy(X)
        dy = tensor.from_numpy(DY)
        x.to_device(cpu_dev)
        dy.to_device(cpu_dev)

        result = autograd.sin(x)
        dx = result.creator.backward(dy.data)

        G = np.cos(X)
        DX = np.multiply(G, DY)

        np.testing.assert_array_almost_equal(tensor.to_numpy(result),
                                             XT,
                                             decimal=5)
        np.testing.assert_array_almost_equal(tensor.to_numpy(
            tensor.from_raw_tensor(dx)),
                                             DX,
                                             decimal=5)

    def test_Sin_gpu(self):
        X = np.array([0.8, -1.2, 3.3, -3.6, -0.5,
                      0.5]).reshape(3, 2).astype(np.float32)
        XT = np.sin(X)
        DY = np.ones((3, 2), dtype=np.float32)

        x = tensor.from_numpy(X)
        dy = tensor.from_numpy(DY)
        x.to_device(gpu_dev)
        dy.to_device(gpu_dev)

        result = autograd.sin(x)
        dx = result.creator.backward(dy.data)

        G = np.cos(X)
        DX = np.multiply(G, DY)

        np.testing.assert_array_almost_equal(tensor.to_numpy(result),
                                             XT,
                                             decimal=5)
        np.testing.assert_array_almost_equal(tensor.to_numpy(
            tensor.from_raw_tensor(dx)),
                                             DX,
                                             decimal=5)

    def test_Sinh_cpu(self):
        X = np.array([0.8, -1.2, 3.3, -3.6, -0.5,
                      0.5]).reshape(3, 2).astype(np.float32)
        XT = np.sinh(X)
        DY = np.ones((3, 2), dtype=np.float32)

        x = tensor.from_numpy(X)
        dy = tensor.from_numpy(DY)
        x.to_device(cpu_dev)
        dy.to_device(cpu_dev)

        result = autograd.sinh(x)
        dx = result.creator.backward(dy.data)

        G = np.cosh(X)
        DX = np.multiply(G, DY)

        np.testing.assert_array_almost_equal(tensor.to_numpy(result),
                                             XT,
                                             decimal=5)
        np.testing.assert_array_almost_equal(tensor.to_numpy(
            tensor.from_raw_tensor(dx)),
                                             DX,
                                             decimal=5)

    def test_Sinh_gpu(self):
        X = np.array([0.8, -1.2, 3.3, -3.6, -0.5,
                      0.5]).reshape(3, 2).astype(np.float32)
        XT = np.sinh(X)
        DY = np.ones((3, 2), dtype=np.float32)

        x = tensor.from_numpy(X)
        dy = tensor.from_numpy(DY)
        x.to_device(gpu_dev)
        dy.to_device(gpu_dev)

        result = autograd.sinh(x)
        dx = result.creator.backward(dy.data)

        G = np.cosh(X)
        DX = np.multiply(G, DY)

        np.testing.assert_array_almost_equal(tensor.to_numpy(result),
                                             XT,
                                             decimal=5)
        np.testing.assert_array_almost_equal(tensor.to_numpy(
            tensor.from_raw_tensor(dx)),
                                             DX,
                                             decimal=5)

    def test_Asin_cpu(self):
        X = np.array([-0.9, -0.3, -0.1, 0.1, 0.5,
                      0.9]).reshape(3, 2).astype(np.float32)
        XT = np.arcsin(X)
        DY = np.ones((3, 2), dtype=np.float32)

        x = tensor.from_numpy(X)
        dy = tensor.from_numpy(DY)
        x.to_device(cpu_dev)
        dy.to_device(cpu_dev)

        result = autograd.asin(x)
        dx = result.creator.backward(dy.data)

        G = 1.0 / np.sqrt(1.0 - np.square(X))
        DX = np.multiply(G, DY)

        np.testing.assert_array_almost_equal(tensor.to_numpy(result),
                                             XT,
                                             decimal=5)
        np.testing.assert_array_almost_equal(tensor.to_numpy(
            tensor.from_raw_tensor(dx)),
                                             DX,
                                             decimal=5)

    def test_Asin_gpu(self):
        X = np.array([-0.9, -0.3, -0.1, 0.1, 0.5,
                      0.9]).reshape(3, 2).astype(np.float32)
        XT = np.arcsin(X)
        DY = np.ones((3, 2), dtype=np.float32)

        x = tensor.from_numpy(X)
        dy = tensor.from_numpy(DY)
        x.to_device(gpu_dev)
        dy.to_device(gpu_dev)

        result = autograd.asin(x)
        dx = result.creator.backward(dy.data)

        G = 1.0 / np.sqrt(1.0 - np.square(X))
        DX = np.multiply(G, DY)

        np.testing.assert_array_almost_equal(tensor.to_numpy(result),
                                             XT,
                                             decimal=5)
        np.testing.assert_array_almost_equal(tensor.to_numpy(
            tensor.from_raw_tensor(dx)),
                                             DX,
                                             decimal=5)

    def test_Asinh_cpu(self):
        X = np.array([-0.9, -0.3, -0.1, 0.1, 0.5,
                      0.9]).reshape(3, 2).astype(np.float32)
        XT = np.arcsinh(X)
        DY = np.ones((3, 2), dtype=np.float32)

        x = tensor.from_numpy(X)
        dy = tensor.from_numpy(DY)
        x.to_device(cpu_dev)
        dy.to_device(cpu_dev)

        result = autograd.asinh(x)
        dx = result.creator.backward(dy.data)

        G = 1.0 / np.sqrt(np.square(X) + 1.0)
        DX = np.multiply(G, DY)

        np.testing.assert_array_almost_equal(tensor.to_numpy(result),
                                             XT,
                                             decimal=5)
        np.testing.assert_array_almost_equal(tensor.to_numpy(
            tensor.from_raw_tensor(dx)),
                                             DX,
                                             decimal=5)

    def test_Less_gpu(self):
        x0 = np.array([-0.9, -0.3, -0.1, 0.1, 0.5,
                       0.9]).reshape(3, 2).astype(np.float32)
        x1 = np.array([0, -0.3, 0, 0.1, 0, 0.9]).reshape(3,
                                                         2).astype(np.float32)
        y = np.less(x0, x1)
        x0 = tensor.from_numpy(x0)
        x1 = tensor.from_numpy(x1)
        x0.to_device(gpu_dev)
        x1.to_device(gpu_dev)

        result = autograd.less(x0, x1)
        np.testing.assert_array_almost_equal(tensor.to_numpy(result),
                                             y,
                                             decimal=5)

    def test_Less_cpu(self):
        x0 = np.array([-0.9, -0.3, -0.1, 0.1, 0.5,
                       0.9]).reshape(3, 2).astype(np.float32)
        x1 = np.array([0, -0.3, 0, 0.1, 0, 0.9]).reshape(3,
                                                         2).astype(np.float32)
        y = np.less(x0, x1)
        x0 = tensor.from_numpy(x0)
        x1 = tensor.from_numpy(x1)
        x0.to_device(cpu_dev)
        x1.to_device(cpu_dev)

        result = autograd.less(x0, x1)

        np.testing.assert_array_almost_equal(tensor.to_numpy(result),
                                             y,
                                             decimal=5)

    def test_Asinh_gpu(self):
        X = np.array([-0.9, -0.3, -0.1, 0.1, 0.5,
                      0.9]).reshape(3, 2).astype(np.float32)
        XT = np.arcsinh(X)
        DY = np.ones((3, 2), dtype=np.float32)

        x = tensor.from_numpy(X)
        dy = tensor.from_numpy(DY)
        x.to_device(gpu_dev)
        dy.to_device(gpu_dev)

        result = autograd.asinh(x)
        dx = result.creator.backward(dy.data)

        G = 1.0 / np.sqrt(np.square(X) + 1.0)
        DX = np.multiply(G, DY)

        np.testing.assert_array_almost_equal(tensor.to_numpy(result),
                                             XT,
                                             decimal=5)
        np.testing.assert_array_almost_equal(tensor.to_numpy(
            tensor.from_raw_tensor(dx)),
                                             DX,
                                             decimal=5)

    def test_Tan_cpu(self):
        X = np.array([0.8, -1.2, 3.3, -3.6, -0.5,
                      0.5]).reshape(3, 2).astype(np.float32)
        XT = np.tan(X)
        DY = np.ones((3, 2), dtype=np.float32)

        x = tensor.from_numpy(X)
        dy = tensor.from_numpy(DY)
        x.to_device(cpu_dev)
        dy.to_device(cpu_dev)

        result = autograd.tan(x)
        dx = result.creator.backward(dy.data)

        G = 1.0 / np.square(np.cos(X))
        DX = np.multiply(G, DY)

        np.testing.assert_array_almost_equal(tensor.to_numpy(result),
                                             XT,
                                             decimal=5)
        np.testing.assert_array_almost_equal(tensor.to_numpy(
            tensor.from_raw_tensor(dx)),
                                             DX,
                                             decimal=5)

    def test_Tan_gpu(self):
        X = np.array([0.8, -1.2, 3.3, -3.6, -0.5,
                      0.5]).reshape(3, 2).astype(np.float32)
        XT = np.tan(X)
        DY = np.ones((3, 2), dtype=np.float32)

        x = tensor.from_numpy(X)
        dy = tensor.from_numpy(DY)
        x.to_device(gpu_dev)
        dy.to_device(gpu_dev)

        result = autograd.tan(x)
        dx = result.creator.backward(dy.data)

        G = 1.0 / np.square(np.cos(X))
        DX = np.multiply(G, DY)

        np.testing.assert_array_almost_equal(tensor.to_numpy(result),
                                             XT,
                                             decimal=5)
        np.testing.assert_array_almost_equal(tensor.to_numpy(
            tensor.from_raw_tensor(dx)),
                                             DX,
                                             decimal=5)

    def test_Tanh_cpu(self):
        X = np.array([0.8, -1.2, 3.3, -3.6, -0.5,
                      0.5]).reshape(3, 2).astype(np.float32)
        XT = np.tanh(X)
        DY = np.ones((3, 2), dtype=np.float32)

        x = tensor.from_numpy(X)
        dy = tensor.from_numpy(DY)
        x.to_device(cpu_dev)
        dy.to_device(cpu_dev)

        result = autograd.tanh(x)
        dx = result.creator.backward(dy.data)

        G = 1.0 / np.square(np.cosh(X))
        DX = np.multiply(G, DY)

        np.testing.assert_array_almost_equal(tensor.to_numpy(result),
                                             XT,
                                             decimal=5)
        np.testing.assert_array_almost_equal(tensor.to_numpy(
            tensor.from_raw_tensor(dx)),
                                             DX,
                                             decimal=5)

    def test_Tanh_gpu(self):
        X = np.array([0.8, -1.2, 3.3, -3.6, -0.5,
                      0.5]).reshape(3, 2).astype(np.float32)
        XT = np.tanh(X)
        DY = np.ones((3, 2), dtype=np.float32)

        x = tensor.from_numpy(X)
        dy = tensor.from_numpy(DY)
        x.to_device(gpu_dev)
        dy.to_device(gpu_dev)

        result = autograd.tanh(x)
        dx = result.creator.backward(dy.data)

        G = 1.0 / np.square(np.cosh(X))
        DX = np.multiply(G, DY)

        np.testing.assert_array_almost_equal(tensor.to_numpy(result),
                                             XT,
                                             decimal=5)
        np.testing.assert_array_almost_equal(tensor.to_numpy(
            tensor.from_raw_tensor(dx)),
                                             DX,
                                             decimal=5)

    def test_Atan_cpu(self):
        X = np.array([-0.9, -0.3, -0.1, 0.1, 0.5,
                      0.9]).reshape(3, 2).astype(np.float32)
        XT = np.arctan(X)
        DY = np.ones((3, 2), dtype=np.float32)

        x = tensor.from_numpy(X)
        dy = tensor.from_numpy(DY)
        x.to_device(cpu_dev)
        dy.to_device(cpu_dev)

        result = autograd.atan(x)
        dx = result.creator.backward(dy.data)

        G = 1.0 / (1.0 + np.square(X))
        DX = np.multiply(G, DY)

        np.testing.assert_array_almost_equal(tensor.to_numpy(result),
                                             XT,
                                             decimal=5)
        np.testing.assert_array_almost_equal(tensor.to_numpy(
            tensor.from_raw_tensor(dx)),
                                             DX,
                                             decimal=5)

    def test_Atan_gpu(self):
        X = np.array([-0.9, -0.3, -0.1, 0.1, 0.5,
                      0.9]).reshape(3, 2).astype(np.float32)
        XT = np.arctan(X)
        DY = np.ones((3, 2), dtype=np.float32)

        x = tensor.from_numpy(X)
        dy = tensor.from_numpy(DY)
        x.to_device(gpu_dev)
        dy.to_device(gpu_dev)

        result = autograd.atan(x)
        dx = result.creator.backward(dy.data)

        G = 1.0 / (1.0 + np.square(X))
        DX = np.multiply(G, DY)

        np.testing.assert_array_almost_equal(tensor.to_numpy(result),
                                             XT,
                                             decimal=5)
        np.testing.assert_array_almost_equal(tensor.to_numpy(
            tensor.from_raw_tensor(dx)),
                                             DX,
                                             decimal=5)

    def test_Atanh_cpu(self):
        X = np.array([-0.9, -0.3, -0.1, 0.1, 0.5,
                      0.9]).reshape(3, 2).astype(np.float32)
        XT = np.arctanh(X)
        DY = np.ones((3, 2), dtype=np.float32)

        x = tensor.from_numpy(X)
        dy = tensor.from_numpy(DY)
        x.to_device(cpu_dev)
        dy.to_device(cpu_dev)

        result = autograd.atanh(x)
        dx = result.creator.backward(dy.data)

        G = 1.0 / (1.0 - np.square(X))
        DX = np.multiply(G, DY)

        np.testing.assert_array_almost_equal(tensor.to_numpy(result),
                                             XT,
                                             decimal=5)
        np.testing.assert_array_almost_equal(tensor.to_numpy(
            tensor.from_raw_tensor(dx)),
                                             DX,
                                             decimal=5)

    def test_Atanh_gpu(self):
        X = np.array([-0.9, -0.3, -0.1, 0.1, 0.5,
                      0.9]).reshape(3, 2).astype(np.float32)
        XT = np.arctanh(X)
        DY = np.ones((3, 2), dtype=np.float32)

        x = tensor.from_numpy(X)
        dy = tensor.from_numpy(DY)
        x.to_device(gpu_dev)
        dy.to_device(gpu_dev)

        result = autograd.atanh(x)
        dx = result.creator.backward(dy.data)

        G = 1.0 / (1.0 - np.square(X))
        DX = np.multiply(G, DY)

        np.testing.assert_array_almost_equal(tensor.to_numpy(result),
                                             XT,
                                             decimal=5)
        np.testing.assert_array_almost_equal(tensor.to_numpy(
            tensor.from_raw_tensor(dx)),
                                             DX,
                                             decimal=5)

    def test_Sub_cpu(self):
        X0 = np.array([7, -5, 0.2, -0.1, 0.3, 4]).reshape(3,
                                                          2).astype(np.float32)
        X1 = np.array([0.6, -1.3, 0.1, -0.1, 0.4,
                       0.3]).reshape(3, 2).astype(np.float32)
        XT = np.subtract(X0, X1)

        DY = np.ones((3, 2), dtype=np.float32)
        x0 = tensor.from_numpy(X0)
        x1 = tensor.from_numpy(X1)
        dy = tensor.from_numpy(DY)
        x0.to_device(cpu_dev)
        x1.to_device(cpu_dev)
        dy.to_device(cpu_dev)

        result = autograd.sub(x0, x1)
        dx0, dx1 = result.creator.backward(dy.data)

        DX0 = np.multiply(DY, 1.0)
        DX1 = np.multiply(DY, -1.0)

        np.testing.assert_array_almost_equal(tensor.to_numpy(result),
                                             XT,
                                             decimal=5)
        np.testing.assert_array_almost_equal(tensor.to_numpy(
            tensor.from_raw_tensor(dx0)),
                                             DX0,
                                             decimal=5)
        np.testing.assert_array_almost_equal(tensor.to_numpy(
            tensor.from_raw_tensor(dx1)),
                                             DX1,
                                             decimal=5)

    def test_Sub_gpu(self):
        X0 = np.array([7, -5, 0.2, -0.1, 0.3, 4]).reshape(3,
                                                          2).astype(np.float32)
        X1 = np.array([0.6, -1.3, 0.1, -0.1, 0.4,
                       0.3]).reshape(3, 2).astype(np.float32)
        XT = np.subtract(X0, X1)

        DY = np.ones((3, 2), dtype=np.float32)
        x0 = tensor.from_numpy(X0)
        x1 = tensor.from_numpy(X1)
        dy = tensor.from_numpy(DY)
        x0.to_device(gpu_dev)
        x1.to_device(gpu_dev)
        dy.to_device(gpu_dev)

        result = autograd.sub(x0, x1)
        dx0, dx1 = result.creator.backward(dy.data)
        DX0 = np.multiply(DY, 1.0)
        DX1 = np.multiply(DY, -1.0)

        np.testing.assert_array_almost_equal(tensor.to_numpy(result),
                                             XT,
                                             decimal=5)
        np.testing.assert_array_almost_equal(tensor.to_numpy(
            tensor.from_raw_tensor(dx0)),
                                             DX0,
                                             decimal=5)
        np.testing.assert_array_almost_equal(tensor.to_numpy(
            tensor.from_raw_tensor(dx1)),
                                             DX1,
                                             decimal=5)

    def test_Pow_cpu(self):
        X0 = np.array([7, 5, 0.2, 0.1, 0.3, 4]).reshape(3, 2).astype(np.float32)
        X1 = np.array([-1.0, 2.0, -1.0, -2.1, 1.0,
                       -2.0]).reshape(3, 2).astype(np.float32)
        XT = np.power(X0, X1)

        DY = np.ones((3, 2), dtype=np.float32)
        x0 = tensor.from_numpy(X0)
        x1 = tensor.from_numpy(X1)
        dy = tensor.from_numpy(DY)
        x0.to_device(cpu_dev)
        x1.to_device(cpu_dev)
        dy.to_device(cpu_dev)

        result = autograd.pow(x0, x1)
        dx0, dx1 = result.creator.backward(dy.data)

        G0 = np.multiply(X1, np.power(X0, (X1 - 1.0)))
        DX0 = np.multiply(G0, DY)
        G1 = np.multiply(np.power(X0, X1), np.log(X0))
        DX1 = np.multiply(G1, DY)

        np.testing.assert_array_almost_equal(tensor.to_numpy(result),
                                             XT,
                                             decimal=5)
        np.testing.assert_array_almost_equal(tensor.to_numpy(
            tensor.from_raw_tensor(dx0)),
                                             DX0,
                                             decimal=4)
        np.testing.assert_array_almost_equal(tensor.to_numpy(
            tensor.from_raw_tensor(dx1)),
                                             DX1,
                                             decimal=4)

    def test_Pow_gpu(self):
        X0 = np.array([7, 5, 0.2, 0.1, 0.3, 4]).reshape(3, 2).astype(np.float32)
        X1 = np.array([-1.0, 2.0, -1.0, -2.1, 1.0,
                       -2.0]).reshape(3, 2).astype(np.float32)
        XT = np.power(X0, X1)

        DY = np.ones((3, 2), dtype=np.float32)
        x0 = tensor.from_numpy(X0)
        x1 = tensor.from_numpy(X1)
        dy = tensor.from_numpy(DY)
        x0.to_device(gpu_dev)
        x1.to_device(gpu_dev)
        dy.to_device(gpu_dev)

        result = autograd.pow(x0, x1)
        dx0, dx1 = result.creator.backward(dy.data)

        G0 = np.multiply(X1, np.power(X0, (X1 - 1.0)))
        DX0 = np.multiply(G0, DY)
        G1 = np.multiply(np.power(X0, X1), np.log(X0))
        DX1 = np.multiply(G1, DY)

        np.testing.assert_array_almost_equal(tensor.to_numpy(result),
                                             XT,
                                             decimal=5)
        np.testing.assert_array_almost_equal(tensor.to_numpy(
            tensor.from_raw_tensor(dx0)),
                                             DX0,
                                             decimal=4)
        np.testing.assert_array_almost_equal(tensor.to_numpy(
            tensor.from_raw_tensor(dx1)),
                                             DX1,
                                             decimal=4)

    def test_SoftSign_cpu(self):
        # y = x / (1 + np.abs(x))
        X = np.array([0.8, -1.2, 3.3, -3.6, -0.5,
                      0.5]).reshape(3, 2).astype(np.float32)
        XT = X / (1 + np.absolute(X))
        DY = np.ones((3, 2), dtype=np.float32)

        x = tensor.from_numpy(X)
        dy = tensor.from_numpy(DY)
        x.to_device(cpu_dev)
        dy.to_device(cpu_dev)

        result = autograd.softsign(x)
        dx = result.creator.backward(dy.data)

        G = 1.0 / np.square(np.absolute(X) + 1.0)
        DX = np.multiply(G, DY)

        np.testing.assert_array_almost_equal(tensor.to_numpy(result),
                                             XT,
                                             decimal=5)
        np.testing.assert_array_almost_equal(tensor.to_numpy(
            tensor.from_raw_tensor(dx)),
                                             DX,
                                             decimal=5)

    def test_SoftSign_gpu(self):
        # y = x / (1 + np.abs(x))
        X = np.array([0.8, -1.2, 3.3, -3.6, -0.5,
                      0.5]).reshape(3, 2).astype(np.float32)
        XT = X / (1 + np.absolute(X))
        DY = np.ones((3, 2), dtype=np.float32)

        x = tensor.from_numpy(X)
        dy = tensor.from_numpy(DY)
        x.to_device(gpu_dev)
        dy.to_device(gpu_dev)

        result = autograd.softsign(x)
        dx = result.creator.backward(dy.data)

        G = 1.0 / np.square(np.absolute(X) + 1.0)
        DX = np.multiply(G, DY)

        np.testing.assert_array_almost_equal(tensor.to_numpy(result),
                                             XT,
                                             decimal=5)
        np.testing.assert_array_almost_equal(tensor.to_numpy(
            tensor.from_raw_tensor(dx)),
                                             DX,
                                             decimal=5)

    def test_SoftPlus_cpu(self):
        #y = np.log(np.exp(x) + 1)
        X = np.array([0.8, -1.2, 3.3, -3.6, -0.5,
                      0.5]).reshape(3, 2).astype(np.float32)
        XT = np.log(np.exp(X) + 1)
        DY = np.ones((3, 2), dtype=np.float32)

        x = tensor.from_numpy(X)
        dy = tensor.from_numpy(DY)
        x.to_device(cpu_dev)
        dy.to_device(cpu_dev)

        result = autograd.softplus(x)
        dx = result.creator.backward(dy.data)

        G = 1.0 / (1.0 + np.exp(-X))
        DX = np.multiply(G, DY)

        np.testing.assert_array_almost_equal(tensor.to_numpy(result),
                                             XT,
                                             decimal=5)
        np.testing.assert_array_almost_equal(tensor.to_numpy(
            tensor.from_raw_tensor(dx)),
                                             DX,
                                             decimal=5)

    def test_SoftPlus_gpu(self):
        #y = np.log(np.exp(x) + 1)
        X = np.array([0.8, -1.2, 3.3, -3.6, -0.5,
                      0.5]).reshape(3, 2).astype(np.float32)
        XT = np.log(np.exp(X) + 1)
        DY = np.ones((3, 2), dtype=np.float32)

        x = tensor.from_numpy(X)
        dy = tensor.from_numpy(DY)
        x.to_device(gpu_dev)
        dy.to_device(gpu_dev)

        result = autograd.softplus(x)
        dx = result.creator.backward(dy.data)

        G = 1.0 / (1.0 + np.exp(-X))
        DX = np.multiply(G, DY)

        np.testing.assert_array_almost_equal(tensor.to_numpy(result),
                                             XT,
                                             decimal=5)
        np.testing.assert_array_almost_equal(tensor.to_numpy(
            tensor.from_raw_tensor(dx)),
                                             DX,
                                             decimal=5)

    def test_unsqueeze_cpu(self):
        x = np.array([0.1, -1.0, 0.4, 4.0, -0.9,
                      9.0]).reshape(1, 2, 3).astype(np.float32)
        y = x.reshape(1, 1, 2, 3, 1)
        dy = np.ones((1, 1, 2, 3, 1), dtype=np.float32)
        grad = dy.reshape(1, 2, 3)

        x = tensor.from_numpy(x)
        dy = tensor.from_numpy(dy)
        x.to_device(cpu_dev)
        dy.to_device(cpu_dev)

        result = autograd.unsqueeze(x, [0, 4])
        dx = result.creator.backward(dy.data)

        np.testing.assert_array_almost_equal(tensor.to_numpy(result),
                                             y,
                                             decimal=5)
        np.testing.assert_array_almost_equal(tensor.to_numpy(
            tensor.from_raw_tensor(dx)),
                                             grad,
                                             decimal=5)

    def test_unsqueeze_gpu(self):
        x = np.array([0.1, -1.0, 0.4, 4.0, -0.9,
                      9.0]).reshape(1, 2, 3).astype(np.float32)
        y = x.reshape(1, 1, 2, 3, 1)
        dy = np.ones((1, 1, 2, 3, 1), dtype=np.float32)
        grad = dy.reshape(1, 2, 3)

        x = tensor.from_numpy(x)
        dy = tensor.from_numpy(dy)
        x.to_device(cpu_dev)
        dy.to_device(cpu_dev)

        result = autograd.unsqueeze(x, [0, 4])
        dx = result.creator.backward(dy.data)

        np.testing.assert_array_almost_equal(tensor.to_numpy(result),
                                             y,
                                             decimal=5)
        np.testing.assert_array_almost_equal(tensor.to_numpy(
            tensor.from_raw_tensor(dx)),
                                             grad,
                                             decimal=5)

    def test_Sqrt_cpu(self):
        X = np.array([0.1, 1.0, 0.4, 4.0, 0.9,
                      9.0]).reshape(3, 2).astype(np.float32)
        XT = np.sqrt(X)
        DY = np.ones((3, 2), dtype=np.float32)

        x = tensor.from_numpy(X)
        dy = tensor.from_numpy(DY)
        x.to_device(cpu_dev)
        dy.to_device(cpu_dev)

        result = autograd.sqrt(x)
        dx = result.creator.backward(dy.data)

        G = 0.5 * np.power(X, -0.5)
        DX = np.multiply(G, DY)

        np.testing.assert_array_almost_equal(tensor.to_numpy(result),
                                             XT,
                                             decimal=5)
        np.testing.assert_array_almost_equal(tensor.to_numpy(
            tensor.from_raw_tensor(dx)),
                                             DX,
                                             decimal=5)

    def test_Sqrt_gpu(self):
        X = np.array([0.1, 1.0, 0.4, 4.0, 0.9,
                      9.0]).reshape(3, 2).astype(np.float32)
        XT = np.sqrt(X)
        DY = np.ones((3, 2), dtype=np.float32)

        x = tensor.from_numpy(X)
        dy = tensor.from_numpy(DY)
        x.to_device(gpu_dev)
        dy.to_device(gpu_dev)

        result = autograd.sqrt(x)
        dx = result.creator.backward(dy.data)

        G = 0.5 * np.power(X, -0.5)
        DX = np.multiply(G, DY)

        np.testing.assert_array_almost_equal(tensor.to_numpy(result),
                                             XT,
                                             decimal=5)
        np.testing.assert_array_almost_equal(tensor.to_numpy(
            tensor.from_raw_tensor(dx)),
                                             DX,
                                             decimal=5)

    def test_transpose_cpu(self):
        x = np.random.randn(3, 2, 1)
        y = x.transpose(1, 2, 0)
        dy = np.random.randn(*(y.shape))
        grad = dy.transpose((2, 0, 1))

        x = tensor.from_numpy(x)
        dy = tensor.from_numpy(dy)
        x.to_device(cpu_dev)
        dy.to_device(cpu_dev)

        result = autograd.transpose(x, (1, 2, 0))
        dx = result.creator.backward(dy.data)
        np.testing.assert_array_almost_equal(tensor.to_numpy(result),
                                             y,
                                             decimal=5)
        np.testing.assert_array_almost_equal(tensor.to_numpy(
            tensor.from_raw_tensor(dx)),
                                             grad,
                                             decimal=5)

    def test_transpose_gpu(self):
        x = np.random.randn(3, 2, 1)
        y = x.transpose(1, 2, 0)
        dy = np.random.randn(*(y.shape))
        grad = dy.transpose((2, 0, 1))

        x = tensor.from_numpy(x)
        dy = tensor.from_numpy(dy)
        x.to_device(gpu_dev)
        dy.to_device(gpu_dev)

        result = autograd.transpose(x, (1, 2, 0))
        dx = result.creator.backward(dy.data)
        np.testing.assert_array_almost_equal(tensor.to_numpy(result),
                                             y,
                                             decimal=5)
        np.testing.assert_array_almost_equal(tensor.to_numpy(
            tensor.from_raw_tensor(dx)),
                                             grad,
                                             decimal=5)

    def test_Sign_cpu(self):
        X = np.array([0.8, -1.2, 3.3, -3.6, -0.5,
                      0.5]).reshape(3, 2).astype(np.float32)
        XT = np.sign(X)
        DY = np.ones((3, 2), dtype=np.float32)

        x = tensor.from_numpy(X)
        dy = tensor.from_numpy(DY)
        x.to_device(gpu_dev)
        dy.to_device(gpu_dev)
        result = autograd.sign(x)
        dx = result.creator.backward(dy.data)
        DX = np.multiply(DY, 0)

        np.testing.assert_array_almost_equal(tensor.to_numpy(result),
                                             XT,
                                             decimal=5)
        np.testing.assert_array_almost_equal(tensor.to_numpy(
            tensor.from_raw_tensor(dx)),
                                             DX,
                                             decimal=5)

    def test_Sign_gpu(self):
        X = np.array([0.8, -1.2, 3.3, -3.6, -0.5,
                      0.5]).reshape(3, 2).astype(np.float32)
        XT = np.sign(X)
        DY = np.ones((3, 2), dtype=np.float32)

        x = tensor.from_numpy(X)
        dy = tensor.from_numpy(DY)
        x.to_device(gpu_dev)
        dy.to_device(gpu_dev)
        result = autograd.sign(x)
        dx = result.creator.backward(dy.data)
        DX = np.multiply(DY, 0)
        np.testing.assert_array_almost_equal(tensor.to_numpy(result),
                                             XT,
                                             decimal=5)
        np.testing.assert_array_almost_equal(tensor.to_numpy(
            tensor.from_raw_tensor(dx)),
                                             DX,
                                             decimal=5)

    def test_Log_cpu(self):
        X = np.array([0.1, 1.0, 0.4, 1.4, 0.9,
                      2.0]).reshape(3, 2).astype(np.float32)
        XT = np.log(X)
        DY = np.ones((3, 2), dtype=np.float32)

        x = tensor.from_numpy(X)
        dy = tensor.from_numpy(DY)
        x.to_device(gpu_dev)
        dy.to_device(gpu_dev)
        result = autograd.log(x)
        dx = result.creator.backward(dy.data)
        #dx = 1/x
        G = 1.0 / X
        DX = np.multiply(G, DY)

        np.testing.assert_array_almost_equal(tensor.to_numpy(result),
                                             XT,
                                             decimal=5)
        np.testing.assert_array_almost_equal(tensor.to_numpy(
            tensor.from_raw_tensor(dx)),
                                             DX,
                                             decimal=5)

    def test_Log_gpu(self):
        X = np.array([0.1, 1.0, 0.4, 1.4, 0.9,
                      2.0]).reshape(3, 2).astype(np.float32)
        XT = np.log(X)
        DY = np.ones((3, 2), dtype=np.float32)

        x = tensor.from_numpy(X)
        dy = tensor.from_numpy(DY)
        x.to_device(gpu_dev)
        dy.to_device(gpu_dev)
        result = autograd.log(x)
        dx = result.creator.backward(dy.data)
        #dx = 1/x
        G = 1.0 / X
        DX = np.multiply(G, DY)

        np.testing.assert_array_almost_equal(tensor.to_numpy(result),
                                             XT,
                                             decimal=5)
        np.testing.assert_array_almost_equal(tensor.to_numpy(
            tensor.from_raw_tensor(dx)),
                                             DX,
                                             decimal=5)

    def test_mul_cpu(self):
        x = np.array([0.1, -1.0, 0.4, 4.0, -0.9,
                      9.0]).reshape(3, 2).astype(np.float32)
        x1 = np.array([0.1, 1.0, 0.4, 4.0, 0.9,
                       9.0]).reshape(3, 2).astype(np.float32)
        y = x * x1
        dy = np.array([0.1, 1.0, 0.4, 4.0, 0.9,
                       9.0]).reshape(3, 2).astype(np.float32)
        grad0 = x1 * dy
        grad1 = x * dy

        x = tensor.from_numpy(x)
        slope = tensor.from_numpy(x1)
        dy = tensor.from_numpy(dy)
        x.to_device(cpu_dev)
        slope.to_device(cpu_dev)
        dy.to_device(cpu_dev)

        result = autograd.mul(x, slope)
        dx0, dx1 = result.creator.backward(dy.data)

        np.testing.assert_array_almost_equal(tensor.to_numpy(result),
                                             y,
                                             decimal=5)
        np.testing.assert_array_almost_equal(tensor.to_numpy(
            tensor.from_raw_tensor(dx0)),
                                             grad0,
                                             decimal=5)
        np.testing.assert_array_almost_equal(tensor.to_numpy(
            tensor.from_raw_tensor(dx1)),
                                             grad1,
                                             decimal=5)

    def test_mul_gpu(self):
        x = np.array([0.1, -1.0, 0.4, 4.0, -0.9,
                      9.0]).reshape(3, 2).astype(np.float32)
        x1 = np.array([0.1, 1.0, 0.4, 4.0, 0.9,
                       9.0]).reshape(3, 2).astype(np.float32)
        y = x * x1
        dy = np.array([0.1, 1.0, 0.4, 4.0, 0.9,
                       9.0]).reshape(3, 2).astype(np.float32)
        grad0 = x1 * dy
        grad1 = x * dy

        x = tensor.from_numpy(x)
        slope = tensor.from_numpy(x1)
        dy = tensor.from_numpy(dy)
        x.to_device(gpu_dev)
        slope.to_device(gpu_dev)
        dy.to_device(gpu_dev)

        result = autograd.mul(x, slope)
        dx0, dx1 = result.creator.backward(dy.data)

        np.testing.assert_array_almost_equal(tensor.to_numpy(result),
                                             y,
                                             decimal=5)
        np.testing.assert_array_almost_equal(tensor.to_numpy(
            tensor.from_raw_tensor(dx0)),
                                             grad0,
                                             decimal=5)
        np.testing.assert_array_almost_equal(tensor.to_numpy(
            tensor.from_raw_tensor(dx1)),
                                             grad1,
                                             decimal=5)

    def test_reshape_cpu(self):
        x = np.array([0.1, -1.0, 0.4, 4.0, -0.9,
                      9.0]).reshape(3, 2).astype(np.float32)
        y = x.reshape(2, 3)
        dy = np.array([1, 2, 3, 4, 5, 6]).reshape(2, 3).astype(np.float32)
        grad = dy.reshape(3, 2)

        x = tensor.from_numpy(x)
        dy = tensor.from_numpy(dy)
        x.to_device(cpu_dev)
        dy.to_device(cpu_dev)

        result = autograd.reshape(x, (2, 3))
        dx = result.creator.backward(dy.data)

        np.testing.assert_array_almost_equal(tensor.to_numpy(result),
                                             y,
                                             decimal=5)
        np.testing.assert_array_almost_equal(tensor.to_numpy(
            tensor.from_raw_tensor(dx)),
                                             grad,
                                             decimal=5)

    def test_reshape_gpu(self):
        x = np.array([0.1, -1.0, 0.4, 4.0, -0.9,
                      9.0]).reshape(3, 2).astype(np.float32)
        y = x.reshape(2, 3)
        dy = np.array([1, 2, 3, 4, 5, 6]).reshape(2, 3).astype(np.float32)
        grad = dy.reshape(3, 2)

        x = tensor.from_numpy(x)
        dy = tensor.from_numpy(dy)
        x.to_device(gpu_dev)
        dy.to_device(gpu_dev)

        result = autograd.reshape(x, (2, 3))
        dx = result.creator.backward(dy.data)

        np.testing.assert_array_almost_equal(tensor.to_numpy(result),
                                             y,
                                             decimal=5)
        np.testing.assert_array_almost_equal(tensor.to_numpy(
            tensor.from_raw_tensor(dx)),
                                             grad,
                                             decimal=5)

    def test_max_cpu(self):
        X0 = np.array([0.1, 0.2, 2.0, 0.0, 0.1,
                       0.2]).reshape(3, 2).astype(np.float32)
        X1 = np.array([1.0, 2.0, 1.0, 2.1, 0.0,
                       2.0]).reshape(3, 2).astype(np.float32)
        XT = np.maximum(X0, X1)

        DY = np.ones((3, 2), dtype=np.float32)
        x0 = tensor.from_numpy(X0)
        x1 = tensor.from_numpy(X1)
        dy = tensor.from_numpy(DY)
        x0.to_device(cpu_dev)
        x1.to_device(cpu_dev)
        dy.to_device(cpu_dev)

        result = autograd.max(x0, x1)
        dx0, dx1 = result.creator.backward(dy.data)

        G = np.subtract(X0, X1)
        DX0 = np.where(G > 0, 1, G * 0)
        DX1 = np.where(G < 0, 1, G * 0)

        np.testing.assert_array_almost_equal(tensor.to_numpy(result),
                                             XT,
                                             decimal=5)
        np.testing.assert_array_almost_equal(tensor.to_numpy(
            tensor.from_raw_tensor(dx0)),
                                             DX0,
                                             decimal=5)
        np.testing.assert_array_almost_equal(tensor.to_numpy(
            tensor.from_raw_tensor(dx1)),
                                             DX1,
                                             decimal=5)

    def test_max_cpu_3inputs(self):
        data_0 = np.array([3, 2, 1]).astype(np.float32)
        data_1 = np.array([1, 4, 4]).astype(np.float32)
        data_2 = np.array([2, 5, 3]).astype(np.float32)
        XT = np.array([3, 5, 4]).astype(np.float32)

        DY = np.array([1, 1, 1]).astype(np.float32)
        x0 = tensor.from_numpy(data_0)
        x1 = tensor.from_numpy(data_1)
        x2 = tensor.from_numpy(data_2)
        dy = tensor.from_numpy(DY)
        x0.to_device(cpu_dev)
        x1.to_device(cpu_dev)
        x2.to_device(cpu_dev)
        dy.to_device(cpu_dev)

        result = autograd.max(x0, x1, x2)
        dx0, dx1, dx2 = result.creator.backward(dy.data)

        DX0 = np.array([1, 0, 0]).astype(np.float32)
        DX1 = np.array([0, 0, 1]).astype(np.float32)
        DX2 = np.array([0, 1, 0]).astype(np.float32)

        np.testing.assert_array_almost_equal(tensor.to_numpy(result),
                                             XT,
                                             decimal=5)
        np.testing.assert_array_almost_equal(tensor.to_numpy(
            tensor.from_raw_tensor(dx0)),
                                             DX0,
                                             decimal=5)
        np.testing.assert_array_almost_equal(tensor.to_numpy(
            tensor.from_raw_tensor(dx1)),
                                             DX1,
                                             decimal=5)
        np.testing.assert_array_almost_equal(tensor.to_numpy(
            tensor.from_raw_tensor(dx2)),
                                             DX2,
                                             decimal=5)

    def test_max_cpu_1inputs(self):
        data_0 = np.array([3, 2, 1]).astype(np.float32)
        XT = np.array([3, 2, 1]).astype(np.float32)

        DY = np.array([1, 1, 1]).astype(np.float32)
        x0 = tensor.from_numpy(data_0)
        dy = tensor.from_numpy(DY)
        x0.to_device(cpu_dev)
        dy.to_device(cpu_dev)

        result = autograd.max(x0)
        dx0 = result.creator.backward(dy.data)

        DX0 = np.array([1, 1, 1]).astype(np.float32)

        np.testing.assert_array_almost_equal(tensor.to_numpy(result),
                                             XT,
                                             decimal=5)

    def test_max_gpu(self):
        X0 = np.array([0.1, 0.2, 2.0, 0.0, 0.1,
                       0.2]).reshape(3, 2).astype(np.float32)
        X1 = np.array([1.0, 2.0, 1.0, 2.1, 0.0,
                       2.0]).reshape(3, 2).astype(np.float32)
        XT = np.maximum(X0, X1)

        DY = np.ones((3, 2), dtype=np.float32)
        x0 = tensor.from_numpy(X0)
        x1 = tensor.from_numpy(X1)
        dy = tensor.from_numpy(DY)
        x0.to_device(gpu_dev)
        x1.to_device(gpu_dev)
        dy.to_device(gpu_dev)

        result = autograd.max(x0, x1)
        dx0, dx1 = result.creator.backward(dy.data)

        G = np.subtract(X0, X1)
        DX0 = np.where(G > 0, 1, G * 0)
        DX1 = np.where(G < 0, 1, G * 0)

        np.testing.assert_array_almost_equal(tensor.to_numpy(result),
                                             XT,
                                             decimal=5)
        np.testing.assert_array_almost_equal(tensor.to_numpy(
            tensor.from_raw_tensor(dx0)),
                                             DX0,
                                             decimal=5)
        np.testing.assert_array_almost_equal(tensor.to_numpy(
            tensor.from_raw_tensor(dx1)),
                                             DX1,
                                             decimal=5)

    def test_max_gpu_3inputs(self):
        data_0 = np.array([3, 2, 1]).astype(np.float32)
        data_1 = np.array([1, 4, 4]).astype(np.float32)
        data_2 = np.array([2, 5, 3]).astype(np.float32)
        XT = np.array([3, 5, 4]).astype(np.float32)

        DY = np.array([1, 1, 1]).astype(np.float32)
        x0 = tensor.from_numpy(data_0)
        x1 = tensor.from_numpy(data_1)
        x2 = tensor.from_numpy(data_2)
        dy = tensor.from_numpy(DY)
        x0.to_device(gpu_dev)
        x1.to_device(gpu_dev)
        x2.to_device(gpu_dev)
        dy.to_device(gpu_dev)

        result = autograd.max(x0, x1, x2)
        dx0, dx1, dx2 = result.creator.backward(dy.data)

        DX0 = np.array([1, 0, 0]).astype(np.float32)
        DX1 = np.array([0, 0, 1]).astype(np.float32)
        DX2 = np.array([0, 1, 0]).astype(np.float32)

        np.testing.assert_array_almost_equal(tensor.to_numpy(result),
                                             XT,
                                             decimal=5)
        np.testing.assert_array_almost_equal(tensor.to_numpy(
            tensor.from_raw_tensor(dx0)),
                                             DX0,
                                             decimal=5)
        np.testing.assert_array_almost_equal(tensor.to_numpy(
            tensor.from_raw_tensor(dx1)),
                                             DX1,
                                             decimal=5)
        np.testing.assert_array_almost_equal(tensor.to_numpy(
            tensor.from_raw_tensor(dx2)),
                                             DX2,
                                             decimal=5)

    def test_max_gpu_1inputs(self):
        data_0 = np.array([3, 2, 1]).astype(np.float32)
        XT = np.array([3, 2, 1]).astype(np.float32)

        DY = np.array([1, 1, 1]).astype(np.float32)
        x0 = tensor.from_numpy(data_0)
        dy = tensor.from_numpy(DY)
        x0.to_device(gpu_dev)
        dy.to_device(gpu_dev)

        result = autograd.max(x0)
        dx0 = result.creator.backward(dy.data)

        DX0 = np.array([1, 1, 1]).astype(np.float32)

        np.testing.assert_array_almost_equal(tensor.to_numpy(result),
                                             XT,
                                             decimal=5)

    def test_Div_cpu(self):
        X0 = np.array([7, -5, 0.2, -0.1, 0.3, 4]).reshape(3,
                                                          2).astype(np.float32)
        X1 = np.array([0.6, -1.3, 0.1, -0.1, 0.4,
                       0.3]).reshape(3, 2).astype(np.float32)
        XT = np.divide(X0, X1)

        DY = np.ones((3, 2), dtype=np.float32)
        x0 = tensor.from_numpy(X0)
        x1 = tensor.from_numpy(X1)
        dy = tensor.from_numpy(DY)
        x0.to_device(cpu_dev)
        x1.to_device(cpu_dev)
        dy.to_device(cpu_dev)

        result = autograd.div(x0, x1)
        dx0, dx1 = result.creator.backward(dy.data)

        G0 = 1.0 / X1
        DX0 = np.multiply(G0, DY)
        G1 = np.divide(-X0, np.square(X1))
        DX1 = np.multiply(G1, DY)

        np.testing.assert_array_almost_equal(tensor.to_numpy(result),
                                             XT,
                                             decimal=5)
        np.testing.assert_array_almost_equal(tensor.to_numpy(
            tensor.from_raw_tensor(dx0)),
                                             DX0,
                                             decimal=5)
        np.testing.assert_array_almost_equal(tensor.to_numpy(
            tensor.from_raw_tensor(dx1)),
                                             DX1,
                                             decimal=5)

    def test_Div_gpu(self):
        X0 = np.array([7, -5, 0.2, -0.1, 0.3, 4]).reshape(3,
                                                          2).astype(np.float32)
        X1 = np.array([0.6, -1.3, 0.1, -0.1, 0.4,
                       0.3]).reshape(3, 2).astype(np.float32)
        XT = np.divide(X0, X1)

        DY = np.ones((3, 2), dtype=np.float32)
        x0 = tensor.from_numpy(X0)
        x1 = tensor.from_numpy(X1)
        dy = tensor.from_numpy(DY)
        x0.to_device(gpu_dev)
        x1.to_device(gpu_dev)
        dy.to_device(gpu_dev)

        result = autograd.div(x0, x1)
        dx0, dx1 = result.creator.backward(dy.data)

        G0 = 1.0 / X1
        DX0 = np.multiply(G0, DY)
        G1 = np.divide(-X0, np.square(X1))
        DX1 = np.multiply(G1, DY)

        np.testing.assert_array_almost_equal(tensor.to_numpy(result),
                                             XT,
                                             decimal=5)
        np.testing.assert_array_almost_equal(tensor.to_numpy(
            tensor.from_raw_tensor(dx0)),
                                             DX0,
                                             decimal=5)
        np.testing.assert_array_almost_equal(tensor.to_numpy(
            tensor.from_raw_tensor(dx1)),
                                             DX1,
                                             decimal=5)

    def test_squeeze(self):

        def squeeze_helper(gpu=False):
            x = np.random.randn(3, 1, 2, 1, 1)
            y = x.reshape(3, 2)
            dy = np.random.randn(3, 2)
            grad = dy.reshape(3, 1, 2, 1, 1)

            x = tensor.from_numpy(x)
            dy = tensor.from_numpy(dy)
            if (gpu):
                x.to_device(gpu_dev)
                dy.to_device(gpu_dev)

            result = autograd.squeeze(x, [1, 3, 4])
            dx = result.creator.backward(dy.data)

            np.testing.assert_array_almost_equal(tensor.to_numpy(result),
                                                 y,
                                                 decimal=5)
            np.testing.assert_array_almost_equal(tensor.to_numpy(
                tensor.from_raw_tensor(dx)),
                                                 grad,
                                                 decimal=5)

        squeeze_helper(False)
        squeeze_helper(True)

    def test_shape_cpu(self):
        x = np.array([0.1, -1.0, 0.4, 4.0, -0.9,
                      9.0]).reshape(3, 2).astype(np.float32)
        y = list(x.shape)
        dy = np.ones((3, 2), dtype=np.float32)
        grad = list(dy.shape)

        x = tensor.from_numpy(x)
        dy = tensor.from_numpy(dy)
        x.to_device(cpu_dev)
        dy.to_device(cpu_dev)

        result = autograd.shape(x)
        dx = result.creator.backward(dy.data)

        np.testing.assert_array_almost_equal(tensor.to_numpy(result),
                                             y,
                                             decimal=5)
        np.testing.assert_array_almost_equal(dx, grad, decimal=5)

    def test_shape_gpu(self):
        x = np.array([0.1, -1.0, 0.4, 4.0, -0.9,
                      9.0]).reshape(3, 2).astype(np.float32)
        y = list(x.shape)
        dy = np.ones((3, 2), dtype=np.float32)
        grad = list(dy.shape)

        x = tensor.from_numpy(x)
        dy = tensor.from_numpy(dy)
        x.to_device(gpu_dev)
        dy.to_device(gpu_dev)

        result = autograd.shape(x)
        dx = result.creator.backward(dy.data)

        np.testing.assert_array_almost_equal(tensor.to_numpy(result),
                                             y,
                                             decimal=5)
        np.testing.assert_array_almost_equal(dx, grad, decimal=5)

    def test_min_cpu(self):
        X0 = np.array([0.1, 0.2, 2.0, 0.0, 0.1,
                       0.2]).reshape(3, 2).astype(np.float32)
        X1 = np.array([1.0, 2.0, 1.0, 2.1, 0.0,
                       2.0]).reshape(3, 2).astype(np.float32)
        XT = np.minimum(X0, X1)

        DY = np.ones((3, 2), dtype=np.float32)
        x0 = tensor.from_numpy(X0)
        x1 = tensor.from_numpy(X1)
        dy = tensor.from_numpy(DY)
        x0.to_device(cpu_dev)
        x1.to_device(cpu_dev)
        dy.to_device(cpu_dev)

        result = autograd.min(x0, x1)
        dx0, dx1 = result.creator.backward(dy.data)

        G = np.subtract(X0, X1)
        DX0 = np.where(G < 0, 1, G * 0)
        DX1 = np.where(G > 0, 1, G * 0)

        np.testing.assert_array_almost_equal(tensor.to_numpy(result),
                                             XT,
                                             decimal=5)
        np.testing.assert_array_almost_equal(tensor.to_numpy(
            tensor.from_raw_tensor(dx0)),
                                             DX0,
                                             decimal=5)
        np.testing.assert_array_almost_equal(tensor.to_numpy(
            tensor.from_raw_tensor(dx1)),
                                             DX1,
                                             decimal=5)

    def test_min_cpu_3inputs(self):
        data_0 = np.array([3, 2, 1]).astype(np.float32)
        data_1 = np.array([1, 4, 4]).astype(np.float32)
        data_2 = np.array([2, 5, 0]).astype(np.float32)
        XT = np.array([1, 2, 0]).astype(np.float32)

        DY = np.array([1, 1, 1]).astype(np.float32)
        x0 = tensor.from_numpy(data_0)
        x1 = tensor.from_numpy(data_1)
        x2 = tensor.from_numpy(data_2)
        dy = tensor.from_numpy(DY)
        x0.to_device(cpu_dev)
        x1.to_device(cpu_dev)
        x2.to_device(cpu_dev)
        dy.to_device(cpu_dev)

        result = autograd.min(x0, x1, x2)
        dx0, dx1, dx2 = result.creator.backward(dy.data)

        DX0 = np.array([0, 1, 0]).astype(np.float32)
        DX1 = np.array([1, 0, 0]).astype(np.float32)
        DX2 = np.array([0, 0, 1]).astype(np.float32)

        np.testing.assert_array_almost_equal(tensor.to_numpy(result),
                                             XT,
                                             decimal=5)
        np.testing.assert_array_almost_equal(tensor.to_numpy(
            tensor.from_raw_tensor(dx0)),
                                             DX0,
                                             decimal=5)
        np.testing.assert_array_almost_equal(tensor.to_numpy(
            tensor.from_raw_tensor(dx1)),
                                             DX1,
                                             decimal=5)
        np.testing.assert_array_almost_equal(tensor.to_numpy(
            tensor.from_raw_tensor(dx2)),
                                             DX2,
                                             decimal=5)

    def test_min_cpu_1inputs(self):
        data_0 = np.array([3, 2, 1]).astype(np.float32)
        XT = np.array([3, 2, 1]).astype(np.float32)

        DY = np.array([1, 1, 1]).astype(np.float32)
        x0 = tensor.from_numpy(data_0)
        dy = tensor.from_numpy(DY)
        x0.to_device(cpu_dev)
        dy.to_device(cpu_dev)

        result = autograd.min(x0)
        dx0 = result.creator.backward(dy.data)

        DX0 = np.array([1, 1, 1]).astype(np.float32)

        np.testing.assert_array_almost_equal(tensor.to_numpy(result),
                                             XT,
                                             decimal=5)
        np.testing.assert_array_almost_equal(tensor.to_numpy(
            tensor.from_raw_tensor(dx0)),
                                             DX0,
                                             decimal=5)

    def test_min_gpu(self):
        X0 = np.array([0.1, 0.2, 2.0, 0.0, 0.1,
                       0.2]).reshape(3, 2).astype(np.float32)
        X1 = np.array([1.0, 2.0, 1.0, 2.1, 0.0,
                       2.0]).reshape(3, 2).astype(np.float32)
        XT = np.minimum(X0, X1)

        DY = np.ones((3, 2), dtype=np.float32)
        x0 = tensor.from_numpy(X0)
        x1 = tensor.from_numpy(X1)
        dy = tensor.from_numpy(DY)
        x0.to_device(gpu_dev)
        x1.to_device(gpu_dev)
        dy.to_device(gpu_dev)

        result = autograd.min(x0, x1)
        dx0, dx1 = result.creator.backward(dy.data)

        G = np.subtract(X0, X1)
        DX0 = np.where(G < 0, 1, G * 0)
        DX1 = np.where(G > 0, 1, G * 0)

        np.testing.assert_array_almost_equal(tensor.to_numpy(result),
                                             XT,
                                             decimal=5)
        np.testing.assert_array_almost_equal(tensor.to_numpy(
            tensor.from_raw_tensor(dx0)),
                                             DX0,
                                             decimal=5)
        np.testing.assert_array_almost_equal(tensor.to_numpy(
            tensor.from_raw_tensor(dx1)),
                                             DX1,
                                             decimal=5)

    def test_min_gpu_3inputs(self):
        data_0 = np.array([3, 2, 1]).astype(np.float32)
        data_1 = np.array([1, 4, 4]).astype(np.float32)
        data_2 = np.array([2, 5, 0]).astype(np.float32)
        XT = np.array([1, 2, 0]).astype(np.float32)

        DY = np.array([1, 1, 1]).astype(np.float32)
        x0 = tensor.from_numpy(data_0)
        x1 = tensor.from_numpy(data_1)
        x2 = tensor.from_numpy(data_2)
        dy = tensor.from_numpy(DY)
        x0.to_device(gpu_dev)
        x1.to_device(gpu_dev)
        x2.to_device(gpu_dev)
        dy.to_device(gpu_dev)

        result = autograd.min(x0, x1, x2)
        dx0, dx1, dx2 = result.creator.backward(dy.data)

        DX0 = np.array([0, 1, 0]).astype(np.float32)
        DX1 = np.array([1, 0, 0]).astype(np.float32)
        DX2 = np.array([0, 0, 1]).astype(np.float32)

        np.testing.assert_array_almost_equal(tensor.to_numpy(result),
                                             XT,
                                             decimal=5)
        np.testing.assert_array_almost_equal(tensor.to_numpy(
            tensor.from_raw_tensor(dx0)),
                                             DX0,
                                             decimal=5)
        np.testing.assert_array_almost_equal(tensor.to_numpy(
            tensor.from_raw_tensor(dx1)),
                                             DX1,
                                             decimal=5)
        np.testing.assert_array_almost_equal(tensor.to_numpy(
            tensor.from_raw_tensor(dx2)),
                                             DX2,
                                             decimal=5)

    def test_min_gpu_1inputs(self):
        data_0 = np.array([3, 2, 1]).astype(np.float32)
        XT = np.array([3, 2, 1]).astype(np.float32)

        DY = np.array([1, 1, 1]).astype(np.float32)
        x0 = tensor.from_numpy(data_0)
        dy = tensor.from_numpy(DY)
        x0.to_device(gpu_dev)
        dy.to_device(gpu_dev)

        result = autograd.min(x0)
        dx0 = result.creator.backward(dy.data)

        DX0 = np.array([1, 1, 1]).astype(np.float32)

        np.testing.assert_array_almost_equal(tensor.to_numpy(result),
                                             XT,
                                             decimal=5)
        np.testing.assert_array_almost_equal(tensor.to_numpy(
            tensor.from_raw_tensor(dx0)),
                                             DX0,
                                             decimal=5)

    def test_HardSigmoid(self):

        def test_helper(gpu=False):
            x = np.random.randn(3, 2)
            #y = max(0, min(1, alpha * x + gamma))
            a = 0.2
            g = 0.5
            y = np.clip(x * 0.2 + 0.5, 0, 1)
            dy = np.random.randn(3, 2)
            grad = (0 < (np.clip(x * 0.2 + 0.5, 0, 1)) *
                    (np.clip(x * 0.2 + 0.5, 0, 1) < 1)) * 0.2 * dy
            x = tensor.from_numpy(x)
            dy = tensor.from_numpy(dy)
            if (gpu):
                x.to_device(gpu_dev)
                dy.to_device(gpu_dev)
            result = autograd.hardsigmoid(x, a, g)
            dx = result.creator.backward(dy.data)
            np.testing.assert_array_almost_equal(tensor.to_numpy(result),
                                                 y,
                                                 decimal=5)
            np.testing.assert_array_almost_equal(tensor.to_numpy(
                tensor.from_raw_tensor(dx)),
                                                 grad,
                                                 decimal=5)

        test_helper(False)
        test_helper(True)

    def test_prelu(self):

        def test_helper(gpu):
            x = np.random.randn(3, 2)
            slope = np.random.randn(3, 2)
            y = np.clip(x, 0, np.inf) + np.clip(x, -np.inf, 0) * slope
            dy = np.random.randn(3, 2)
            x0 = x.copy()
            x0[x0 > 0] = 1
            x0[x0 < 1] = 0
            grad0 = (x0 + (1 - x0) * slope) * dy
            grad1 = (1 - x0) * x * dy
            x = tensor.from_numpy(x)
            slope = tensor.from_numpy(slope)
            dy = tensor.from_numpy(dy)
            if (gpu):
                x.to_device(gpu_dev)
                slope.to_device(gpu_dev)
                dy.to_device(gpu_dev)
            result = autograd.prelu(x, slope)
            dx0, dx1 = result.creator.backward(dy.data)
            np.testing.assert_array_almost_equal(tensor.to_numpy(result),
                                                 y,
                                                 decimal=5)
            np.testing.assert_array_almost_equal(tensor.to_numpy(
                tensor.from_raw_tensor(dx0)),
                                                 grad0,
                                                 decimal=5)
            np.testing.assert_array_almost_equal(tensor.to_numpy(
                tensor.from_raw_tensor(dx1)),
                                                 grad1,
                                                 decimal=5)

        test_helper(False)
        if (singa_wrap.USE_CUDA):
            test_helper(True)

    def test_SeLU(self):

        def test_helper(gpu):
            x = np.random.randn(3, 2)
            a = 0.2
            g = 0.3
            y = np.clip(
                x, 0, np.inf) * g + (np.exp(np.clip(x, -np.inf, 0)) - 1) * a * g
            dy = np.random.randn(3, 2)
            grad = (np.exp(np.clip(x, -np.inf, 0))) * g
            grad[x <= 0] = grad[x <= 0] * a
            grad *= dy
            x = tensor.from_numpy(x)

    def test_and_cpu(self):
        x0 = np.array([0, -0.3, -0.1, 0.1, 0.5,
                       0.9]).reshape(3, 2).astype(np.float32)
        x1 = np.array([0, -0.3, 0, 0.1, 0.5, 0.9]).reshape(3,
                                                           2).astype(np.float32)

        y = np.logical_and(x0, x1)
        x0 = tensor.from_numpy(x0)
        x1 = tensor.from_numpy(x1)
        x0.to_device(cpu_dev)
        x1.to_device(cpu_dev)

        result = autograd._and(x0, x1)

        np.testing.assert_array_almost_equal(tensor.to_numpy(result),
                                             y,
                                             decimal=5)

    def test_and_gpu(self):
        x0 = np.array([0, -0.3, -0.1, 0.1, 0.5,
                       0.9]).reshape(3, 2).astype(np.float32)
        x1 = np.array([0, -0.3, 0, 0.1, 0.5, 0.9]).reshape(3,
                                                           2).astype(np.float32)

        y = np.logical_and(x0, x1)
        x0 = tensor.from_numpy(x0)
        x1 = tensor.from_numpy(x1)
        x0.to_device(gpu_dev)
        x1.to_device(gpu_dev)

        result = autograd._and(x0, x1)

        np.testing.assert_array_almost_equal(tensor.to_numpy(result),
                                             y,
                                             decimal=5)

    def test_or_cpu(self):
        x0 = np.array([1.0, 1.0, 2.0, -3.0, 0,
                       -7.0]).reshape(3, 2).astype(np.float32)
        x1 = np.array([-1.0, 0, 2.0, 4.0, 0,
                       -7.0]).reshape(3, 2).astype(np.float32)

        y = np.logical_or(x0, x1)
        x0 = tensor.from_numpy(x0)
        x1 = tensor.from_numpy(x1)
        x0.to_device(cpu_dev)
        x1.to_device(cpu_dev)

        result = autograd._or(x0, x1)

        np.testing.assert_array_almost_equal(tensor.to_numpy(result),
                                             y,
                                             decimal=5)

    def test_or_gpu(self):
        x0 = np.array([1.0, 1.0, 2.0, -3.0, 0,
                       -7.0]).reshape(3, 2).astype(np.float32)
        x1 = np.array([-1.0, 0, 2.0, 4.0, 0,
                       -7.0]).reshape(3, 2).astype(np.float32)

        y = np.logical_or(x0, x1)
        x0 = tensor.from_numpy(x0)
        x1 = tensor.from_numpy(x1)
        x0.to_device(gpu_dev)
        x1.to_device(gpu_dev)

        result = autograd._or(x0, x1)

        np.testing.assert_array_almost_equal(tensor.to_numpy(result),
                                             y,
                                             decimal=5)

    def test_not_cpu(self):
        x = np.array([1.0, -1.0, 0, -0.1, 0,
                      -7.0]).reshape(3, 2).astype(np.float32)

        y = np.logical_not(x)
        x = tensor.from_numpy(x)
        x.to_device(cpu_dev)

        result = autograd._not(x)

        np.testing.assert_array_almost_equal(tensor.to_numpy(result),
                                             y,
                                             decimal=5)

    def test_not_gpu(self):
        x = np.array([1.0, -1.0, 0, -0.1, 0,
                      -7.0]).reshape(3, 2).astype(np.float32)

        y = np.logical_not(x)
        x = tensor.from_numpy(x)
        x.to_device(gpu_dev)

        result = autograd._not(x)

        np.testing.assert_array_almost_equal(tensor.to_numpy(result),
                                             y,
                                             decimal=5)

    def test_xor_cpu(self):
        x0 = np.array([0, -0.3, -0.1, 0.1, 0.5,
                       9.0]).reshape(3, 2).astype(np.float32)
        x1 = np.array([0, -0.3, 0, 0.1, 0, 0.9]).reshape(3,
                                                         2).astype(np.float32)

        y = np.logical_xor(x0, x1)
        x0 = tensor.from_numpy(x0)
        x1 = tensor.from_numpy(x1)
        x0.to_device(cpu_dev)
        x1.to_device(cpu_dev)

        result = autograd._xor(x0, x1)

        np.testing.assert_array_almost_equal(tensor.to_numpy(result),
                                             y,
                                             decimal=5)

    def test_xor_gpu(self):
        x0 = np.array([0, -0.3, -0.1, 0.1, 0.5,
                       9.0]).reshape(3, 2).astype(np.float32)
        x1 = np.array([0, -0.3, 0, 0.1, 0, 0.9]).reshape(3,
                                                         2).astype(np.float32)

        y = np.logical_xor(x0, x1)
        x0 = tensor.from_numpy(x0)
        x1 = tensor.from_numpy(x1)
        x0.to_device(gpu_dev)
        x1.to_device(gpu_dev)

        result = autograd._xor(x0, x1)

        np.testing.assert_array_almost_equal(tensor.to_numpy(result),
                                             y,
                                             decimal=5)

    def test_negative_cpu(self):
        X = np.array([0.1, 0, 0.4, 1. - 4, 0.9,
                      -2.0]).reshape(3, 2).astype(np.float32)
        XT = np.negative(X)
        DY = np.ones((3, 2), dtype=np.float32)

        x = tensor.from_numpy(X)
        dy = tensor.from_numpy(DY)
        x.to_device(cpu_dev)
        dy.to_device(cpu_dev)

        result = autograd.negative(x)
        dx = result.creator.backward(dy.data)
        DX = np.negative(DY)

        np.testing.assert_array_almost_equal(tensor.to_numpy(result),
                                             XT,
                                             decimal=5)
        np.testing.assert_array_almost_equal(tensor.to_numpy(
            tensor.from_raw_tensor(dx)),
                                             DX,
                                             decimal=5)

    def test_negative_gpu(self):
        X = np.array([0.1, 0, 0.4, 1. - 4, 0.9,
                      -2.0]).reshape(3, 2).astype(np.float32)
        XT = np.negative(X)
        DY = np.ones((3, 2), dtype=np.float32)

        x = tensor.from_numpy(X)
        dy = tensor.from_numpy(DY)
        x.to_device(gpu_dev)
        dy.to_device(gpu_dev)

        result = autograd.negative(x)
        dx = result.creator.backward(dy.data)
        DX = np.negative(DY)

        np.testing.assert_array_almost_equal(tensor.to_numpy(result),
                                             XT,
                                             decimal=5)
        np.testing.assert_array_almost_equal(tensor.to_numpy(
            tensor.from_raw_tensor(dx)),
                                             DX,
                                             decimal=5)

    def test_reciprocal_cpu(self):
        X = np.array([0.1, 0, 0.4, 1. - 4, 0.9,
                      -2.0]).reshape(3, 2).astype(np.float32)
        DY = np.ones((3, 2), dtype=np.float32)

        x = tensor.from_numpy(X)
        dy = tensor.from_numpy(DY)
        x.to_device(cpu_dev)
        dy.to_device(cpu_dev)

        result = autograd.reciprocal(x)
        dx = result.creator.backward(dy.data)
        #dy/dx = -1/x**2
        with np.errstate(divide='ignore'):
            XT = np.reciprocal(X)
            DX = -1 / np.square(X)

        np.testing.assert_array_almost_equal(tensor.to_numpy(result),
                                             XT,
                                             decimal=5)
        np.testing.assert_array_almost_equal(tensor.to_numpy(
            tensor.from_raw_tensor(dx)),
                                             DX,
                                             decimal=5)

    def test_reciprocal_gpu(self):
        X = np.array([0.1, 0, 0.4, 1. - 4, 0.9,
                      -2.0]).reshape(3, 2).astype(np.float32)
        DY = np.ones((3, 2), dtype=np.float32)

        x = tensor.from_numpy(X)
        dy = tensor.from_numpy(DY)
        x.to_device(gpu_dev)
        dy.to_device(gpu_dev)

        result = autograd.reciprocal(x)
        dx = result.creator.backward(dy.data)
        #dy/dx = -1/x**2
        with np.errstate(divide='ignore'):
            XT = np.reciprocal(X)
            DX = -1 / np.square(X)

        np.testing.assert_array_almost_equal(tensor.to_numpy(result),
                                             XT,
                                             decimal=5)
        np.testing.assert_array_almost_equal(tensor.to_numpy(
            tensor.from_raw_tensor(dx)),
                                             DX,
                                             decimal=5)

    def test_and_broadcast_gpu(self):
        dev = gpu_dev
        cases = [
            ([3, 4, 5], [5]),  # 3d vs 1d
            ([3, 4, 5], [4, 5]),  # 3d vs 2d
            ([3, 4, 5, 6], [5, 6]),  # 4d vs 2d
            ([3, 4, 5, 6], [4, 5, 6]),  # 4d vs 3d
            ([1, 4, 1, 6], [3, 1, 5, 6])  # 4d vs 4d
        ]
        for in1, in2 in cases:
            x = (np.random.randn(*in1) > 0).astype(np.float32)
            x1 = (np.random.randn(*in2) > 0).astype(np.float32)
            y = np.logical_and(x, x1)

            x = tensor.from_numpy(x)
            x1 = tensor.from_numpy(x1)
            x.to_device(dev)
            x1.to_device(dev)

            result = autograd._and(x, x1)
            np.testing.assert_array_almost_equal(tensor.to_numpy(result),
                                                 y,
                                                 decimal=5)

    def test_and_broadcast_cpu(self):
        dev = cpu_dev
        cases = [
            ([3, 4, 5], [5]),  # 3d vs 1d
            ([3, 4, 5], [4, 5]),  # 3d vs 2d
            ([3, 4, 5, 6], [5, 6]),  # 4d vs 2d
            ([3, 4, 5, 6], [4, 5, 6]),  # 4d vs 3d
            ([1, 4, 1, 6], [3, 1, 5, 6])  # 4d vs 4d
        ]
        for in1, in2 in cases:
            x = (np.random.randn(*in1) > 0).astype(np.float32)
            x1 = (np.random.randn(*in2) > 0).astype(np.float32)
            y = np.logical_and(x, x1)

            x = tensor.from_numpy(x)
            x1 = tensor.from_numpy(x1)
            x.to_device(dev)
            x1.to_device(dev)

            result = autograd._and(x, x1)
            np.testing.assert_array_almost_equal(tensor.to_numpy(result),
                                                 y,
                                                 decimal=5)

    def test_or_broadcast_gpu(self):
        dev = gpu_dev
        cases = [
            ([3, 4, 5], [5]),  # 3d vs 1d
            ([3, 4, 5], [4, 5]),  # 3d vs 2d
            ([3, 4, 5, 6], [5, 6]),  # 4d vs 2d
            ([3, 4, 5, 6], [4, 5, 6]),  # 4d vs 3d
            ([1, 4, 1, 6], [3, 1, 5, 6])  # 4d vs 4d
        ]
        for in1, in2 in cases:
            x = (np.random.randn(*in1) > 0).astype(np.float32)
            x1 = (np.random.randn(*in2) > 0).astype(np.float32)
            y = np.logical_or(x, x1)

            x = tensor.from_numpy(x)
            x1 = tensor.from_numpy(x1)
            x.to_device(dev)
            x1.to_device(dev)

            result = autograd._or(x, x1)
            np.testing.assert_array_almost_equal(tensor.to_numpy(result),
                                                 y,
                                                 decimal=5)

    def test_or_broadcast_cpu(self):
        dev = cpu_dev
        cases = [
            ([3, 4, 5], [5]),  # 3d vs 1d
            ([3, 4, 5], [4, 5]),  # 3d vs 2d
            ([3, 4, 5, 6], [5, 6]),  # 4d vs 2d
            ([3, 4, 5, 6], [4, 5, 6]),  # 4d vs 3d
            ([1, 4, 1, 6], [3, 1, 5, 6])  # 4d vs 4d
        ]
        for in1, in2 in cases:
            x = (np.random.randn(*in1) > 0).astype(np.float32)
            x1 = (np.random.randn(*in2) > 0).astype(np.float32)
            y = np.logical_or(x, x1)

            x = tensor.from_numpy(x)
            x1 = tensor.from_numpy(x1)
            x.to_device(dev)
            x1.to_device(dev)

            result = autograd._or(x, x1)
            np.testing.assert_array_almost_equal(tensor.to_numpy(result),
                                                 y,
                                                 decimal=5)

    def test_xor_broadcast_gpu(self):
        dev = gpu_dev
        cases = [
            ([3, 4, 5], [5]),  # 3d vs 1d
            ([3, 4, 5], [4, 5]),  # 3d vs 2d
            ([3, 4, 5, 6], [5, 6]),  # 4d vs 2d
            ([3, 4, 5, 6], [4, 5, 6]),  # 4d vs 3d
            ([1, 4, 1, 6], [3, 1, 5, 6])  # 4d vs 4d
        ]
        for in1, in2 in cases:
            x = (np.random.randn(*in1) > 0).astype(np.float32)
            x1 = (np.random.randn(*in2) > 0).astype(np.float32)
            y = np.logical_xor(x, x1)

            x = tensor.from_numpy(x)
            x1 = tensor.from_numpy(x1)
            x.to_device(dev)
            x1.to_device(dev)

            result = autograd._xor(x, x1)
            np.testing.assert_array_almost_equal(tensor.to_numpy(result),
                                                 y,
                                                 decimal=5)

    def test_xor_broadcast_cpu(self):
        dev = cpu_dev
        cases = [
            ([3, 4, 5], [5]),  # 3d vs 1d
            ([3, 4, 5], [4, 5]),  # 3d vs 2d
            ([3, 4, 5, 6], [5, 6]),  # 4d vs 2d
            ([3, 4, 5, 6], [4, 5, 6]),  # 4d vs 3d
            ([1, 4, 1, 6], [3, 1, 5, 6])  # 4d vs 4d
        ]
        for in1, in2 in cases:
            x = (np.random.randn(*in1) > 0).astype(np.float32)
            x1 = (np.random.randn(*in2) > 0).astype(np.float32)
            y = np.logical_xor(x, x1)

            x = tensor.from_numpy(x)
            x1 = tensor.from_numpy(x1)
            x.to_device(dev)
            x1.to_device(dev)

            result = autograd._xor(x, x1)
            np.testing.assert_array_almost_equal(tensor.to_numpy(result),
                                                 y,
                                                 decimal=5)

    def test_xor_broadcast_gpu(self):
        dev = gpu_dev
        cases = [
            ([3, 4, 5], [5]),  # 3d vs 1d
            ([3, 4, 5], [4, 5]),  # 3d vs 2d
            ([3, 4, 5, 6], [5, 6]),  # 4d vs 2d
            ([3, 4, 5, 6], [4, 5, 6]),  # 4d vs 3d
            ([1, 4, 1, 6], [3, 1, 5, 6])  # 4d vs 4d
        ]
        for in1, in2 in cases:
            x = (np.random.randn(*in1) > 0).astype(np.float32)
            x1 = (np.random.randn(*in2) > 0).astype(np.float32)
            y = np.logical_xor(x, x1)

            x = tensor.from_numpy(x)
            x1 = tensor.from_numpy(x1)
            x.to_device(dev)
            x1.to_device(dev)

            result = autograd._xor(x, x1)
            np.testing.assert_array_almost_equal(tensor.to_numpy(result),
                                                 y,
                                                 decimal=5)

    def test_xor_broadcast_cpu(self):
        dev = cpu_dev
        cases = [
            ([3, 4, 5], [5]),  # 3d vs 1d
            ([3, 4, 5], [4, 5]),  # 3d vs 2d
            ([3, 4, 5, 6], [5, 6]),  # 4d vs 2d
            ([3, 4, 5, 6], [4, 5, 6]),  # 4d vs 3d
            ([1, 4, 1, 6], [3, 1, 5, 6])  # 4d vs 4d
        ]
        for in1, in2 in cases:
            x = (np.random.randn(*in1) > 0).astype(np.float32)
            x1 = (np.random.randn(*in2) > 0).astype(np.float32)
            y = np.logical_xor(x, x1)

            x = tensor.from_numpy(x)
            x1 = tensor.from_numpy(x1)
            x.to_device(dev)
            x1.to_device(dev)

            result = autograd._xor(x, x1)
            np.testing.assert_array_almost_equal(tensor.to_numpy(result),
                                                 y,
                                                 decimal=5)

    def test_greater_broadcast_gpu(self):
        dev = gpu_dev
        cases = [
            ([3, 4, 5], [5]),  # 3d vs 1d
            ([3, 4, 5], [4, 5]),  # 3d vs 2d
            ([3, 4, 5, 6], [5, 6]),  # 4d vs 2d
            ([3, 4, 5, 6], [4, 5, 6]),  # 4d vs 3d
            ([1, 4, 1, 6], [3, 1, 5, 6])  # 4d vs 4d
        ]
        for in1, in2 in cases:
            x = np.random.randn(*in1).astype(np.float32)
            x1 = np.random.randn(*in2).astype(np.float32)
            y = np.greater(x, x1)

            x = tensor.from_numpy(x)
            x1 = tensor.from_numpy(x1)
            x.to_device(dev)
            x1.to_device(dev)

            result = autograd.greater(x, x1)
            np.testing.assert_array_almost_equal(tensor.to_numpy(result),
                                                 y,
                                                 decimal=5)

    def test_greater_broadcast_cpu(self):
        dev = cpu_dev
        cases = [
            ([3, 4, 5], [5]),  # 3d vs 1d
            ([3, 4, 5], [4, 5]),  # 3d vs 2d
            ([3, 4, 5, 6], [5, 6]),  # 4d vs 2d
            ([3, 4, 5, 6], [4, 5, 6]),  # 4d vs 3d
            ([1, 4, 1, 6], [3, 1, 5, 6])  # 4d vs 4d
        ]
        for in1, in2 in cases:
            x = np.random.randn(*in1).astype(np.float32)
            x1 = np.random.randn(*in2).astype(np.float32)
            y = np.greater(x, x1)

            x = tensor.from_numpy(x)
            x1 = tensor.from_numpy(x1)
            x.to_device(dev)
            x1.to_device(dev)

            result = autograd.greater(x, x1)
            np.testing.assert_array_almost_equal(tensor.to_numpy(result),
                                                 y,
                                                 decimal=5)

    def test_less_broadcast_cpu(self):
        dev = cpu_dev
        cases = [
            ([3, 4, 5], [5]),  # 3d vs 1d
            ([3, 4, 5], [4, 5]),  # 3d vs 2d
            ([3, 4, 5, 6], [5, 6]),  # 4d vs 2d
            ([3, 4, 5, 6], [4, 5, 6]),  # 4d vs 3d
            ([1, 4, 1, 6], [3, 1, 5, 6])  # 4d vs 4d
        ]
        for in1, in2 in cases:
            x = np.random.randn(*in1).astype(np.float32)
            x1 = np.random.randn(*in2).astype(np.float32)
            y = np.less(x, x1)

            x = tensor.from_numpy(x)
            x1 = tensor.from_numpy(x1)
            x.to_device(dev)
            x1.to_device(dev)

            result = autograd.less(x, x1)
            np.testing.assert_array_almost_equal(tensor.to_numpy(result),
                                                 y,
                                                 decimal=5)

    def test_less_broadcast_gpu(self):
        dev = gpu_dev
        cases = [
            ([3, 4, 5], [5]),  # 3d vs 1d
            ([3, 4, 5], [4, 5]),  # 3d vs 2d
            ([3, 4, 5, 6], [5, 6]),  # 4d vs 2d
            ([3, 4, 5, 6], [4, 5, 6]),  # 4d vs 3d
            ([1, 4, 1, 6], [3, 1, 5, 6])  # 4d vs 4d
        ]
        for in1, in2 in cases:
            x = np.random.randn(*in1).astype(np.float32)
            x1 = np.random.randn(*in2).astype(np.float32)
            y = np.less(x, x1)

            x = tensor.from_numpy(x)
            x1 = tensor.from_numpy(x1)
            x.to_device(dev)
            x1.to_device(dev)

            result = autograd.less(x, x1)
            np.testing.assert_array_almost_equal(tensor.to_numpy(result),
                                                 y,
                                                 decimal=5)

    def test_add_broadcast_gpu(self):
        dev = gpu_dev
        cases = [
            ([3, 4, 5], [5]),  # 3d vs 1d
            ([3, 4, 5], [4, 5]),  # 3d vs 2d
            ([3, 4, 5, 6], [5, 6]),  # 4d vs 2d
            ([3, 4, 5, 6], [4, 5, 6]),  # 4d vs 3d
            ([1, 4, 1, 6], [3, 1, 5, 6])  # 4d vs 4d
        ]
        for in1, in2 in cases:
            x = np.random.randn(*in1).astype(np.float32)
            x1 = np.random.randn(*in2).astype(np.float32)
            y = x + x1

            dy = np.random.randn(*y.shape)
            grad0 = np.sum(dy, axis=axis_helper(y.shape,
                                                x.shape)).reshape(x.shape)
            grad1 = np.sum(dy, axis=axis_helper(y.shape,
                                                x1.shape)).reshape(x1.shape)

            x = tensor.from_numpy(x)
            x1 = tensor.from_numpy(x1)
            dy = tensor.from_numpy(dy)
            x.to_device(dev)
            x1.to_device(dev)
            dy.to_device(dev)

            result = autograd.add(x, x1)
            dx0, dx1 = result.creator.backward(dy.data)
            np.testing.assert_array_almost_equal(tensor.to_numpy(result),
                                                 y,
                                                 decimal=5)
            np.testing.assert_array_almost_equal(tensor.to_numpy(
                tensor.from_raw_tensor(dx0)),
                                                 grad0,
                                                 decimal=5)
            np.testing.assert_array_almost_equal(tensor.to_numpy(
                tensor.from_raw_tensor(dx1)),
                                                 grad1,
                                                 decimal=5)

    def test_add_broadcast_cpu(self):
        dev = cpu_dev
        cases = [
            ([3, 4, 5], [5]),  # 3d vs 1d
            ([3, 4, 5], [4, 5]),  # 3d vs 2d
            ([3, 4, 5, 6], [5, 6]),  # 4d vs 2d
            ([3, 4, 5, 6], [4, 5, 6]),  # 4d vs 3d
            ([1, 4, 1, 6], [3, 1, 5, 6])  # 4d vs 4d
        ]
        for in1, in2 in cases:
            x = np.random.randn(*in1).astype(np.float32)
            x1 = np.random.randn(*in2).astype(np.float32)
            y = x + x1

            dy = np.random.randn(*y.shape)
            grad0 = np.sum(dy, axis=axis_helper(y.shape,
                                                x.shape)).reshape(x.shape)
            grad1 = np.sum(dy, axis=axis_helper(y.shape,
                                                x1.shape)).reshape(x1.shape)

            x = tensor.from_numpy(x)
            x1 = tensor.from_numpy(x1)
            dy = tensor.from_numpy(dy)
            x.to_device(dev)
            x1.to_device(dev)
            dy.to_device(dev)

            result = autograd.add(x, x1)
            dx0, dx1 = result.creator.backward(dy.data)
            np.testing.assert_array_almost_equal(tensor.to_numpy(result),
                                                 y,
                                                 decimal=5)
            np.testing.assert_array_almost_equal(tensor.to_numpy(
                tensor.from_raw_tensor(dx0)),
                                                 grad0,
                                                 decimal=5)
            np.testing.assert_array_almost_equal(tensor.to_numpy(
                tensor.from_raw_tensor(dx1)),
                                                 grad1,
                                                 decimal=5)

    def test_sub_broadcast_gpu(self):
        dev = gpu_dev
        cases = [
            ([3, 4, 5], [5]),  # 3d vs 1d
            ([3, 4, 5], [4, 5]),  # 3d vs 2d
            ([3, 4, 5, 6], [5, 6]),  # 4d vs 2d
            ([3, 4, 5, 6], [4, 5, 6]),  # 4d vs 3d
            ([1, 4, 1, 6], [3, 1, 5, 6])  # 4d vs 4d
        ]
        for in1, in2 in cases:
            x = np.random.randn(*in1).astype(np.float32)
            x1 = np.random.randn(*in2).astype(np.float32)
            y = x - x1

            dy = np.random.randn(*y.shape)
            grad0 = np.sum(dy, axis=axis_helper(y.shape,
                                                x.shape)).reshape(x.shape)
            grad1 = np.sum(-dy, axis=axis_helper(y.shape,
                                                 x1.shape)).reshape(x1.shape)

            x = tensor.from_numpy(x)
            x1 = tensor.from_numpy(x1)
            dy = tensor.from_numpy(dy)
            x.to_device(dev)
            x1.to_device(dev)
            dy.to_device(dev)

            result = autograd.sub(x, x1)
            dx0, dx1 = result.creator.backward(dy.data)
            np.testing.assert_array_almost_equal(tensor.to_numpy(result),
                                                 y,
                                                 decimal=5)
            np.testing.assert_array_almost_equal(tensor.to_numpy(
                tensor.from_raw_tensor(dx0)),
                                                 grad0,
                                                 decimal=5)
            np.testing.assert_array_almost_equal(tensor.to_numpy(
                tensor.from_raw_tensor(dx1)),
                                                 grad1,
                                                 decimal=5)

    def test_sub_broadcast_cpu(self):
        dev = cpu_dev
        cases = [
            ([3, 4, 5], [5]),  # 3d vs 1d
            ([3, 4, 5], [4, 5]),  # 3d vs 2d
            ([3, 4, 5, 6], [5, 6]),  # 4d vs 2d
            ([3, 4, 5, 6], [4, 5, 6]),  # 4d vs 3d
            ([1, 4, 1, 6], [3, 1, 5, 6])  # 4d vs 4d
        ]
        for in1, in2 in cases:
            x = np.random.randn(*in1).astype(np.float32)
            x1 = np.random.randn(*in2).astype(np.float32)
            y = x - x1

            dy = np.random.randn(*y.shape)
            grad0 = np.sum(dy, axis=axis_helper(y.shape,
                                                x.shape)).reshape(x.shape)
            grad1 = np.sum(-dy, axis=axis_helper(y.shape,
                                                 x1.shape)).reshape(x1.shape)

            x = tensor.from_numpy(x)
            x1 = tensor.from_numpy(x1)
            dy = tensor.from_numpy(dy)
            x.to_device(dev)
            x1.to_device(dev)
            dy.to_device(dev)

            result = autograd.sub(x, x1)
            dx0, dx1 = result.creator.backward(dy.data)
            np.testing.assert_array_almost_equal(tensor.to_numpy(result),
                                                 y,
                                                 decimal=5)
            np.testing.assert_array_almost_equal(tensor.to_numpy(
                tensor.from_raw_tensor(dx0)),
                                                 grad0,
                                                 decimal=5)
            np.testing.assert_array_almost_equal(tensor.to_numpy(
                tensor.from_raw_tensor(dx1)),
                                                 grad1,
                                                 decimal=5)

    def test_mul_broadcast_gpu(self):
        dev = gpu_dev
        cases = [
            ([3, 4, 5], [5]),  # 3d vs 1d
            ([3, 4, 5], [4, 5]),  # 3d vs 2d
            ([3, 4, 5, 6], [5, 6]),  # 4d vs 2d
            ([3, 4, 5, 6], [4, 5, 6]),  # 4d vs 3d
            ([1, 4, 1, 6], [3, 1, 5, 6])  # 4d vs 4d
        ]
        for in1, in2 in cases:
            x = np.random.randn(*in1).astype(np.float32)
            x1 = np.random.randn(*in2).astype(np.float32)
            y = x * x1

            dy = np.random.randn(*y.shape)
            grad0 = np.sum(x1 * dy, axis=axis_helper(y.shape,
                                                     x.shape)).reshape(x.shape)
            grad1 = np.sum(x * dy, axis=axis_helper(y.shape,
                                                    x1.shape)).reshape(x1.shape)

            x = tensor.from_numpy(x)
            x1 = tensor.from_numpy(x1)
            dy = tensor.from_numpy(dy)
            x.to_device(dev)
            x1.to_device(dev)
            dy.to_device(dev)

            result = autograd.mul(x, x1)
            dx0, dx1 = result.creator.backward(dy.data)
            np.testing.assert_array_almost_equal(tensor.to_numpy(result),
                                                 y,
                                                 decimal=5)
            np.testing.assert_array_almost_equal(tensor.to_numpy(
                tensor.from_raw_tensor(dx0)),
                                                 grad0,
                                                 decimal=5)
            np.testing.assert_array_almost_equal(tensor.to_numpy(
                tensor.from_raw_tensor(dx1)),
                                                 grad1,
                                                 decimal=5)

    def test_mul_broadcast_cpu(self):
        dev = cpu_dev
        cases = [
            ([3, 4, 5], [5]),  # 3d vs 1d
            ([3, 4, 5], [4, 5]),  # 3d vs 2d
            ([3, 4, 5, 6], [5, 6]),  # 4d vs 2d
            ([3, 4, 5, 6], [4, 5, 6]),  # 4d vs 3d
            ([1, 4, 1, 6], [3, 1, 5, 6])  # 4d vs 4d
        ]
        for in1, in2 in cases:
            x = np.random.randn(*in1).astype(np.float32)
            x1 = np.random.randn(*in2).astype(np.float32)
            y = x * x1

            dy = np.random.randn(*y.shape)
            grad0 = np.sum(x1 * dy, axis=axis_helper(y.shape,
                                                     x.shape)).reshape(x.shape)
            grad1 = np.sum(x * dy, axis=axis_helper(y.shape,
                                                    x1.shape)).reshape(x1.shape)

            x = tensor.from_numpy(x)
            x1 = tensor.from_numpy(x1)
            dy = tensor.from_numpy(dy)
            x.to_device(dev)
            x1.to_device(dev)
            dy.to_device(dev)

            result = autograd.mul(x, x1)
            dx0, dx1 = result.creator.backward(dy.data)
            np.testing.assert_array_almost_equal(tensor.to_numpy(result),
                                                 y,
                                                 decimal=5)
            np.testing.assert_array_almost_equal(tensor.to_numpy(
                tensor.from_raw_tensor(dx0)),
                                                 grad0,
                                                 decimal=5)
            np.testing.assert_array_almost_equal(tensor.to_numpy(
                tensor.from_raw_tensor(dx1)),
                                                 grad1,
                                                 decimal=5)

    def test_div_broadcast_gpu(self):
        dev = gpu_dev
        cases = [
            ([3, 4, 5], [5]),  # 3d vs 1d
            ([3, 4, 5], [4, 5]),  # 3d vs 2d
            ([3, 4, 5, 6], [5, 6]),  # 4d vs 2d
            ([3, 4, 5, 6], [4, 5, 6]),  # 4d vs 3d
            ([1, 4, 1, 6], [3, 1, 5, 6])  # 4d vs 4d
        ]
        for in1, in2 in cases:
            x = np.random.randn(*in1).astype(np.float32)
            x1 = np.random.randn(*in2).astype(np.float32) + 1.0
            y = x / x1

            dy = np.random.randn(*y.shape).astype(np.float32)
            grad0 = np.sum(np.power(x1, -1) * dy,
                           axis=axis_helper(y.shape, x.shape)).reshape(x.shape)
            grad1 = np.sum(x * -np.power(x1, -2) * dy,
                           axis=axis_helper(y.shape,
                                            x1.shape)).reshape(x1.shape)

            x = tensor.from_numpy(x)
            x1 = tensor.from_numpy(x1)
            dy = tensor.from_numpy(dy)
            x.to_device(dev)
            x1.to_device(dev)
            dy.to_device(dev)

            result = autograd.div(x, x1)
            dx0, dx1 = result.creator.backward(dy.data)
            np.testing.assert_array_almost_equal(tensor.to_numpy(result),
                                                 y,
                                                 decimal=2)
            np.testing.assert_array_almost_equal(tensor.to_numpy(
                tensor.from_raw_tensor(dx0)),
                                                 grad0,
                                                 decimal=2)
            np.testing.assert_array_almost_equal(tensor.to_numpy(
                tensor.from_raw_tensor(dx1)),
                                                 grad1,
                                                 decimal=2)
            break

    def test_div_broadcast_cpu(self):
        dev = cpu_dev
        cases = [
            ([3, 4, 5], [5]),  # 3d vs 1d
            ([3, 4, 5], [4, 5]),  # 3d vs 2d
            ([3, 4, 5, 6], [5, 6]),  # 4d vs 2d
            ([3, 4, 5, 6], [4, 5, 6]),  # 4d vs 3d
            ([1, 4, 1, 6], [3, 1, 5, 6])  # 4d vs 4d
        ]
        for in1, in2 in cases:
            x = np.random.randn(*in1).astype(np.float32)
            x1 = np.random.randn(*in2).astype(np.float32) + 1.0
            y = x / x1

            dy = np.random.randn(*y.shape).astype(np.float32)
            grad0 = np.sum(np.power(x1, -1) * dy,
                           axis=axis_helper(y.shape, x.shape)).reshape(x.shape)
            grad1 = np.sum(x * -np.power(x1, -2) * dy,
                           axis=axis_helper(y.shape,
                                            x1.shape)).reshape(x1.shape)

            x = tensor.from_numpy(x)
            x1 = tensor.from_numpy(x1)
            dy = tensor.from_numpy(dy)
            x.to_device(dev)
            x1.to_device(dev)
            dy.to_device(dev)

            result = autograd.div(x, x1)
            dx0, dx1 = result.creator.backward(dy.data)
            np.testing.assert_array_almost_equal(tensor.to_numpy(result),
                                                 y,
                                                 decimal=2)
            np.testing.assert_array_almost_equal(tensor.to_numpy(
                tensor.from_raw_tensor(dx0)),
                                                 grad0,
                                                 decimal=2)
            np.testing.assert_array_almost_equal(tensor.to_numpy(
                tensor.from_raw_tensor(dx1)),
                                                 grad1,
                                                 decimal=2)

    def test_pow_broadcast_gpu(self):
        dev = gpu_dev
        cases = [
            ([3, 4, 5], [5]),  # 3d vs 1d
            ([3, 4, 5], [4, 5]),  # 3d vs 2d
            ([3, 4, 5, 6], [5, 6]),  # 4d vs 2d
            ([3, 4, 5, 6], [4, 5, 6]),  # 4d vs 3d
            ([1, 4, 1, 6], [3, 1, 5, 6])  # 4d vs 4d
        ]
        for in1, in2 in cases:
            x = np.random.randint(1, 10, size=in1).astype(np.float32)
            x1 = np.random.randint(1, 5, size=in2).astype(np.float32)
            y = np.power(x, x1).astype(np.float32)

            dy = np.random.randn(*y.shape).astype(np.float32)
            grad0 = np.sum(x1 * np.power(x, x1 - 1) * dy,
                           axis=axis_helper(y.shape, x.shape)).reshape(x.shape)
            grad1 = np.sum(np.power(x, x1) * np.log(x) * dy,
                           axis=axis_helper(y.shape,
                                            x1.shape)).reshape(x1.shape)

            x = tensor.from_numpy(x)
            x1 = tensor.from_numpy(x1)
            dy = tensor.from_numpy(dy)
            x.to_device(dev)
            x1.to_device(dev)
            dy.to_device(dev)

            result = autograd.pow(x, x1)
            dx0, dx1 = result.creator.backward(dy.data)
            np.testing.assert_array_almost_equal(tensor.to_numpy(result),
                                                 y,
                                                 decimal=2)
            np.testing.assert_array_almost_equal(tensor.to_numpy(
                tensor.from_raw_tensor(dx0)),
                                                 grad0,
                                                 decimal=2)
            np.testing.assert_array_almost_equal(tensor.to_numpy(
                tensor.from_raw_tensor(dx1)),
                                                 grad1,
                                                 decimal=2)

    def test_pow_broadcast_cpu(self):
        dev = cpu_dev
        cases = [
            ([3, 4, 5], [5]),  # 3d vs 1d
            ([3, 4, 5], [4, 5]),  # 3d vs 2d
            ([3, 4, 5, 6], [5, 6]),  # 4d vs 2d
            ([3, 4, 5, 6], [4, 5, 6]),  # 4d vs 3d
            ([1, 4, 1, 6], [3, 1, 5, 6])  # 4d vs 4d
        ]
        for in1, in2 in cases:
            x = np.random.randint(1, 10, size=in1).astype(np.float32)
            x1 = np.random.randint(1, 5, size=in2).astype(np.float32)
            y = np.power(x, x1).astype(np.float32)

            dy = np.random.randn(*y.shape).astype(np.float32)
            grad0 = np.sum(x1 * np.power(x, x1 - 1) * dy,
                           axis=axis_helper(y.shape, x.shape)).reshape(x.shape)
            grad1 = np.sum(np.power(x, x1) * np.log(x) * dy,
                           axis=axis_helper(y.shape,
                                            x1.shape)).reshape(x1.shape)

            x = tensor.from_numpy(x)
            x1 = tensor.from_numpy(x1)
            dy = tensor.from_numpy(dy)
            x.to_device(dev)
            x1.to_device(dev)
            dy.to_device(dev)

            result = autograd.pow(x, x1)
            dx0, dx1 = result.creator.backward(dy.data)
            np.testing.assert_array_almost_equal(tensor.to_numpy(result),
                                                 y,
                                                 decimal=2)
            np.testing.assert_array_almost_equal(tensor.to_numpy(
                tensor.from_raw_tensor(dx0)),
                                                 grad0,
                                                 decimal=2)
            np.testing.assert_array_almost_equal(tensor.to_numpy(
                tensor.from_raw_tensor(dx1)),
                                                 grad1,
                                                 decimal=2)

    def test_prelu_broadcast_gpu(self):
        dev = gpu_dev
        cases = [
            ([3, 4, 5], [5]),  # 3d vs 1d
            ([3, 4, 5], [4, 5]),  # 3d vs 2d
            ([3, 4, 5, 6], [5, 6]),  # 4d vs 2d
            ([3, 4, 5, 6], [4, 5, 6]),  # 4d vs 3d
            ([1, 4, 1, 6], [3, 1, 5, 6])  # 4d vs 4d
        ]
        for in1, in2 in cases:
            x = np.random.randn(*in1).astype(np.float32)
            slope = np.random.randn(*in2).astype(np.float32)
            y = np.clip(x, 0, np.inf) + np.clip(x, -np.inf, 0) * slope

            dy = np.random.randn(*y.shape).astype(np.float32)
            x0 = x.copy()
            x0[x0 > 0] = 1
            x0[x0 < 1] = 0
            grad0 = np.sum((x0 + (1 - x0) * slope) * dy,
                           axis=axis_helper(y.shape, x.shape)).reshape(x.shape)
            grad1 = np.sum((1 - x0) * x * dy,
                           axis=axis_helper(y.shape,
                                            slope.shape)).reshape(slope.shape)

            x = tensor.from_numpy(x)
            slope = tensor.from_numpy(slope)
            dy = tensor.from_numpy(dy)
            x.to_device(dev)
            slope.to_device(dev)
            dy.to_device(dev)

            result = autograd.prelu(x, slope)
            dx0, dx1 = result.creator.backward(dy.data)
            np.testing.assert_array_almost_equal(tensor.to_numpy(result),
                                                 y,
                                                 decimal=5)
            np.testing.assert_array_almost_equal(tensor.to_numpy(
                tensor.from_raw_tensor(dx0)),
                                                 grad0,
                                                 decimal=5)
            np.testing.assert_array_almost_equal(tensor.to_numpy(
                tensor.from_raw_tensor(dx1)),
                                                 grad1,
                                                 decimal=5)

    def test_prelu_broadcast_cpu(self):
        dev = cpu_dev
        cases = [
            ([3, 4, 5], [5]),  # 3d vs 1d
            ([3, 4, 5], [4, 5]),  # 3d vs 2d
            ([3, 4, 5, 6], [5, 6]),  # 4d vs 2d
            ([3, 4, 5, 6], [4, 5, 6]),  # 4d vs 3d
            ([1, 4, 1, 6], [3, 1, 5, 6])  # 4d vs 4d
        ]
        for in1, in2 in cases:
            x = np.random.randn(*in1).astype(np.float32)
            slope = np.random.randn(*in2).astype(np.float32)
            y = np.clip(x, 0, np.inf) + np.clip(x, -np.inf, 0) * slope

            dy = np.random.randn(*y.shape).astype(np.float32)
            x0 = x.copy()
            x0[x0 > 0] = 1
            x0[x0 < 1] = 0
            grad0 = np.sum((x0 + (1 - x0) * slope) * dy,
                           axis=axis_helper(y.shape, x.shape)).reshape(x.shape)
            grad1 = np.sum((1 - x0) * x * dy,
                           axis=axis_helper(y.shape,
                                            slope.shape)).reshape(slope.shape)

            x = tensor.from_numpy(x)
            slope = tensor.from_numpy(slope)
            dy = tensor.from_numpy(dy)
            x.to_device(dev)
            slope.to_device(dev)
            dy.to_device(dev)

            result = autograd.prelu(x, slope)
            dx0, dx1 = result.creator.backward(dy.data)
            np.testing.assert_array_almost_equal(tensor.to_numpy(result),
                                                 y,
                                                 decimal=5)
            np.testing.assert_array_almost_equal(tensor.to_numpy(
                tensor.from_raw_tensor(dx0)),
                                                 grad0,
                                                 decimal=5)
            np.testing.assert_array_almost_equal(tensor.to_numpy(
                tensor.from_raw_tensor(dx1)),
                                                 grad1,
                                                 decimal=5)

    def gemm_test(self, dev):
        configs = [
            # alpha, beta, transA, transB, shapeA, shapeB, shapeC, shapeY
            [0.25, 0.35, 0, 0, (3, 4), (4, 5), (1, 5), (3, 5)],
            [0.25, 0.35, 0, 1, (3, 4), (5, 4), (1, 5), (3, 5)],
            [0.25, 0.35, 1, 0, (4, 3), (4, 5), (1, 5), (3, 5)],
            [0.25, 0.35, 1, 1, (4, 3), (5, 4), (1, 5), (3, 5)],
        ]
        for config in configs:
            alpha = config[0]
            beta = config[1]
            transA = config[2]
            transB = config[3]
            shapeA = config[4]
            shapeB = config[5]
            shapeC = config[6]
            shapeY = config[7]
            A = np.random.randn(*shapeA).astype(np.float32)
            B = np.random.randn(*shapeB).astype(np.float32)
            C = np.random.randn(*shapeC).astype(np.float32)
            DY = np.ones(shapeY, dtype=np.float32)

            a = tensor.from_numpy(A)
            a.to_device(dev)
            b = tensor.from_numpy(B)
            b.to_device(dev)
            c = tensor.from_numpy(C)
            c.to_device(dev)
            dy = tensor.from_numpy(DY)
            dy.to_device(dev)

            result = autograd.gemm(a, b, c, alpha, beta, transA, transB)
            da, db, dc = result.creator.backward(dy.data)

            # Y = alpha * A' * B' + beta * C
            _A = A if transA == 0 else A.T
            _B = B if transB == 0 else B.T
            C = C if C is not None else np.array(0)
            Y = alpha * np.dot(_A, _B) + beta * C

            DA = alpha * np.matmul(DY, _B.T)
            DA = DA if transA == 0 else DA.T
            DB = alpha * np.matmul(_A.T, DY)
            DB = DB if transB == 0 else DB.T
            DC = beta * np.sum(DY, axis=axis_helper(Y.shape, C.shape)).reshape(
                C.shape)

            np.testing.assert_array_almost_equal(tensor.to_numpy(result),
                                                 Y,
                                                 decimal=5)
            np.testing.assert_array_almost_equal(tensor.to_numpy(
                tensor.from_raw_tensor(da)),
                                                 DA,
                                                 decimal=5)
            np.testing.assert_array_almost_equal(tensor.to_numpy(
                tensor.from_raw_tensor(db)),
                                                 DB,
                                                 decimal=5)
            np.testing.assert_array_almost_equal(tensor.to_numpy(
                tensor.from_raw_tensor(dc)),
                                                 DC,
                                                 decimal=5)

    def test_gemm_cpu(self):
        self.gemm_test(cpu_dev)

    def test_gemm_gpu(self):
        self.gemm_test(gpu_dev)

    def globalaveragepool_channel_first(self, dev):
        X = np.array([[[
            [1, 2, 3],
            [4, 5, 6],
            [7, 8, 9],
        ]]]).astype(np.float32)
        XT = np.array([[[[5]]]]).astype(np.float32)
        DY = np.ones((1, 1, 1, 1), dtype=np.float32)

        x = tensor.from_numpy(X)
        x.to_device(dev)
        dy = tensor.from_numpy(DY)
        dy.to_device(dev)

        result = autograd.globalaveragepool(x)
        dx = result.creator.backward(dy.data)

        DX = np.ones(X.shape, dtype=np.float32)
        DX = np.multiply(DX, DY) / np.prod(X.shape[2:])

        np.testing.assert_array_almost_equal(tensor.to_numpy(result),
                                             XT,
                                             decimal=5)
        np.testing.assert_array_almost_equal(tensor.to_numpy(
            tensor.from_raw_tensor(dx)),
                                             DX,
                                             decimal=5)

    def globalaveragepool_channel_last(self, dev):
        X = np.array([[
            [[1], [2], [3]],
            [[4], [5], [6]],
            [[7], [8], [9]],
        ]]).astype(np.float32)
        XT = np.array([[[[5]]]]).astype(np.float32)
        DY = np.ones((1, 1, 1, 1), dtype=np.float32)

        x = tensor.from_numpy(X)
        x.to_device(dev)
        dy = tensor.from_numpy(DY)
        dy.to_device(dev)

        result = autograd.globalaveragepool(x, 'channel_last')
        dx = result.creator.backward(dy.data)

        DX = np.ones(X.shape, dtype=np.float32)
        DX = np.multiply(DX, DY) / np.prod(X.shape[1:-1])

        np.testing.assert_array_almost_equal(tensor.to_numpy(result),
                                             XT,
                                             decimal=5)
        np.testing.assert_array_almost_equal(tensor.to_numpy(
            tensor.from_raw_tensor(dx)),
                                             DX,
                                             decimal=5)

    def test_globalaveragepool_cpu(self):
        self.globalaveragepool_channel_first(cpu_dev)
        self.globalaveragepool_channel_last(cpu_dev)

    def test_globalaveragepool_gpu(self):
        self.globalaveragepool_channel_first(gpu_dev)
        self.globalaveragepool_channel_last(gpu_dev)


if __name__ == '__main__':
    unittest.main()<|MERGE_RESOLUTION|>--- conflicted
+++ resolved
@@ -187,11 +187,7 @@
         x_shape = x.shape
         kernel = (k_w, 4)
         # we add 4 padding here and hope the conv and trim one padding then
-<<<<<<< HEAD
-        padding = (p_w, 2)
-=======
         padding = (p_w, 1)  
->>>>>>> dac33b66
         stride = (1, 1)
         group = 1
         bias = False
@@ -249,11 +245,7 @@
         x_shape = x.shape
         kernel = (k_w, 4)
         # we add 4 padding here and hope the conv and trim one padding then
-<<<<<<< HEAD
-        padding = (p_w, 2)
-=======
         padding = (p_w, 1)  
->>>>>>> dac33b66
         stride = (1, 1)
 
         if dev == cpu_dev:
