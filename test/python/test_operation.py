# Licensed to the Apache Software Foundation (ASF) under one
# or more contributor license agreements.  See the NOTICE file
# distributed with this work for additional information
# regarding copyright ownership.  The ASF licenses this file
# to you under the Apache License, Version 2.0 (the
# "License"); you may not use this file except in compliance
# with the License.  You may obtain a copy of the License at
#
#   http://www.apache.org/licenses/LICENSE-2.0
#
# Unless required by applicable law or agreed to in writing, software
# distributed under the License is distributed on an "AS IS" BASIS,
# WITHOUT WARRANTIES OR CONDITIONS OF ANY KIND, either express or implied.
# See the License for the specific language governing permissions and
# limitations under the License.
# =============================================================================

import unittest
from builtins import str

from singa import tensor
from singa import singa_wrap as singa
from singa import autograd
from singa import singa_wrap
from cuda_helper import gpu_dev, cpu_dev

import numpy as np

autograd.training = True

CTensor = singa.Tensor

dy = CTensor([2, 1, 2, 2])
singa.Gaussian(0.0, 1.0, dy)


def _tuple_to_string(t):
    lt = [str(x) for x in t]
    return '(' + ', '.join(lt) + ')'


def axis_helper(y_shape, x_shape):
    """
    check which axes the x has been broadcasted
    Args:
        y_shape: the shape of result
        x_shape: the shape of x
    Return:
        a tuple refering the axes 
    """
    res = []
    j = len(x_shape) - 1
    for i in range(len(y_shape) - 1, -1, -1):
        if j < 0 or x_shape[j] != y_shape[i]:
            res.append(i)
        j -= 1
    return tuple(res[::-1])


def prepare_inputs_targets_for_rnn_test():
    x_0 = np.random.random((2, 3)).astype(np.float32)
    x_1 = np.random.random((2, 3)).astype(np.float32)
    x_2 = np.random.random((2, 3)).astype(np.float32)

    h_0 = np.zeros((2, 2)).astype(np.float32)

    t_0 = np.random.random((2, 2)).astype(np.float32)
    t_1 = np.random.random((2, 2)).astype(np.float32)
    t_2 = np.random.random((2, 2)).astype(np.float32)

    x0 = tensor.Tensor(device=gpu_dev, data=x_0)
    x1 = tensor.Tensor(device=gpu_dev, data=x_1)
    x2 = tensor.Tensor(device=gpu_dev, data=x_2)

    h0 = tensor.Tensor(device=gpu_dev, data=h_0)

    t0 = tensor.Tensor(device=gpu_dev, data=t_0)
    t1 = tensor.Tensor(device=gpu_dev, data=t_1)
    t2 = tensor.Tensor(device=gpu_dev, data=t_2)

    inputs = [x0, x1, x2]
    targets = [t0, t1, t2]
    return inputs, targets, h0


class TestPythonOperation(unittest.TestCase):

    def check_shape(self, actual, expect):
        self.assertEqual(
            actual, expect, 'shape mismatch, actual shape is %s'
            ' exepcted is %s' %
            (_tuple_to_string(actual), _tuple_to_string(expect)))

    def test_Greater_cpu(self):
        x0 = np.array([-0.9, -0.3, -0.1, 0.1, 0.5,
                       0.9]).reshape(3, 2).astype(np.float32)
        x1 = np.array([0, -0.3, 0, 0.1, 0, 0.9]).reshape(3,
                                                         2).astype(np.float32)
        y = np.greater(x0, x1)
        x0 = tensor.from_numpy(x0)
        x1 = tensor.from_numpy(x1)
        x0.to_device(cpu_dev)
        x1.to_device(cpu_dev)

        result = autograd.greater(x0, x1)

        np.testing.assert_array_almost_equal(tensor.to_numpy(result),
                                             y,
                                             decimal=5)

    def test_Greater_gpu(self):
        x0 = np.array([-0.9, -0.3, -0.1, 0.1, 0.5,
                       0.9]).reshape(3, 2).astype(np.float32)
        x1 = np.array([0, -0.3, 0, 0.1, 0, 0.9]).reshape(3,
                                                         2).astype(np.float32)
        y = np.greater(x0, x1)
        x0 = tensor.from_numpy(x0)
        x1 = tensor.from_numpy(x1)
        x0.to_device(gpu_dev)
        x1.to_device(gpu_dev)
        result = autograd.greater(x0, x1)
        np.testing.assert_array_almost_equal(tensor.to_numpy(result),
                                             y,
                                             decimal=5)

    def test_conv2d_cpu(self):
        # (in_channels, out_channels, kernel_size)
        conv_0 = autograd.Conv2d(3, 1, 2)
        conv_without_bias_0 = autograd.Conv2d(3, 1, 2, bias=False)

        cpu_input_tensor = tensor.Tensor(shape=(2, 3, 3, 3), device=cpu_dev)
        cpu_input_tensor.gaussian(0.0, 1.0)

        dy = tensor.Tensor(shape=(2, 1, 2, 2), device=cpu_dev)
        dy.gaussian(0.0, 1.0)

        y = conv_0(cpu_input_tensor)  # PyTensor
        dx, dW, db = y.creator.backward(dy.data)  # CTensor

        self.check_shape(y.shape, (2, 1, 2, 2))
        self.check_shape(dx.shape(), (2, 3, 3, 3))
        self.check_shape(dW.shape(), (1, 3, 2, 2))
        self.check_shape(db.shape(), (1,))

        # forward without bias
        y_without_bias = conv_without_bias_0(cpu_input_tensor)
        self.check_shape(y_without_bias.shape, (2, 1, 2, 2))

    def test_conv2d_gpu(self):
        # (in_channels, out_channels, kernel_size)
        conv_0 = autograd.Conv2d(3, 1, 2)
        conv_without_bias_0 = autograd.Conv2d(3, 1, 2, bias=False)

        gpu_input_tensor = tensor.Tensor(shape=(2, 3, 3, 3), device=gpu_dev)
        gpu_input_tensor.gaussian(0.0, 1.0)

        dy = tensor.Tensor(shape=(2, 1, 2, 2), device=gpu_dev)
        dy.gaussian(0.0, 1.0)

        y = conv_0(gpu_input_tensor)  # PyTensor
        dx, dW, db = y.creator.backward(dy.data)  # CTensor

        self.check_shape(y.shape, (2, 1, 2, 2))
        self.check_shape(dx.shape(), (2, 3, 3, 3))
        self.check_shape(dW.shape(), (1, 3, 2, 2))
        self.check_shape(db.shape(), (1,))

        # forward without bias
        y_without_bias = conv_without_bias_0(gpu_input_tensor)
        self.check_shape(y_without_bias.shape, (2, 1, 2, 2))

    def _conv_same_pad(self, dev, pad_mode, is_2d):
        if is_2d:
<<<<<<< HEAD
            x_w, w_w, k_w, p_w = 32, 4, 4, 1
        else:
            x_w, w_w, k_w, p_w = 1, 1, 1, 0
        x = tensor.Tensor(shape=(3, 3, x_w, 32), device=dev)
        x.gaussian(0.0, 1.0)

        w = tensor.Tensor(shape=(3, 3, w_w, 4), device=dev)
        w.gaussian(0.0, 1.0)

        # with the same padding, the padding should be 3
        # for SAME_UPPER, is (1, 2)
        # for SAME_LOWER, is (2, 1)

        x_shape = x.shape
        kernel = (k_w, 4)
        # we add 4 padding here and hope the conv and trim one padding then
        padding = (p_w, 1)  
=======
            x_h, w_h, k_h, p_h = 32, 4, 4, 1
            if pad_mode == "SAME_LOWER":
                o_p = (0, 1, 0, 1)
            else:
                o_p = (1, 0, 1, 0)
        else:
            x_h, w_h, k_h, p_h = 1, 1, 1, 0
            if pad_mode == "SAME_LOWER":
                o_p = (0, 0, 0, 1)
            else:
                o_p = (0, 0, 1, 0)
        x = tensor.Tensor(shape=(3, 3, x_h, 32), device=dev)
        x.gaussian(0.0, 1.0)

        w = tensor.Tensor(shape=(3, 3, w_h, 4), device=dev)
        w.gaussian(0.0, 1.0)

        # with the same padding, the padding should be 3
        # for SAME_UPPER, is (1, 1) + (0, 1)
        # for SAME_LOWER, is (1, 1) + (1, 0)

        x_shape = x.shape
        kernel = (k_h, 4)
        padding = (p_h, 1)
>>>>>>> 001ba4c1
        stride = (1, 1)
        group = 1
        bias = False
        in_channels = x_shape[1]
        w_shape = w.shape
        out_channels = w_shape[0]
        assert w_shape[1] == in_channels // group

        if dev == cpu_dev:
            handle = singa.ConvHandle(x.data, kernel, stride, padding,
                                      in_channels, out_channels, bias, group)
        else:
            handle = singa.CudnnConvHandle(x.data, kernel, stride, padding,
                                           in_channels, out_channels, bias,
                                           group)
<<<<<<< HEAD
        y = autograd._Conv2d(handle, pad_mode)(x, w)[0]

        dy = np.ones((3, 3, x_w, 32), dtype=np.float32)
=======
        y = autograd._Conv2d(handle, o_p)(x, w)[0]

        dy = np.ones((3, 3, x_h, 32), dtype=np.float32)
        dy = tensor.from_numpy(dy)
        dy.to_device(dev)

        dx, dW = y.creator.backward(dy.data)
        self.check_shape(y.shape, (3, 3, x_h, 32))
        self.check_shape(dx.shape(), (3, 3, x_h, 32))
        self.check_shape(dW.shape(), (3, 3, w_h, 4))

    def test_conv2d_same_pad_cpu(self):
        self._conv_same_pad(cpu_dev, "SAME_LOWER", True)
        self._conv_same_pad(cpu_dev, "SAME_UPPER", True)

    def test_conv2d_same_pad_gpu(self):
        self._conv_same_pad(gpu_dev, "SAME_LOWER", True)
        self._conv_same_pad(gpu_dev, "SAME_UPPER", True)

    def test_conv1d_same_pad_cpu(self):
        self._conv_same_pad(cpu_dev, "SAME_LOWER", False)
        self._conv_same_pad(cpu_dev, "SAME_UPPER", False)

    def test_conv1d_same_pad_gpu(self):
        self._conv_same_pad(gpu_dev, "SAME_LOWER", False)
        self._conv_same_pad(gpu_dev, "SAME_UPPER", False)

    def _pooling_same_pad(self, dev, pad_mode, is_2d):
        if is_2d:
            x_h, k_h, p_h = 32, 4, 1
            if pad_mode == "SAME_LOWER":
                o_p = (0, 1, 0, 1)
            else:
                o_p = (1, 0, 1, 0)
        else:
            x_h, k_h, p_h = 1, 1, 0
            if pad_mode == "SAME_LOWER":
                o_p = (0, 0, 0, 1)
            else:
                o_p = (0, 0, 1, 0)
        x = tensor.Tensor(shape=(3, 3, x_h, 32), device=dev)
        x.gaussian(0.0, 1.0)

        # with the same padding, the padding should be 3
        # for SAME_UPPER, is (1, 1) + (0, 1)
        # for SAME_LOWER, is (1, 1) + (1, 0)

        x_shape = x.shape
        kernel = (k_h, 4)
        # we add 4 padding here and hope the conv and trim one padding then
        padding = (p_h, 1)
        stride = (1, 1)

        if dev == cpu_dev:
            handle = singa.PoolingHandle(x.data, kernel, stride, padding, True)
        else:
            handle = singa.CudnnPoolingHandle(x.data, kernel, stride, padding,
                                              True)

        y = autograd._Pooling2d(handle, o_p)(x)[0]

        dy = np.ones((3, 3, x_h, 32), dtype=np.float32)
        dy = tensor.from_numpy(dy)
        dy.to_device(dev)

        dx = y.creator.backward(dy.data)
        self.check_shape(y.shape, (3, 3, x_h, 32))
        self.check_shape(dx.shape(), (3, 3, x_h, 32))

    def test_pooling2d_same_pad_cpu(self):
        self._pooling_same_pad(cpu_dev, "SAME_LOWER", True)
        self._pooling_same_pad(cpu_dev, "SAME_UPPER", True)

    def test_pooling2d_same_pad_gpu(self):
        self._pooling_same_pad(gpu_dev, "SAME_LOWER", True)
        self._pooling_same_pad(gpu_dev, "SAME_UPPER", True)

    def test_pooling1d_same_pad_cpu(self):
        self._pooling_same_pad(cpu_dev, "SAME_LOWER", False)
        self._pooling_same_pad(cpu_dev, "SAME_UPPER", False)

    def test_pooling1d_same_pad_gpu(self):
        self._pooling_same_pad(gpu_dev, "SAME_LOWER", False)
        self._pooling_same_pad(gpu_dev, "SAME_UPPER", False)

    def test_sum_cpu(self):
        x = np.array([0.1, -1.0, 0.4, 4.0, -0.9,
                      9.0]).reshape(3, 2).astype(np.float32)
        x1 = np.array([0.1, 1.0, 0.4, 4.0, 0.9,
                       9.0]).reshape(3, 2).astype(np.float32)
        y = x + x1
        dy = np.ones((3, 2), dtype=np.float32)
        grad0 = dy
        grad1 = dy
        x = tensor.from_numpy(x)
        x1 = tensor.from_numpy(x1)
>>>>>>> 001ba4c1
        dy = tensor.from_numpy(dy)
        dy.to_device(dev)

        dx, dW = y.creator.backward(dy.data)
        self.check_shape(y.shape, (3, 3, x_w, 32))
        self.check_shape(dx.shape(), (3, 3, x_w, 32))
        self.check_shape(dW.shape(), (3, 3, w_w, 4))

    def test_conv2d_same_pad_cpu(self):
        self._conv_same_pad(cpu_dev, "SAME_LOWER", True)
        self._conv_same_pad(cpu_dev, "SAME_UPPER", True)

    def test_conv2d_same_pad_gpu(self):
        self._conv_same_pad(gpu_dev, "SAME_LOWER", True)
        self._conv_same_pad(gpu_dev, "SAME_UPPER", True)

    def test_conv1d_same_pad_cpu(self):
        self._conv_same_pad(cpu_dev, "SAME_LOWER", False)
        self._conv_same_pad(cpu_dev, "SAME_UPPER", False)

    def test_conv1d_same_pad_gpu(self):
        self._conv_same_pad(gpu_dev, "SAME_LOWER", False)
        self._conv_same_pad(gpu_dev, "SAME_UPPER", False)

    def _pooling_same_pad(self, dev, pad_mode, is_2d):
        if is_2d:
            x_w, k_w, p_w = 32, 4, 1
        else:
            x_w, k_w, p_w = 1, 1, 0
        x = tensor.Tensor(shape=(3, 3, x_w, 32), device=dev)
        x.gaussian(0.0, 1.0)

        # with the same padding, the padding should be 3
        # for SAME_UPPER, is (1, 2)
        # for SAME_LOWER, is (2, 1)

        x_shape = x.shape
        kernel = (k_w, 4)
        # we add 4 padding here and hope the conv and trim one padding then
        padding = (p_w, 1)  
        stride = (1, 1)

        if dev == cpu_dev:
            handle = singa.PoolingHandle(x.data, kernel, stride, padding, True)
        else:
            handle = singa.CudnnPoolingHandle(x.data, kernel, stride, padding,
                                              True)

        y = autograd._Pooling2d(handle, pad_mode)(x)[0]

        dy = np.ones((3, 3, x_w, 32), dtype=np.float32)
        dy = tensor.from_numpy(dy)
        dy.to_device(dev)

        dx = y.creator.backward(dy.data)
        self.check_shape(y.shape, (3, 3, x_w, 32))
        self.check_shape(dx.shape(), (3, 3, x_w, 32))

    def test_pooling2d_same_pad_cpu(self):
        self._pooling_same_pad(cpu_dev, "SAME_LOWER", True)
        self._pooling_same_pad(cpu_dev, "SAME_UPPER", True)

    def test_pooling2d_same_pad_gpu(self):
        self._pooling_same_pad(gpu_dev, "SAME_LOWER", True)
        self._pooling_same_pad(gpu_dev, "SAME_UPPER", True)

    def test_pooling1d_same_pad_cpu(self):
        self._pooling_same_pad(cpu_dev, "SAME_LOWER", False)
        self._pooling_same_pad(cpu_dev, "SAME_UPPER", False)

    def test_pooling1d_same_pad_gpu(self):
        self._pooling_same_pad(gpu_dev, "SAME_LOWER", False)
        self._pooling_same_pad(gpu_dev, "SAME_UPPER", False)

    def test_sum_gpu(self):
        x = np.array([0.1, -1.0, 0.4, 4.0, -0.9,
                      9.0]).reshape(3, 2).astype(np.float32)
        x1 = np.array([0.1, 1.0, 0.4, 4.0, 0.9,
                       9.0]).reshape(3, 2).astype(np.float32)
        y = x + x1
        dy = np.ones((3, 2), dtype=np.float32)
        grad0 = dy
        grad1 = dy
        x = tensor.from_numpy(x)
        x1 = tensor.from_numpy(x1)
        dy = tensor.from_numpy(dy)
        x.to_device(gpu_dev)
        x1.to_device(gpu_dev)
        dy.to_device(gpu_dev)

        result = autograd.sum(x, x1)
        dx0, dx1 = result.creator.backward(dy.data)

        np.testing.assert_array_almost_equal(tensor.to_numpy(result),
                                             y,
                                             decimal=5)
        np.testing.assert_array_almost_equal(tensor.to_numpy(
            tensor.from_raw_tensor(dx0)),
                                             grad0,
                                             decimal=5)
        np.testing.assert_array_almost_equal(tensor.to_numpy(
            tensor.from_raw_tensor(dx1)),
                                             grad1,
                                             decimal=5)

    def test_SeparableConv2d_gpu(self):
        # SeparableConv2d(in_channels, out_channels, kernel_size)
        separ_conv = autograd.SeparableConv2d(8, 16, 3, padding=1)

        x = np.random.random((10, 8, 28, 28)).astype(np.float32)
        x = tensor.Tensor(device=gpu_dev, data=x)

        y1 = separ_conv.depthwise_conv(x)
        y2 = separ_conv.point_conv(y1)

        dy1, dW_depth = y2.creator.backward(y2.data)
        dx, dW_spacial = y1.creator.backward(dy1)

        self.check_shape(y2.shape, (10, 16, 28, 28))

        self.check_shape(dy1.shape(), (10, 8, 28, 28))
        self.check_shape(dW_depth.shape(), (16, 8, 1, 1))

        self.check_shape(dx.shape(), (10, 8, 28, 28))
        self.check_shape(dW_spacial.shape(), (8, 1, 3, 3))

        y = separ_conv(x)
        self.check_shape(y.shape, (10, 16, 28, 28))

    def test_batchnorm2d_cpu(self):
        batchnorm_0 = autograd.BatchNorm2d(3)

        cpu_input_tensor = tensor.Tensor(shape=(2, 3, 3, 3), device=cpu_dev)
        cpu_input_tensor.gaussian(0.0, 1.0)

        dy = cpu_input_tensor.clone().data

        y = batchnorm_0(cpu_input_tensor)
        dx, ds, db = y.creator.backward(dy)

        self.check_shape(y.shape, (2, 3, 3, 3))
        self.check_shape(dx.shape(), (2, 3, 3, 3))
        self.check_shape(ds.shape(), (3,))
        self.check_shape(db.shape(), (3,))

    def test_batchnorm2d_gpu(self):
        batchnorm_0 = autograd.BatchNorm2d(3)

        gpu_input_tensor = tensor.Tensor(shape=(2, 3, 3, 3), device=gpu_dev)
        gpu_input_tensor.gaussian(0.0, 1.0)

        dy = gpu_input_tensor.clone().data

        y = batchnorm_0(gpu_input_tensor)
        dx, ds, db = y.creator.backward(dy)

        self.check_shape(y.shape, (2, 3, 3, 3))
        self.check_shape(dx.shape(), (2, 3, 3, 3))
        self.check_shape(ds.shape(), (3,))
        self.check_shape(db.shape(), (3,))

    def test_vanillaRNN_gpu_tiny_ops_shape_check(self):
        # gradients shape check.
        inputs, target, h0 = prepare_inputs_targets_for_rnn_test()
        rnn = autograd.RNN(3, 2)

        hs, _ = rnn(inputs, h0)

        loss = autograd.softmax_cross_entropy(hs[0], target[0])
        for i in range(1, len(hs)):
            l = autograd.softmax_cross_entropy(hs[i], target[i])
            loss = autograd.add(loss, l)
        # d=autograd.infer_dependency(loss.creator)
        # print(d)
        for t, dt in autograd.backward(loss):
            self.check_shape(t.shape, dt.shape)

    def test_LSTM_gpu_tiny_ops_shape_check(self):
        # gradients shape check.
        inputs, target, h0 = prepare_inputs_targets_for_rnn_test()
        c_0 = np.random.random((2, 1)).astype(np.float32)
        c0 = tensor.Tensor(device=gpu_dev, data=c_0)

        rnn = autograd.LSTM(3, 2)

        hs, _, _ = rnn(inputs, (h0, c0))
        loss = autograd.softmax_cross_entropy(hs[0], target[0])

        for i in range(1, len(hs)):
            l = autograd.softmax_cross_entropy(hs[i], target[i])
            loss = autograd.add(loss, l)
        # d=autograd.infer_dependency(loss.creator)
        # print(d)
        for t, dt in autograd.backward(loss):
            self.check_shape(t.shape, dt.shape)

    def gradients_check(self, func, param, autograds, h=0.0005, df=1):
        # param: PyTensor
        # autograds: numpy_tensor
        p = tensor.to_numpy(param)
        it = np.nditer(p, flags=['multi_index'], op_flags=['readwrite'])
        while not it.finished:
            idx = it.multi_index
            diff = np.zeros_like(p)
            diff[idx] += h
            diff = tensor.from_numpy(diff)
            diff.to_device(gpu_dev)

            param += diff
            pos = func()
            pos = tensor.to_numpy(pos)

            param -= diff
            param -= diff
            neg = func()
            neg = tensor.to_numpy(neg)

            numerical_grad = np.sum((pos - neg) * df) / (2 * h)
            #print((autograds[idx] - numerical_grad)/numerical_grad)
            # threshold set as -5% to +5%
            #self.assertAlmostEqual((autograds[idx] - numerical_grad)/(numerical_grad+0.0000001), 0., places=1)
            self.assertAlmostEqual(autograds[idx] - numerical_grad,
                                   0.,
                                   places=2)

            it.iternext()

    def test_numerical_gradients_check_for_vallina_rnn(self):
        inputs, target, h0 = prepare_inputs_targets_for_rnn_test()

        rnn = autograd.RNN(3, 2)

        def valinna_rnn_forward():
            hs, _ = rnn(inputs, h0)

            loss = autograd.softmax_cross_entropy(hs[0], target[0])
            for i in range(1, len(hs)):
                l = autograd.softmax_cross_entropy(hs[i], target[i])
                loss = autograd.add(loss, l)
            #grads = autograd.gradients(loss)
            return loss

        loss1 = valinna_rnn_forward()
        auto_grads = autograd.gradients(loss1)

        for param in rnn.params:
            auto_grad = tensor.to_numpy(auto_grads[param])

            self.gradients_check(valinna_rnn_forward, param, auto_grad)

    def test_numerical_gradients_check_for_lstm(self):
        inputs, target, h0 = prepare_inputs_targets_for_rnn_test()
        c_0 = np.zeros((2, 2)).astype(np.float32)
        c0 = tensor.Tensor(device=gpu_dev, data=c_0)

        rnn = autograd.LSTM(3, 2)

        def lstm_forward():
            hs, _, _ = rnn(inputs, (h0, c0))

            loss = autograd.softmax_cross_entropy(hs[0], target[0])
            for i in range(1, len(hs)):
                l = autograd.softmax_cross_entropy(hs[i], target[i])
                loss = autograd.add(loss, l)
            return loss

        loss1 = lstm_forward()
        auto_grads = autograd.gradients(loss1)

        for param in rnn.params:
            auto_grad = tensor.to_numpy(auto_grads[param])

            self.gradients_check(lstm_forward, param, auto_grad)

    def test_MeanSquareError(self):
        X = np.array([4.3, 5.4, 3.3, 3.6, 5.7,
                      6.0]).reshape(3, 2).astype(np.float32)
        T = np.array([4.4, 5.3, 3.2, 3.7, 5.4,
                      6.3]).reshape(3, 2).astype(np.float32)
        x = tensor.from_numpy(X)
        t = tensor.from_numpy(T)
        x.to_device(gpu_dev)
        t.to_device(gpu_dev)

        loss = autograd.mse_loss(x, t)
        dx = loss.creator.backward()[0]

        loss_np = tensor.to_numpy(loss)[0]
        self.assertAlmostEqual(loss_np, 0.0366666, places=4)
        self.check_shape(dx.shape(), (3, 2))

    def test_Abs(self):
        X = np.array([0.8, -1.2, 3.3, -3.6, -0.5,
                      0.5]).reshape(3, 2).astype(np.float32)
        XT = np.array([0.8, 1.2, 3.3, 3.6, 0.5,
                       0.5]).reshape(3, 2).astype(np.float32)
        x = tensor.from_numpy(X)
        x.to_device(gpu_dev)

        result = autograd.abs(x)
        dx = result.creator.backward(x.data)

        np.testing.assert_array_almost_equal(tensor.to_numpy(result), XT)
        self.check_shape(dx.shape(), (3, 2))

    def test_Mean_gpu(self):
        x0 = np.array([-0.9, -0.3, -0.1, 0.1, 0.5,
                       0.9]).reshape(3, 2).astype(np.float32)
        x1 = np.array([0, -0.3, 0, 0.1, 0, 0.9]).reshape(3,
                                                         2).astype(np.float32)
        y = (x0 + x1) / 2
        grad = np.ones(x0.shape) / 2
        x0 = tensor.from_numpy(x0)
        x1 = tensor.from_numpy(x1)
        x0.to_device(gpu_dev)
        x1.to_device(gpu_dev)

        result = autograd.mean(x0, x1)
        dy = tensor.from_numpy(np.ones((3, 2)).astype(np.float32))
        dy.to_device(gpu_dev)
        dx0, dx1 = result.creator.backward(dy.data)

        np.testing.assert_array_almost_equal(tensor.to_numpy(result),
                                             y,
                                             decimal=5)
        np.testing.assert_array_almost_equal(tensor.to_numpy(
            tensor.from_raw_tensor(dx0)),
                                             grad,
                                             decimal=5)
        np.testing.assert_array_almost_equal(tensor.to_numpy(
            tensor.from_raw_tensor(dx1)),
                                             grad,
                                             decimal=5)

    def test_Mean_cpu(self):
        x0 = np.array([-0.9, -0.3, -0.1, 0.1, 0.5,
                       0.9]).reshape(3, 2).astype(np.float32)
        x1 = np.array([0, -0.3, 0, 0.1, 0, 0.9]).reshape(3,
                                                         2).astype(np.float32)
        y = (x0 + x1) / 2
        grad = np.ones(x0.shape) / 2
        x0 = tensor.from_numpy(x0)
        x1 = tensor.from_numpy(x1)
        x0.to_device(cpu_dev)
        x1.to_device(cpu_dev)

        result = autograd.mean(x0, x1)
        dy = tensor.from_numpy(np.ones((3, 2)).astype(np.float32))
        dy.to_device(cpu_dev)
        dx0, dx1 = result.creator.backward(dy.data)

        np.testing.assert_array_almost_equal(tensor.to_numpy(result),
                                             y,
                                             decimal=5)
        np.testing.assert_array_almost_equal(tensor.to_numpy(
            tensor.from_raw_tensor(dx0)),
                                             grad,
                                             decimal=5)
        np.testing.assert_array_almost_equal(tensor.to_numpy(
            tensor.from_raw_tensor(dx1)),
                                             grad,
                                             decimal=5)

    def test_Exp(self):
        X = np.array([0.8, -1.2, 3.3, -3.6, -0.5,
                      0.5]).reshape(3, 2).astype(np.float32)
        XT = np.exp(X)
        x = tensor.from_numpy(X)
        x.to_device(gpu_dev)

        result = autograd.exp(x)
        dx = result.creator.backward(x.data)

        np.testing.assert_array_almost_equal(tensor.to_numpy(result),
                                             XT,
                                             decimal=5)
        self.check_shape(dx.shape(), (3, 2))

    def test_Identity_cpu(self):
        x = np.array([-0.9, -0.3, -0.1, 0.1, 0.5,
                      0.9]).reshape(3, 2).astype(np.float32)
        y = x.copy()
        grad = np.ones(x.shape)
        x = tensor.from_numpy(x)
        x.to_device(cpu_dev)

        result = autograd.identity(x)
        dy = tensor.from_numpy(np.ones((3, 2)).astype(np.float32))
        dy.to_device(cpu_dev)
        dx = result.creator.backward(dy.data)

        np.testing.assert_array_almost_equal(tensor.to_numpy(result),
                                             y,
                                             decimal=5)
        np.testing.assert_array_almost_equal(tensor.to_numpy(
            tensor.from_raw_tensor(dx)),
                                             grad,
                                             decimal=5)
        self.check_shape(dx.shape(), (3, 2))

    def test_Identity_gpu(self):
        x = np.array([-0.9, -0.3, -0.1, 0.1, 0.5,
                      0.9]).reshape(3, 2).astype(np.float32)
        y = x.copy()
        grad = np.ones(x.shape)
        x = tensor.from_numpy(x)
        x.to_device(gpu_dev)

        result = autograd.identity(x)
        dy = tensor.from_numpy(np.ones((3, 2)).astype(np.float32))
        dy.to_device(gpu_dev)
        dx = result.creator.backward(dy.data)

        np.testing.assert_array_almost_equal(tensor.to_numpy(result),
                                             y,
                                             decimal=5)
        np.testing.assert_array_almost_equal(tensor.to_numpy(
            tensor.from_raw_tensor(dx)),
                                             grad,
                                             decimal=5)
        self.check_shape(dx.shape(), (3, 2))

    def test_LeakyRelu(self):
        X = np.array([0.8, -1.2, 3.3, -3.6, -0.5,
                      0.5]).reshape(3, 2).astype(np.float32)
        XT = np.array([0.8, -0.012, 3.3, -0.036, -0.005,
                       0.5]).reshape(3, 2).astype(np.float32)
        x = tensor.from_numpy(X)
        x.to_device(gpu_dev)

        result = autograd.leakyrelu(x)

        dx = result.creator.backward(x.data)

        np.testing.assert_array_almost_equal(tensor.to_numpy(result), XT)
        self.check_shape(dx.shape(), (3, 2))

    def test_Relu_cpu(self):
        X = np.array([0.8, -1.2, 3.3, -3.6, -0.5,
                      0.5]).reshape(3, 2).astype(np.float32)
        XT = np.maximum(X, 0)
        DY = np.ones((3, 2), dtype=np.float32)

        x = tensor.from_numpy(X)
        dy = tensor.from_numpy(DY)
        x.to_device(cpu_dev)
        dy.to_device(cpu_dev)

        result = autograd.relu(x)
        dx = result.creator.backward(dy.data)

        G = (X > 0).astype(np.float32)
        DX = np.multiply(G, DY)

        np.testing.assert_array_almost_equal(tensor.to_numpy(result),
                                             XT,
                                             decimal=5)
        np.testing.assert_array_almost_equal(tensor.to_numpy(
            tensor.from_raw_tensor(dx)),
                                             DX,
                                             decimal=5)

    def test_Relu_gpu(self):
        X = np.array([0.8, -1.2, 3.3, -3.6, -0.5,
                      0.5]).reshape(3, 2).astype(np.float32)
        XT = np.maximum(X, 0)
        DY = np.ones((3, 2), dtype=np.float32)

        x = tensor.from_numpy(X)
        dy = tensor.from_numpy(DY)
        x.to_device(gpu_dev)
        dy.to_device(gpu_dev)

        result = autograd.relu(x)
        dx = result.creator.backward(dy.data)

        G = (X > 0).astype(np.float32)
        DX = np.multiply(G, DY)

        np.testing.assert_array_almost_equal(tensor.to_numpy(result),
                                             XT,
                                             decimal=5)
        np.testing.assert_array_almost_equal(tensor.to_numpy(
            tensor.from_raw_tensor(dx)),
                                             DX,
                                             decimal=5)

    def test_Cos_cpu(self):
        X = np.array([0.8, -1.2, 3.3, -3.6, -0.5,
                      0.5]).reshape(3, 2).astype(np.float32)
        XT = np.cos(X)
        DY = np.ones((3, 2), dtype=np.float32)

        x = tensor.from_numpy(X)
        dy = tensor.from_numpy(DY)
        x.to_device(cpu_dev)
        dy.to_device(cpu_dev)

        result = autograd.cos(x)
        dx = result.creator.backward(dy.data)

        G = -np.sin(X)
        DX = np.multiply(G, DY)

        np.testing.assert_array_almost_equal(tensor.to_numpy(result),
                                             XT,
                                             decimal=5)
        np.testing.assert_array_almost_equal(tensor.to_numpy(
            tensor.from_raw_tensor(dx)),
                                             DX,
                                             decimal=5)

    def test_Cos_gpu(self):
        X = np.array([0.8, -1.2, 3.3, -3.6, -0.5,
                      0.5]).reshape(3, 2).astype(np.float32)
        XT = np.cos(X)
        DY = np.ones((3, 2), dtype=np.float32)

        x = tensor.from_numpy(X)
        dy = tensor.from_numpy(DY)
        x.to_device(gpu_dev)
        dy.to_device(gpu_dev)

        result = autograd.cos(x)
        dx = result.creator.backward(dy.data)

        G = -np.sin(X)
        DX = np.multiply(G, DY)

        np.testing.assert_array_almost_equal(tensor.to_numpy(result),
                                             XT,
                                             decimal=5)
        np.testing.assert_array_almost_equal(tensor.to_numpy(
            tensor.from_raw_tensor(dx)),
                                             DX,
                                             decimal=5)

    def test_Cosh_cpu(self):
        X = np.array([0.8, -1.2, 3.3, -3.6, -0.5,
                      0.5]).reshape(3, 2).astype(np.float32)
        XT = np.cosh(X)
        DY = np.ones((3, 2), dtype=np.float32)

        x = tensor.from_numpy(X)
        dy = tensor.from_numpy(DY)
        x.to_device(cpu_dev)
        dy.to_device(cpu_dev)

        result = autograd.cosh(x)
        dx = result.creator.backward(dy.data)

        G = np.sinh(X)
        DX = np.multiply(G, DY)

        np.testing.assert_array_almost_equal(tensor.to_numpy(result),
                                             XT,
                                             decimal=5)
        np.testing.assert_array_almost_equal(tensor.to_numpy(
            tensor.from_raw_tensor(dx)),
                                             DX,
                                             decimal=5)

    def test_Cosh_gpu(self):
        X = np.array([0.8, -1.2, 3.3, -3.6, -0.5,
                      0.5]).reshape(3, 2).astype(np.float32)
        XT = np.cosh(X)
        DY = np.ones((3, 2), dtype=np.float32)

        x = tensor.from_numpy(X)
        dy = tensor.from_numpy(DY)
        x.to_device(gpu_dev)
        dy.to_device(gpu_dev)

        result = autograd.cosh(x)
        dx = result.creator.backward(dy.data)

        G = np.sinh(X)
        DX = np.multiply(G, DY)

        np.testing.assert_array_almost_equal(tensor.to_numpy(result),
                                             XT,
                                             decimal=5)
        np.testing.assert_array_almost_equal(tensor.to_numpy(
            tensor.from_raw_tensor(dx)),
                                             DX,
                                             decimal=5)

    def test_Acos_cpu(self):
        X = np.array([-0.9, -0.3, -0.1, 0.1, 0.5,
                      0.9]).reshape(3, 2).astype(np.float32)
        XT = np.arccos(X)
        DY = np.ones((3, 2), dtype=np.float32)

        x = tensor.from_numpy(X)
        dy = tensor.from_numpy(DY)
        x.to_device(cpu_dev)
        dy.to_device(cpu_dev)

        result = autograd.acos(x)
        dx = result.creator.backward(dy.data)

        G = -1.0 / np.sqrt(1.0 - np.square(X))
        DX = np.multiply(G, DY)

        np.testing.assert_array_almost_equal(tensor.to_numpy(result),
                                             XT,
                                             decimal=5)
        np.testing.assert_array_almost_equal(tensor.to_numpy(
            tensor.from_raw_tensor(dx)),
                                             DX,
                                             decimal=5)

    def test_Acos_gpu(self):
        X = np.array([-0.9, -0.3, -0.1, 0.1, 0.5,
                      0.9]).reshape(3, 2).astype(np.float32)
        XT = np.arccos(X)
        DY = np.ones((3, 2), dtype=np.float32)

        x = tensor.from_numpy(X)
        dy = tensor.from_numpy(DY)
        x.to_device(gpu_dev)
        dy.to_device(gpu_dev)

        result = autograd.acos(x)
        dx = result.creator.backward(dy.data)

        G = -1.0 / np.sqrt(1.0 - np.square(X))
        DX = np.multiply(G, DY)

        np.testing.assert_array_almost_equal(tensor.to_numpy(result),
                                             XT,
                                             decimal=5)
        np.testing.assert_array_almost_equal(tensor.to_numpy(
            tensor.from_raw_tensor(dx)),
                                             DX,
                                             decimal=5)

    def test_Acosh_cpu(self):
        X = np.array([1.1, 1.5, 1.9, 2.2, 2.5,
                      2.8]).reshape(3, 2).astype(np.float32)
        XT = np.arccosh(X)
        DY = np.ones((3, 2), dtype=np.float32)

        x = tensor.from_numpy(X)
        dy = tensor.from_numpy(DY)
        x.to_device(cpu_dev)
        dy.to_device(cpu_dev)

        result = autograd.acosh(x)
        dx = result.creator.backward(dy.data)

        G = 1.0 / np.multiply(np.sqrt(X - 1.0), np.sqrt(X + 1.0))
        DX = np.multiply(G, DY)

        np.testing.assert_array_almost_equal(tensor.to_numpy(result),
                                             XT,
                                             decimal=5)
        np.testing.assert_array_almost_equal(tensor.to_numpy(
            tensor.from_raw_tensor(dx)),
                                             DX,
                                             decimal=5)

    def test_Acosh_gpu(self):
        X = np.array([1.1, 1.5, 1.9, 2.2, 2.5,
                      2.8]).reshape(3, 2).astype(np.float32)
        XT = np.arccosh(X)
        DY = np.ones((3, 2), dtype=np.float32)

        x = tensor.from_numpy(X)
        dy = tensor.from_numpy(DY)
        x.to_device(gpu_dev)
        dy.to_device(gpu_dev)

        result = autograd.acosh(x)
        dx = result.creator.backward(dy.data)

        G = 1.0 / np.multiply(np.sqrt(X - 1.0), np.sqrt(X + 1.0))
        DX = np.multiply(G, DY)

        np.testing.assert_array_almost_equal(tensor.to_numpy(result),
                                             XT,
                                             decimal=5)
        np.testing.assert_array_almost_equal(tensor.to_numpy(
            tensor.from_raw_tensor(dx)),
                                             DX,
                                             decimal=5)

    def test_Sin_cpu(self):
        X = np.array([0.8, -1.2, 3.3, -3.6, -0.5,
                      0.5]).reshape(3, 2).astype(np.float32)
        XT = np.sin(X)
        DY = np.ones((3, 2), dtype=np.float32)

        x = tensor.from_numpy(X)
        dy = tensor.from_numpy(DY)
        x.to_device(cpu_dev)
        dy.to_device(cpu_dev)

        result = autograd.sin(x)
        dx = result.creator.backward(dy.data)

        G = np.cos(X)
        DX = np.multiply(G, DY)

        np.testing.assert_array_almost_equal(tensor.to_numpy(result),
                                             XT,
                                             decimal=5)
        np.testing.assert_array_almost_equal(tensor.to_numpy(
            tensor.from_raw_tensor(dx)),
                                             DX,
                                             decimal=5)

    def test_Sin_gpu(self):
        X = np.array([0.8, -1.2, 3.3, -3.6, -0.5,
                      0.5]).reshape(3, 2).astype(np.float32)
        XT = np.sin(X)
        DY = np.ones((3, 2), dtype=np.float32)

        x = tensor.from_numpy(X)
        dy = tensor.from_numpy(DY)
        x.to_device(gpu_dev)
        dy.to_device(gpu_dev)

        result = autograd.sin(x)
        dx = result.creator.backward(dy.data)

        G = np.cos(X)
        DX = np.multiply(G, DY)

        np.testing.assert_array_almost_equal(tensor.to_numpy(result),
                                             XT,
                                             decimal=5)
        np.testing.assert_array_almost_equal(tensor.to_numpy(
            tensor.from_raw_tensor(dx)),
                                             DX,
                                             decimal=5)

    def test_Sinh_cpu(self):
        X = np.array([0.8, -1.2, 3.3, -3.6, -0.5,
                      0.5]).reshape(3, 2).astype(np.float32)
        XT = np.sinh(X)
        DY = np.ones((3, 2), dtype=np.float32)

        x = tensor.from_numpy(X)
        dy = tensor.from_numpy(DY)
        x.to_device(cpu_dev)
        dy.to_device(cpu_dev)

        result = autograd.sinh(x)
        dx = result.creator.backward(dy.data)

        G = np.cosh(X)
        DX = np.multiply(G, DY)

        np.testing.assert_array_almost_equal(tensor.to_numpy(result),
                                             XT,
                                             decimal=5)
        np.testing.assert_array_almost_equal(tensor.to_numpy(
            tensor.from_raw_tensor(dx)),
                                             DX,
                                             decimal=5)

    def test_Sinh_gpu(self):
        X = np.array([0.8, -1.2, 3.3, -3.6, -0.5,
                      0.5]).reshape(3, 2).astype(np.float32)
        XT = np.sinh(X)
        DY = np.ones((3, 2), dtype=np.float32)

        x = tensor.from_numpy(X)
        dy = tensor.from_numpy(DY)
        x.to_device(gpu_dev)
        dy.to_device(gpu_dev)

        result = autograd.sinh(x)
        dx = result.creator.backward(dy.data)

        G = np.cosh(X)
        DX = np.multiply(G, DY)

        np.testing.assert_array_almost_equal(tensor.to_numpy(result),
                                             XT,
                                             decimal=5)
        np.testing.assert_array_almost_equal(tensor.to_numpy(
            tensor.from_raw_tensor(dx)),
                                             DX,
                                             decimal=5)

    def test_Asin_cpu(self):
        X = np.array([-0.9, -0.3, -0.1, 0.1, 0.5,
                      0.9]).reshape(3, 2).astype(np.float32)
        XT = np.arcsin(X)
        DY = np.ones((3, 2), dtype=np.float32)

        x = tensor.from_numpy(X)
        dy = tensor.from_numpy(DY)
        x.to_device(cpu_dev)
        dy.to_device(cpu_dev)

        result = autograd.asin(x)
        dx = result.creator.backward(dy.data)

        G = 1.0 / np.sqrt(1.0 - np.square(X))
        DX = np.multiply(G, DY)

        np.testing.assert_array_almost_equal(tensor.to_numpy(result),
                                             XT,
                                             decimal=5)
        np.testing.assert_array_almost_equal(tensor.to_numpy(
            tensor.from_raw_tensor(dx)),
                                             DX,
                                             decimal=5)

    def test_Asin_gpu(self):
        X = np.array([-0.9, -0.3, -0.1, 0.1, 0.5,
                      0.9]).reshape(3, 2).astype(np.float32)
        XT = np.arcsin(X)
        DY = np.ones((3, 2), dtype=np.float32)

        x = tensor.from_numpy(X)
        dy = tensor.from_numpy(DY)
        x.to_device(gpu_dev)
        dy.to_device(gpu_dev)

        result = autograd.asin(x)
        dx = result.creator.backward(dy.data)

        G = 1.0 / np.sqrt(1.0 - np.square(X))
        DX = np.multiply(G, DY)

        np.testing.assert_array_almost_equal(tensor.to_numpy(result),
                                             XT,
                                             decimal=5)
        np.testing.assert_array_almost_equal(tensor.to_numpy(
            tensor.from_raw_tensor(dx)),
                                             DX,
                                             decimal=5)

    def test_Asinh_cpu(self):
        X = np.array([-0.9, -0.3, -0.1, 0.1, 0.5,
                      0.9]).reshape(3, 2).astype(np.float32)
        XT = np.arcsinh(X)
        DY = np.ones((3, 2), dtype=np.float32)

        x = tensor.from_numpy(X)
        dy = tensor.from_numpy(DY)
        x.to_device(cpu_dev)
        dy.to_device(cpu_dev)

        result = autograd.asinh(x)
        dx = result.creator.backward(dy.data)

        G = 1.0 / np.sqrt(np.square(X) + 1.0)
        DX = np.multiply(G, DY)

        np.testing.assert_array_almost_equal(tensor.to_numpy(result),
                                             XT,
                                             decimal=5)
        np.testing.assert_array_almost_equal(tensor.to_numpy(
            tensor.from_raw_tensor(dx)),
                                             DX,
                                             decimal=5)

    def test_Less_gpu(self):
        x0 = np.array([-0.9, -0.3, -0.1, 0.1, 0.5,
                       0.9]).reshape(3, 2).astype(np.float32)
        x1 = np.array([0, -0.3, 0, 0.1, 0, 0.9]).reshape(3,
                                                         2).astype(np.float32)
        y = np.less(x0, x1)
        x0 = tensor.from_numpy(x0)
        x1 = tensor.from_numpy(x1)
        x0.to_device(gpu_dev)
        x1.to_device(gpu_dev)

        result = autograd.less(x0, x1)
        np.testing.assert_array_almost_equal(tensor.to_numpy(result),
                                             y,
                                             decimal=5)

    def test_Less_cpu(self):
        x0 = np.array([-0.9, -0.3, -0.1, 0.1, 0.5,
                       0.9]).reshape(3, 2).astype(np.float32)
        x1 = np.array([0, -0.3, 0, 0.1, 0, 0.9]).reshape(3,
                                                         2).astype(np.float32)
        y = np.less(x0, x1)
        x0 = tensor.from_numpy(x0)
        x1 = tensor.from_numpy(x1)
        x0.to_device(cpu_dev)
        x1.to_device(cpu_dev)

        result = autograd.less(x0, x1)

        np.testing.assert_array_almost_equal(tensor.to_numpy(result),
                                             y,
                                             decimal=5)

    def test_Asinh_gpu(self):
        X = np.array([-0.9, -0.3, -0.1, 0.1, 0.5,
                      0.9]).reshape(3, 2).astype(np.float32)
        XT = np.arcsinh(X)
        DY = np.ones((3, 2), dtype=np.float32)

        x = tensor.from_numpy(X)
        dy = tensor.from_numpy(DY)
        x.to_device(gpu_dev)
        dy.to_device(gpu_dev)

        result = autograd.asinh(x)
        dx = result.creator.backward(dy.data)

        G = 1.0 / np.sqrt(np.square(X) + 1.0)
        DX = np.multiply(G, DY)

        np.testing.assert_array_almost_equal(tensor.to_numpy(result),
                                             XT,
                                             decimal=5)
        np.testing.assert_array_almost_equal(tensor.to_numpy(
            tensor.from_raw_tensor(dx)),
                                             DX,
                                             decimal=5)

    def test_Tan_cpu(self):
        X = np.array([0.8, -1.2, 3.3, -3.6, -0.5,
                      0.5]).reshape(3, 2).astype(np.float32)
        XT = np.tan(X)
        DY = np.ones((3, 2), dtype=np.float32)

        x = tensor.from_numpy(X)
        dy = tensor.from_numpy(DY)
        x.to_device(cpu_dev)
        dy.to_device(cpu_dev)

        result = autograd.tan(x)
        dx = result.creator.backward(dy.data)

        G = 1.0 / np.square(np.cos(X))
        DX = np.multiply(G, DY)

        np.testing.assert_array_almost_equal(tensor.to_numpy(result),
                                             XT,
                                             decimal=5)
        np.testing.assert_array_almost_equal(tensor.to_numpy(
            tensor.from_raw_tensor(dx)),
                                             DX,
                                             decimal=5)

    def test_Tan_gpu(self):
        X = np.array([0.8, -1.2, 3.3, -3.6, -0.5,
                      0.5]).reshape(3, 2).astype(np.float32)
        XT = np.tan(X)
        DY = np.ones((3, 2), dtype=np.float32)

        x = tensor.from_numpy(X)
        dy = tensor.from_numpy(DY)
        x.to_device(gpu_dev)
        dy.to_device(gpu_dev)

        result = autograd.tan(x)
        dx = result.creator.backward(dy.data)

        G = 1.0 / np.square(np.cos(X))
        DX = np.multiply(G, DY)

        np.testing.assert_array_almost_equal(tensor.to_numpy(result),
                                             XT,
                                             decimal=5)
        np.testing.assert_array_almost_equal(tensor.to_numpy(
            tensor.from_raw_tensor(dx)),
                                             DX,
                                             decimal=5)

    def test_Tanh_cpu(self):
        X = np.array([0.8, -1.2, 3.3, -3.6, -0.5,
                      0.5]).reshape(3, 2).astype(np.float32)
        XT = np.tanh(X)
        DY = np.ones((3, 2), dtype=np.float32)

        x = tensor.from_numpy(X)
        dy = tensor.from_numpy(DY)
        x.to_device(cpu_dev)
        dy.to_device(cpu_dev)

        result = autograd.tanh(x)
        dx = result.creator.backward(dy.data)

        G = 1.0 / np.square(np.cosh(X))
        DX = np.multiply(G, DY)

        np.testing.assert_array_almost_equal(tensor.to_numpy(result),
                                             XT,
                                             decimal=5)
        np.testing.assert_array_almost_equal(tensor.to_numpy(
            tensor.from_raw_tensor(dx)),
                                             DX,
                                             decimal=5)

    def test_Tanh_gpu(self):
        X = np.array([0.8, -1.2, 3.3, -3.6, -0.5,
                      0.5]).reshape(3, 2).astype(np.float32)
        XT = np.tanh(X)
        DY = np.ones((3, 2), dtype=np.float32)

        x = tensor.from_numpy(X)
        dy = tensor.from_numpy(DY)
        x.to_device(gpu_dev)
        dy.to_device(gpu_dev)

        result = autograd.tanh(x)
        dx = result.creator.backward(dy.data)

        G = 1.0 / np.square(np.cosh(X))
        DX = np.multiply(G, DY)

        np.testing.assert_array_almost_equal(tensor.to_numpy(result),
                                             XT,
                                             decimal=5)
        np.testing.assert_array_almost_equal(tensor.to_numpy(
            tensor.from_raw_tensor(dx)),
                                             DX,
                                             decimal=5)

    def test_Atan_cpu(self):
        X = np.array([-0.9, -0.3, -0.1, 0.1, 0.5,
                      0.9]).reshape(3, 2).astype(np.float32)
        XT = np.arctan(X)
        DY = np.ones((3, 2), dtype=np.float32)

        x = tensor.from_numpy(X)
        dy = tensor.from_numpy(DY)
        x.to_device(cpu_dev)
        dy.to_device(cpu_dev)

        result = autograd.atan(x)
        dx = result.creator.backward(dy.data)

        G = 1.0 / (1.0 + np.square(X))
        DX = np.multiply(G, DY)

        np.testing.assert_array_almost_equal(tensor.to_numpy(result),
                                             XT,
                                             decimal=5)
        np.testing.assert_array_almost_equal(tensor.to_numpy(
            tensor.from_raw_tensor(dx)),
                                             DX,
                                             decimal=5)

    def test_Atan_gpu(self):
        X = np.array([-0.9, -0.3, -0.1, 0.1, 0.5,
                      0.9]).reshape(3, 2).astype(np.float32)
        XT = np.arctan(X)
        DY = np.ones((3, 2), dtype=np.float32)

        x = tensor.from_numpy(X)
        dy = tensor.from_numpy(DY)
        x.to_device(gpu_dev)
        dy.to_device(gpu_dev)

        result = autograd.atan(x)
        dx = result.creator.backward(dy.data)

        G = 1.0 / (1.0 + np.square(X))
        DX = np.multiply(G, DY)

        np.testing.assert_array_almost_equal(tensor.to_numpy(result),
                                             XT,
                                             decimal=5)
        np.testing.assert_array_almost_equal(tensor.to_numpy(
            tensor.from_raw_tensor(dx)),
                                             DX,
                                             decimal=5)

    def test_Atanh_cpu(self):
        X = np.array([-0.9, -0.3, -0.1, 0.1, 0.5,
                      0.9]).reshape(3, 2).astype(np.float32)
        XT = np.arctanh(X)
        DY = np.ones((3, 2), dtype=np.float32)

        x = tensor.from_numpy(X)
        dy = tensor.from_numpy(DY)
        x.to_device(cpu_dev)
        dy.to_device(cpu_dev)

        result = autograd.atanh(x)
        dx = result.creator.backward(dy.data)

        G = 1.0 / (1.0 - np.square(X))
        DX = np.multiply(G, DY)

        np.testing.assert_array_almost_equal(tensor.to_numpy(result),
                                             XT,
                                             decimal=5)
        np.testing.assert_array_almost_equal(tensor.to_numpy(
            tensor.from_raw_tensor(dx)),
                                             DX,
                                             decimal=5)

    def test_Atanh_gpu(self):
        X = np.array([-0.9, -0.3, -0.1, 0.1, 0.5,
                      0.9]).reshape(3, 2).astype(np.float32)
        XT = np.arctanh(X)
        DY = np.ones((3, 2), dtype=np.float32)

        x = tensor.from_numpy(X)
        dy = tensor.from_numpy(DY)
        x.to_device(gpu_dev)
        dy.to_device(gpu_dev)

        result = autograd.atanh(x)
        dx = result.creator.backward(dy.data)

        G = 1.0 / (1.0 - np.square(X))
        DX = np.multiply(G, DY)

        np.testing.assert_array_almost_equal(tensor.to_numpy(result),
                                             XT,
                                             decimal=5)
        np.testing.assert_array_almost_equal(tensor.to_numpy(
            tensor.from_raw_tensor(dx)),
                                             DX,
                                             decimal=5)

    def test_Sub_cpu(self):
        X0 = np.array([7, -5, 0.2, -0.1, 0.3, 4]).reshape(3,
                                                          2).astype(np.float32)
        X1 = np.array([0.6, -1.3, 0.1, -0.1, 0.4,
                       0.3]).reshape(3, 2).astype(np.float32)
        XT = np.subtract(X0, X1)

        DY = np.ones((3, 2), dtype=np.float32)
        x0 = tensor.from_numpy(X0)
        x1 = tensor.from_numpy(X1)
        dy = tensor.from_numpy(DY)
        x0.to_device(cpu_dev)
        x1.to_device(cpu_dev)
        dy.to_device(cpu_dev)

        result = autograd.sub(x0, x1)
        dx0, dx1 = result.creator.backward(dy.data)

        DX0 = np.multiply(DY, 1.0)
        DX1 = np.multiply(DY, -1.0)

        np.testing.assert_array_almost_equal(tensor.to_numpy(result),
                                             XT,
                                             decimal=5)
        np.testing.assert_array_almost_equal(tensor.to_numpy(
            tensor.from_raw_tensor(dx0)),
                                             DX0,
                                             decimal=5)
        np.testing.assert_array_almost_equal(tensor.to_numpy(
            tensor.from_raw_tensor(dx1)),
                                             DX1,
                                             decimal=5)

    def test_Sub_gpu(self):
        X0 = np.array([7, -5, 0.2, -0.1, 0.3, 4]).reshape(3,
                                                          2).astype(np.float32)
        X1 = np.array([0.6, -1.3, 0.1, -0.1, 0.4,
                       0.3]).reshape(3, 2).astype(np.float32)
        XT = np.subtract(X0, X1)

        DY = np.ones((3, 2), dtype=np.float32)
        x0 = tensor.from_numpy(X0)
        x1 = tensor.from_numpy(X1)
        dy = tensor.from_numpy(DY)
        x0.to_device(gpu_dev)
        x1.to_device(gpu_dev)
        dy.to_device(gpu_dev)

        result = autograd.sub(x0, x1)
        dx0, dx1 = result.creator.backward(dy.data)
        DX0 = np.multiply(DY, 1.0)
        DX1 = np.multiply(DY, -1.0)

        np.testing.assert_array_almost_equal(tensor.to_numpy(result),
                                             XT,
                                             decimal=5)
        np.testing.assert_array_almost_equal(tensor.to_numpy(
            tensor.from_raw_tensor(dx0)),
                                             DX0,
                                             decimal=5)
        np.testing.assert_array_almost_equal(tensor.to_numpy(
            tensor.from_raw_tensor(dx1)),
                                             DX1,
                                             decimal=5)

    def test_Pow_cpu(self):
        X0 = np.array([7, 5, 0.2, 0.1, 0.3, 4]).reshape(3, 2).astype(np.float32)
        X1 = np.array([-1.0, 2.0, -1.0, -2.1, 1.0,
                       -2.0]).reshape(3, 2).astype(np.float32)
        XT = np.power(X0, X1)

        DY = np.ones((3, 2), dtype=np.float32)
        x0 = tensor.from_numpy(X0)
        x1 = tensor.from_numpy(X1)
        dy = tensor.from_numpy(DY)
        x0.to_device(cpu_dev)
        x1.to_device(cpu_dev)
        dy.to_device(cpu_dev)

        result = autograd.pow(x0, x1)
        dx0, dx1 = result.creator.backward(dy.data)

        G0 = np.multiply(X1, np.power(X0, (X1 - 1.0)))
        DX0 = np.multiply(G0, DY)
        G1 = np.multiply(np.power(X0, X1), np.log(X0))
        DX1 = np.multiply(G1, DY)

        np.testing.assert_array_almost_equal(tensor.to_numpy(result),
                                             XT,
                                             decimal=5)
        np.testing.assert_array_almost_equal(tensor.to_numpy(
            tensor.from_raw_tensor(dx0)),
                                             DX0,
                                             decimal=4)
        np.testing.assert_array_almost_equal(tensor.to_numpy(
            tensor.from_raw_tensor(dx1)),
                                             DX1,
                                             decimal=4)

    def test_Pow_gpu(self):
        X0 = np.array([7, 5, 0.2, 0.1, 0.3, 4]).reshape(3, 2).astype(np.float32)
        X1 = np.array([-1.0, 2.0, -1.0, -2.1, 1.0,
                       -2.0]).reshape(3, 2).astype(np.float32)
        XT = np.power(X0, X1)

        DY = np.ones((3, 2), dtype=np.float32)
        x0 = tensor.from_numpy(X0)
        x1 = tensor.from_numpy(X1)
        dy = tensor.from_numpy(DY)
        x0.to_device(gpu_dev)
        x1.to_device(gpu_dev)
        dy.to_device(gpu_dev)

        result = autograd.pow(x0, x1)
        dx0, dx1 = result.creator.backward(dy.data)

        G0 = np.multiply(X1, np.power(X0, (X1 - 1.0)))
        DX0 = np.multiply(G0, DY)
        G1 = np.multiply(np.power(X0, X1), np.log(X0))
        DX1 = np.multiply(G1, DY)

        np.testing.assert_array_almost_equal(tensor.to_numpy(result),
                                             XT,
                                             decimal=5)
        np.testing.assert_array_almost_equal(tensor.to_numpy(
            tensor.from_raw_tensor(dx0)),
                                             DX0,
                                             decimal=4)
        np.testing.assert_array_almost_equal(tensor.to_numpy(
            tensor.from_raw_tensor(dx1)),
                                             DX1,
                                             decimal=4)

    def test_SoftSign_cpu(self):
        # y = x / (1 + np.abs(x))
        X = np.array([0.8, -1.2, 3.3, -3.6, -0.5,
                      0.5]).reshape(3, 2).astype(np.float32)
        XT = X / (1 + np.absolute(X))
        DY = np.ones((3, 2), dtype=np.float32)

        x = tensor.from_numpy(X)
        dy = tensor.from_numpy(DY)
        x.to_device(cpu_dev)
        dy.to_device(cpu_dev)

        result = autograd.softsign(x)
        dx = result.creator.backward(dy.data)

        G = 1.0 / np.square(np.absolute(X) + 1.0)
        DX = np.multiply(G, DY)

        np.testing.assert_array_almost_equal(tensor.to_numpy(result),
                                             XT,
                                             decimal=5)
        np.testing.assert_array_almost_equal(tensor.to_numpy(
            tensor.from_raw_tensor(dx)),
                                             DX,
                                             decimal=5)

    def test_SoftSign_gpu(self):
        # y = x / (1 + np.abs(x))
        X = np.array([0.8, -1.2, 3.3, -3.6, -0.5,
                      0.5]).reshape(3, 2).astype(np.float32)
        XT = X / (1 + np.absolute(X))
        DY = np.ones((3, 2), dtype=np.float32)

        x = tensor.from_numpy(X)
        dy = tensor.from_numpy(DY)
        x.to_device(gpu_dev)
        dy.to_device(gpu_dev)

        result = autograd.softsign(x)
        dx = result.creator.backward(dy.data)

        G = 1.0 / np.square(np.absolute(X) + 1.0)
        DX = np.multiply(G, DY)

        np.testing.assert_array_almost_equal(tensor.to_numpy(result),
                                             XT,
                                             decimal=5)
        np.testing.assert_array_almost_equal(tensor.to_numpy(
            tensor.from_raw_tensor(dx)),
                                             DX,
                                             decimal=5)

    def test_SoftPlus_cpu(self):
        #y = np.log(np.exp(x) + 1)
        X = np.array([0.8, -1.2, 3.3, -3.6, -0.5,
                      0.5]).reshape(3, 2).astype(np.float32)
        XT = np.log(np.exp(X) + 1)
        DY = np.ones((3, 2), dtype=np.float32)

        x = tensor.from_numpy(X)
        dy = tensor.from_numpy(DY)
        x.to_device(cpu_dev)
        dy.to_device(cpu_dev)

        result = autograd.softplus(x)
        dx = result.creator.backward(dy.data)

        G = 1.0 / (1.0 + np.exp(-X))
        DX = np.multiply(G, DY)

        np.testing.assert_array_almost_equal(tensor.to_numpy(result),
                                             XT,
                                             decimal=5)
        np.testing.assert_array_almost_equal(tensor.to_numpy(
            tensor.from_raw_tensor(dx)),
                                             DX,
                                             decimal=5)

    def test_SoftPlus_gpu(self):
        #y = np.log(np.exp(x) + 1)
        X = np.array([0.8, -1.2, 3.3, -3.6, -0.5,
                      0.5]).reshape(3, 2).astype(np.float32)
        XT = np.log(np.exp(X) + 1)
        DY = np.ones((3, 2), dtype=np.float32)

        x = tensor.from_numpy(X)
        dy = tensor.from_numpy(DY)
        x.to_device(gpu_dev)
        dy.to_device(gpu_dev)

        result = autograd.softplus(x)
        dx = result.creator.backward(dy.data)

        G = 1.0 / (1.0 + np.exp(-X))
        DX = np.multiply(G, DY)

        np.testing.assert_array_almost_equal(tensor.to_numpy(result),
                                             XT,
                                             decimal=5)
        np.testing.assert_array_almost_equal(tensor.to_numpy(
            tensor.from_raw_tensor(dx)),
                                             DX,
                                             decimal=5)

    def test_unsqueeze_cpu(self):
        data = [0.1, -1.0, 0.4, 4.0, -0.9, 9.0]

        x = np.array(data).reshape(1, 2, 3).astype(np.float32)
        y = x.reshape(1, 1, 2, 3, 1)
        dy = np.ones((1, 1, 2, 3, 1), dtype=np.float32)
        grad = dy.reshape(1, 2, 3)

        x = tensor.from_numpy(x)
        dy = tensor.from_numpy(dy)
        x.to_device(cpu_dev)
        dy.to_device(cpu_dev)

        result = autograd.unsqueeze(x, [0, 4])
        dx = result.creator.backward(dy.data)

        np.testing.assert_array_almost_equal(tensor.to_numpy(result),
                                             y,
                                             decimal=5)
        np.testing.assert_array_almost_equal(tensor.to_numpy(
            tensor.from_raw_tensor(dx)),
                                             grad,
                                             decimal=5)

    def test_unsqueeze_gpu(self):
        x = np.array([0.1, -1.0, 0.4, 4.0, -0.9,
                      9.0]).reshape(1, 2, 3).astype(np.float32)
        y = x.reshape(1, 1, 2, 3, 1)
        dy = np.ones((1, 1, 2, 3, 1), dtype=np.float32)
        grad = dy.reshape(1, 2, 3)

        x = tensor.from_numpy(x)
        dy = tensor.from_numpy(dy)
        x.to_device(cpu_dev)
        dy.to_device(cpu_dev)

        result = autograd.unsqueeze(x, [0, 4])
        dx = result.creator.backward(dy.data)

        np.testing.assert_array_almost_equal(tensor.to_numpy(result),
                                             y,
                                             decimal=5)
        np.testing.assert_array_almost_equal(tensor.to_numpy(
            tensor.from_raw_tensor(dx)),
                                             grad,
                                             decimal=5)

    def test_Sqrt_cpu(self):
        X = np.array([0.1, 1.0, 0.4, 4.0, 0.9,
                      9.0]).reshape(3, 2).astype(np.float32)
        XT = np.sqrt(X)
        DY = np.ones((3, 2), dtype=np.float32)

        x = tensor.from_numpy(X)
        dy = tensor.from_numpy(DY)
        x.to_device(cpu_dev)
        dy.to_device(cpu_dev)

        result = autograd.sqrt(x)
        dx = result.creator.backward(dy.data)

        G = 0.5 * np.power(X, -0.5)
        DX = np.multiply(G, DY)

        np.testing.assert_array_almost_equal(tensor.to_numpy(result),
                                             XT,
                                             decimal=5)
        np.testing.assert_array_almost_equal(tensor.to_numpy(
            tensor.from_raw_tensor(dx)),
                                             DX,
                                             decimal=5)

    def test_Sqrt_gpu(self):
        X = np.array([0.1, 1.0, 0.4, 4.0, 0.9,
                      9.0]).reshape(3, 2).astype(np.float32)
        XT = np.sqrt(X)
        DY = np.ones((3, 2), dtype=np.float32)

        x = tensor.from_numpy(X)
        dy = tensor.from_numpy(DY)
        x.to_device(gpu_dev)
        dy.to_device(gpu_dev)

        result = autograd.sqrt(x)
        dx = result.creator.backward(dy.data)

        G = 0.5 * np.power(X, -0.5)
        DX = np.multiply(G, DY)

        np.testing.assert_array_almost_equal(tensor.to_numpy(result),
                                             XT,
                                             decimal=5)
        np.testing.assert_array_almost_equal(tensor.to_numpy(
            tensor.from_raw_tensor(dx)),
                                             DX,
                                             decimal=5)

    def test_transpose_cpu(self):
        x = np.random.randn(3, 2, 1)
        y = x.transpose(1, 2, 0)
        dy = np.random.randn(*(y.shape))
        grad = dy.transpose((2, 0, 1))

        x = tensor.from_numpy(x)
        dy = tensor.from_numpy(dy)
        x.to_device(cpu_dev)
        dy.to_device(cpu_dev)

        result = autograd.transpose(x, (1, 2, 0))
        dx = result.creator.backward(dy.data)
        np.testing.assert_array_almost_equal(tensor.to_numpy(result),
                                             y,
                                             decimal=5)
        np.testing.assert_array_almost_equal(tensor.to_numpy(
            tensor.from_raw_tensor(dx)),
                                             grad,
                                             decimal=5)

    def test_transpose_gpu(self):
        x = np.random.randn(3, 2, 1)
        y = x.transpose(1, 2, 0)
        dy = np.random.randn(*(y.shape))
        grad = dy.transpose((2, 0, 1))

        x = tensor.from_numpy(x)
        dy = tensor.from_numpy(dy)
        x.to_device(gpu_dev)
        dy.to_device(gpu_dev)

        result = autograd.transpose(x, (1, 2, 0))
        dx = result.creator.backward(dy.data)
        np.testing.assert_array_almost_equal(tensor.to_numpy(result),
                                             y,
                                             decimal=5)
        np.testing.assert_array_almost_equal(tensor.to_numpy(
            tensor.from_raw_tensor(dx)),
                                             grad,
                                             decimal=5)

    def test_Sign_cpu(self):
        X = np.array([0.8, -1.2, 3.3, -3.6, -0.5,
                      0.5]).reshape(3, 2).astype(np.float32)
        XT = np.sign(X)
        DY = np.ones((3, 2), dtype=np.float32)

        x = tensor.from_numpy(X)
        dy = tensor.from_numpy(DY)
        x.to_device(gpu_dev)
        dy.to_device(gpu_dev)
        result = autograd.sign(x)
        dx = result.creator.backward(dy.data)
        DX = np.multiply(DY, 0)

        np.testing.assert_array_almost_equal(tensor.to_numpy(result),
                                             XT,
                                             decimal=5)
        np.testing.assert_array_almost_equal(tensor.to_numpy(
            tensor.from_raw_tensor(dx)),
                                             DX,
                                             decimal=5)

    def test_Sign_gpu(self):
        X = np.array([0.8, -1.2, 3.3, -3.6, -0.5,
                      0.5]).reshape(3, 2).astype(np.float32)
        XT = np.sign(X)
        DY = np.ones((3, 2), dtype=np.float32)

        x = tensor.from_numpy(X)
        dy = tensor.from_numpy(DY)
        x.to_device(gpu_dev)
        dy.to_device(gpu_dev)
        result = autograd.sign(x)
        dx = result.creator.backward(dy.data)
        DX = np.multiply(DY, 0)
        np.testing.assert_array_almost_equal(tensor.to_numpy(result),
                                             XT,
                                             decimal=5)
        np.testing.assert_array_almost_equal(tensor.to_numpy(
            tensor.from_raw_tensor(dx)),
                                             DX,
                                             decimal=5)

    def test_Log_cpu(self):
        X = np.array([0.1, 1.0, 0.4, 1.4, 0.9,
                      2.0]).reshape(3, 2).astype(np.float32)
        XT = np.log(X)
        DY = np.ones((3, 2), dtype=np.float32)

        x = tensor.from_numpy(X)
        dy = tensor.from_numpy(DY)
        x.to_device(gpu_dev)
        dy.to_device(gpu_dev)
        result = autograd.log(x)
        dx = result.creator.backward(dy.data)
        #dx = 1/x
        G = 1.0 / X
        DX = np.multiply(G, DY)

        np.testing.assert_array_almost_equal(tensor.to_numpy(result),
                                             XT,
                                             decimal=5)
        np.testing.assert_array_almost_equal(tensor.to_numpy(
            tensor.from_raw_tensor(dx)),
                                             DX,
                                             decimal=5)

    def test_Log_gpu(self):
        X = np.array([0.1, 1.0, 0.4, 1.4, 0.9,
                      2.0]).reshape(3, 2).astype(np.float32)
        XT = np.log(X)
        DY = np.ones((3, 2), dtype=np.float32)

        x = tensor.from_numpy(X)
        dy = tensor.from_numpy(DY)
        x.to_device(gpu_dev)
        dy.to_device(gpu_dev)
        result = autograd.log(x)
        dx = result.creator.backward(dy.data)
        #dx = 1/x
        G = 1.0 / X
        DX = np.multiply(G, DY)

        np.testing.assert_array_almost_equal(tensor.to_numpy(result),
                                             XT,
                                             decimal=5)
        np.testing.assert_array_almost_equal(tensor.to_numpy(
            tensor.from_raw_tensor(dx)),
                                             DX,
                                             decimal=5)

    def test_mul_cpu(self):
        x = np.array([0.1, -1.0, 0.4, 4.0, -0.9,
                      9.0]).reshape(3, 2).astype(np.float32)
        x1 = np.array([0.1, 1.0, 0.4, 4.0, 0.9,
                       9.0]).reshape(3, 2).astype(np.float32)
        y = x * x1
        dy = np.array([0.1, 1.0, 0.4, 4.0, 0.9,
                       9.0]).reshape(3, 2).astype(np.float32)
        grad0 = x1 * dy
        grad1 = x * dy

        x = tensor.from_numpy(x)
        slope = tensor.from_numpy(x1)
        dy = tensor.from_numpy(dy)
        x.to_device(cpu_dev)
        slope.to_device(cpu_dev)
        dy.to_device(cpu_dev)

        result = autograd.mul(x, slope)
        dx0, dx1 = result.creator.backward(dy.data)

        np.testing.assert_array_almost_equal(tensor.to_numpy(result),
                                             y,
                                             decimal=5)
        np.testing.assert_array_almost_equal(tensor.to_numpy(
            tensor.from_raw_tensor(dx0)),
                                             grad0,
                                             decimal=5)
        np.testing.assert_array_almost_equal(tensor.to_numpy(
            tensor.from_raw_tensor(dx1)),
                                             grad1,
                                             decimal=5)

    def test_mul_gpu(self):
        x = np.array([0.1, -1.0, 0.4, 4.0, -0.9,
                      9.0]).reshape(3, 2).astype(np.float32)
        x1 = np.array([0.1, 1.0, 0.4, 4.0, 0.9,
                       9.0]).reshape(3, 2).astype(np.float32)
        y = x * x1
        dy = np.array([0.1, 1.0, 0.4, 4.0, 0.9,
                       9.0]).reshape(3, 2).astype(np.float32)
        grad0 = x1 * dy
        grad1 = x * dy

        x = tensor.from_numpy(x)
        slope = tensor.from_numpy(x1)
        dy = tensor.from_numpy(dy)
        x.to_device(gpu_dev)
        slope.to_device(gpu_dev)
        dy.to_device(gpu_dev)

        result = autograd.mul(x, slope)
        dx0, dx1 = result.creator.backward(dy.data)

        np.testing.assert_array_almost_equal(tensor.to_numpy(result),
                                             y,
                                             decimal=5)
        np.testing.assert_array_almost_equal(tensor.to_numpy(
            tensor.from_raw_tensor(dx0)),
                                             grad0,
                                             decimal=5)
        np.testing.assert_array_almost_equal(tensor.to_numpy(
            tensor.from_raw_tensor(dx1)),
                                             grad1,
                                             decimal=5)

    def test_reshape_cpu(self):
        x = np.array([0.1, -1.0, 0.4, 4.0, -0.9,
                      9.0]).reshape(3, 2).astype(np.float32)
        y = x.reshape(2, 3)
        dy = np.array([1, 2, 3, 4, 5, 6]).reshape(2, 3).astype(np.float32)
        grad = dy.reshape(3, 2)

        x = tensor.from_numpy(x)
        dy = tensor.from_numpy(dy)
        x.to_device(cpu_dev)
        dy.to_device(cpu_dev)

        result = autograd.reshape(x, (2, 3))
        dx = result.creator.backward(dy.data)

        np.testing.assert_array_almost_equal(tensor.to_numpy(result),
                                             y,
                                             decimal=5)
        np.testing.assert_array_almost_equal(tensor.to_numpy(
            tensor.from_raw_tensor(dx)),
                                             grad,
                                             decimal=5)

    def test_reshape_gpu(self):
        x = np.array([0.1, -1.0, 0.4, 4.0, -0.9,
                      9.0]).reshape(3, 2).astype(np.float32)
        y = x.reshape(2, 3)
        dy = np.array([1, 2, 3, 4, 5, 6]).reshape(2, 3).astype(np.float32)
        grad = dy.reshape(3, 2)

        x = tensor.from_numpy(x)
        dy = tensor.from_numpy(dy)
        x.to_device(gpu_dev)
        dy.to_device(gpu_dev)

        result = autograd.reshape(x, (2, 3))
        dx = result.creator.backward(dy.data)

        np.testing.assert_array_almost_equal(tensor.to_numpy(result),
                                             y,
                                             decimal=5)
        np.testing.assert_array_almost_equal(tensor.to_numpy(
            tensor.from_raw_tensor(dx)),
                                             grad,
                                             decimal=5)

    def test_max_cpu(self):
        X0 = np.array([0.1, 0.2, 2.0, 0.0, 0.1,
                       0.2]).reshape(3, 2).astype(np.float32)
        X1 = np.array([1.0, 2.0, 1.0, 2.1, 0.0,
                       2.0]).reshape(3, 2).astype(np.float32)
        XT = np.maximum(X0, X1)

        DY = np.ones((3, 2), dtype=np.float32)
        x0 = tensor.from_numpy(X0)
        x1 = tensor.from_numpy(X1)
        dy = tensor.from_numpy(DY)
        x0.to_device(cpu_dev)
        x1.to_device(cpu_dev)
        dy.to_device(cpu_dev)

        result = autograd.max(x0, x1)
        dx0, dx1 = result.creator.backward(dy.data)

        G = np.subtract(X0, X1)
        DX0 = np.where(G > 0, 1, G * 0)
        DX1 = np.where(G < 0, 1, G * 0)

        np.testing.assert_array_almost_equal(tensor.to_numpy(result),
                                             XT,
                                             decimal=5)
        np.testing.assert_array_almost_equal(tensor.to_numpy(
            tensor.from_raw_tensor(dx0)),
                                             DX0,
                                             decimal=5)
        np.testing.assert_array_almost_equal(tensor.to_numpy(
            tensor.from_raw_tensor(dx1)),
                                             DX1,
                                             decimal=5)

    def test_max_cpu_3inputs(self):
        data_0 = np.array([3, 2, 1]).astype(np.float32)
        data_1 = np.array([1, 4, 4]).astype(np.float32)
        data_2 = np.array([2, 5, 3]).astype(np.float32)
        XT = np.array([3, 5, 4]).astype(np.float32)

        DY = np.array([1, 1, 1]).astype(np.float32)
        x0 = tensor.from_numpy(data_0)
        x1 = tensor.from_numpy(data_1)
        x2 = tensor.from_numpy(data_2)
        dy = tensor.from_numpy(DY)
        x0.to_device(cpu_dev)
        x1.to_device(cpu_dev)
        x2.to_device(cpu_dev)
        dy.to_device(cpu_dev)

        result = autograd.max(x0, x1, x2)
        dx0, dx1, dx2 = result.creator.backward(dy.data)

        DX0 = np.array([1, 0, 0]).astype(np.float32)
        DX1 = np.array([0, 0, 1]).astype(np.float32)
        DX2 = np.array([0, 1, 0]).astype(np.float32)

        np.testing.assert_array_almost_equal(tensor.to_numpy(result),
                                             XT,
                                             decimal=5)
        np.testing.assert_array_almost_equal(tensor.to_numpy(
            tensor.from_raw_tensor(dx0)),
                                             DX0,
                                             decimal=5)
        np.testing.assert_array_almost_equal(tensor.to_numpy(
            tensor.from_raw_tensor(dx1)),
                                             DX1,
                                             decimal=5)
        np.testing.assert_array_almost_equal(tensor.to_numpy(
            tensor.from_raw_tensor(dx2)),
                                             DX2,
                                             decimal=5)

    def test_max_cpu_1inputs(self):
        data_0 = np.array([3, 2, 1]).astype(np.float32)
        XT = np.array([3, 2, 1]).astype(np.float32)

        DY = np.array([1, 1, 1]).astype(np.float32)
        x0 = tensor.from_numpy(data_0)
        dy = tensor.from_numpy(DY)
        x0.to_device(cpu_dev)
        dy.to_device(cpu_dev)

        result = autograd.max(x0)
        dx0 = result.creator.backward(dy.data)

        DX0 = np.array([1, 1, 1]).astype(np.float32)

        np.testing.assert_array_almost_equal(tensor.to_numpy(result),
                                             XT,
                                             decimal=5)

    def test_max_gpu(self):
        X0 = np.array([0.1, 0.2, 2.0, 0.0, 0.1,
                       0.2]).reshape(3, 2).astype(np.float32)
        X1 = np.array([1.0, 2.0, 1.0, 2.1, 0.0,
                       2.0]).reshape(3, 2).astype(np.float32)
        XT = np.maximum(X0, X1)

        DY = np.ones((3, 2), dtype=np.float32)
        x0 = tensor.from_numpy(X0)
        x1 = tensor.from_numpy(X1)
        dy = tensor.from_numpy(DY)
        x0.to_device(gpu_dev)
        x1.to_device(gpu_dev)
        dy.to_device(gpu_dev)

        result = autograd.max(x0, x1)
        dx0, dx1 = result.creator.backward(dy.data)

        G = np.subtract(X0, X1)
        DX0 = np.where(G > 0, 1, G * 0)
        DX1 = np.where(G < 0, 1, G * 0)

        np.testing.assert_array_almost_equal(tensor.to_numpy(result),
                                             XT,
                                             decimal=5)
        np.testing.assert_array_almost_equal(tensor.to_numpy(
            tensor.from_raw_tensor(dx0)),
                                             DX0,
                                             decimal=5)
        np.testing.assert_array_almost_equal(tensor.to_numpy(
            tensor.from_raw_tensor(dx1)),
                                             DX1,
                                             decimal=5)

    def test_max_gpu_3inputs(self):
        data_0 = np.array([3, 2, 1]).astype(np.float32)
        data_1 = np.array([1, 4, 4]).astype(np.float32)
        data_2 = np.array([2, 5, 3]).astype(np.float32)
        XT = np.array([3, 5, 4]).astype(np.float32)

        DY = np.array([1, 1, 1]).astype(np.float32)
        x0 = tensor.from_numpy(data_0)
        x1 = tensor.from_numpy(data_1)
        x2 = tensor.from_numpy(data_2)
        dy = tensor.from_numpy(DY)
        x0.to_device(gpu_dev)
        x1.to_device(gpu_dev)
        x2.to_device(gpu_dev)
        dy.to_device(gpu_dev)

        result = autograd.max(x0, x1, x2)
        dx0, dx1, dx2 = result.creator.backward(dy.data)

        DX0 = np.array([1, 0, 0]).astype(np.float32)
        DX1 = np.array([0, 0, 1]).astype(np.float32)
        DX2 = np.array([0, 1, 0]).astype(np.float32)

        np.testing.assert_array_almost_equal(tensor.to_numpy(result),
                                             XT,
                                             decimal=5)
        np.testing.assert_array_almost_equal(tensor.to_numpy(
            tensor.from_raw_tensor(dx0)),
                                             DX0,
                                             decimal=5)
        np.testing.assert_array_almost_equal(tensor.to_numpy(
            tensor.from_raw_tensor(dx1)),
                                             DX1,
                                             decimal=5)
        np.testing.assert_array_almost_equal(tensor.to_numpy(
            tensor.from_raw_tensor(dx2)),
                                             DX2,
                                             decimal=5)

    def test_max_gpu_1inputs(self):
        data_0 = np.array([3, 2, 1]).astype(np.float32)
        XT = np.array([3, 2, 1]).astype(np.float32)

        DY = np.array([1, 1, 1]).astype(np.float32)
        x0 = tensor.from_numpy(data_0)
        dy = tensor.from_numpy(DY)
        x0.to_device(gpu_dev)
        dy.to_device(gpu_dev)

        result = autograd.max(x0)
        dx0 = result.creator.backward(dy.data)

        DX0 = np.array([1, 1, 1]).astype(np.float32)

        np.testing.assert_array_almost_equal(tensor.to_numpy(result),
                                             XT,
                                             decimal=5)

    def test_Div_cpu(self):
        X0 = np.array([7, -5, 0.2, -0.1, 0.3, 4]).reshape(3,
                                                          2).astype(np.float32)
        X1 = np.array([0.6, -1.3, 0.1, -0.1, 0.4,
                       0.3]).reshape(3, 2).astype(np.float32)
        XT = np.divide(X0, X1)

        DY = np.ones((3, 2), dtype=np.float32)
        x0 = tensor.from_numpy(X0)
        x1 = tensor.from_numpy(X1)
        dy = tensor.from_numpy(DY)
        x0.to_device(cpu_dev)
        x1.to_device(cpu_dev)
        dy.to_device(cpu_dev)

        result = autograd.div(x0, x1)
        dx0, dx1 = result.creator.backward(dy.data)

        G0 = 1.0 / X1
        DX0 = np.multiply(G0, DY)
        G1 = np.divide(-X0, np.square(X1))
        DX1 = np.multiply(G1, DY)

        np.testing.assert_array_almost_equal(tensor.to_numpy(result),
                                             XT,
                                             decimal=5)
        np.testing.assert_array_almost_equal(tensor.to_numpy(
            tensor.from_raw_tensor(dx0)),
                                             DX0,
                                             decimal=5)
        np.testing.assert_array_almost_equal(tensor.to_numpy(
            tensor.from_raw_tensor(dx1)),
                                             DX1,
                                             decimal=5)

    def test_Div_gpu(self):
        X0 = np.array([7, -5, 0.2, -0.1, 0.3, 4]).reshape(3,
                                                          2).astype(np.float32)
        X1 = np.array([0.6, -1.3, 0.1, -0.1, 0.4,
                       0.3]).reshape(3, 2).astype(np.float32)
        XT = np.divide(X0, X1)

        DY = np.ones((3, 2), dtype=np.float32)
        x0 = tensor.from_numpy(X0)
        x1 = tensor.from_numpy(X1)
        dy = tensor.from_numpy(DY)
        x0.to_device(gpu_dev)
        x1.to_device(gpu_dev)
        dy.to_device(gpu_dev)

        result = autograd.div(x0, x1)
        dx0, dx1 = result.creator.backward(dy.data)

        G0 = 1.0 / X1
        DX0 = np.multiply(G0, DY)
        G1 = np.divide(-X0, np.square(X1))
        DX1 = np.multiply(G1, DY)

        np.testing.assert_array_almost_equal(tensor.to_numpy(result),
                                             XT,
                                             decimal=5)
        np.testing.assert_array_almost_equal(tensor.to_numpy(
            tensor.from_raw_tensor(dx0)),
                                             DX0,
                                             decimal=5)
        np.testing.assert_array_almost_equal(tensor.to_numpy(
            tensor.from_raw_tensor(dx1)),
                                             DX1,
                                             decimal=5)

    def test_squeeze(self):

        def squeeze_helper(gpu=False):
            x = np.random.randn(3, 1, 2, 1, 1)
            y = x.reshape(3, 2)
            dy = np.random.randn(3, 2)
            grad = dy.reshape(3, 1, 2, 1, 1)

            x = tensor.from_numpy(x)
            dy = tensor.from_numpy(dy)
            if (gpu):
                x.to_device(gpu_dev)
                dy.to_device(gpu_dev)

            result = autograd.squeeze(x, [1, 3, 4])
            dx = result.creator.backward(dy.data)

            np.testing.assert_array_almost_equal(tensor.to_numpy(result),
                                                 y,
                                                 decimal=5)
            np.testing.assert_array_almost_equal(tensor.to_numpy(
                tensor.from_raw_tensor(dx)),
                                                 grad,
                                                 decimal=5)

        squeeze_helper(False)
        squeeze_helper(True)

    def test_shape_cpu(self):
        x = np.array([0.1, -1.0, 0.4, 4.0, -0.9,
                      9.0]).reshape(3, 2).astype(np.float32)
        y = list(x.shape)
        dy = np.ones((3, 2), dtype=np.float32)
        grad = list(dy.shape)

        x = tensor.from_numpy(x)
        dy = tensor.from_numpy(dy)
        x.to_device(cpu_dev)
        dy.to_device(cpu_dev)

        result = autograd.shape(x)
        dx = result.creator.backward(dy.data)

        np.testing.assert_array_almost_equal(tensor.to_numpy(result),
                                             y,
                                             decimal=5)
        np.testing.assert_array_almost_equal(dx, grad, decimal=5)

    def test_shape_gpu(self):
        x = np.array([0.1, -1.0, 0.4, 4.0, -0.9,
                      9.0]).reshape(3, 2).astype(np.float32)
        y = list(x.shape)
        dy = np.ones((3, 2), dtype=np.float32)
        grad = list(dy.shape)

        x = tensor.from_numpy(x)
        dy = tensor.from_numpy(dy)
        x.to_device(gpu_dev)
        dy.to_device(gpu_dev)

        result = autograd.shape(x)
        dx = result.creator.backward(dy.data)

        np.testing.assert_array_almost_equal(tensor.to_numpy(result),
                                             y,
                                             decimal=5)
        np.testing.assert_array_almost_equal(dx, grad, decimal=5)

    def test_min_cpu(self):
        X0 = np.array([0.1, 0.2, 2.0, 0.0, 0.1,
                       0.2]).reshape(3, 2).astype(np.float32)
        X1 = np.array([1.0, 2.0, 1.0, 2.1, 0.0,
                       2.0]).reshape(3, 2).astype(np.float32)
        XT = np.minimum(X0, X1)

        DY = np.ones((3, 2), dtype=np.float32)
        x0 = tensor.from_numpy(X0)
        x1 = tensor.from_numpy(X1)
        dy = tensor.from_numpy(DY)
        x0.to_device(cpu_dev)
        x1.to_device(cpu_dev)
        dy.to_device(cpu_dev)

        result = autograd.min(x0, x1)
        dx0, dx1 = result.creator.backward(dy.data)

        G = np.subtract(X0, X1)
        DX0 = np.where(G < 0, 1, G * 0)
        DX1 = np.where(G > 0, 1, G * 0)

        np.testing.assert_array_almost_equal(tensor.to_numpy(result),
                                             XT,
                                             decimal=5)
        np.testing.assert_array_almost_equal(tensor.to_numpy(
            tensor.from_raw_tensor(dx0)),
                                             DX0,
                                             decimal=5)
        np.testing.assert_array_almost_equal(tensor.to_numpy(
            tensor.from_raw_tensor(dx1)),
                                             DX1,
                                             decimal=5)

    def test_min_cpu_3inputs(self):
        data_0 = np.array([3, 2, 1]).astype(np.float32)
        data_1 = np.array([1, 4, 4]).astype(np.float32)
        data_2 = np.array([2, 5, 0]).astype(np.float32)
        XT = np.array([1, 2, 0]).astype(np.float32)

        DY = np.array([1, 1, 1]).astype(np.float32)
        x0 = tensor.from_numpy(data_0)
        x1 = tensor.from_numpy(data_1)
        x2 = tensor.from_numpy(data_2)
        dy = tensor.from_numpy(DY)
        x0.to_device(cpu_dev)
        x1.to_device(cpu_dev)
        x2.to_device(cpu_dev)
        dy.to_device(cpu_dev)

        result = autograd.min(x0, x1, x2)
        dx0, dx1, dx2 = result.creator.backward(dy.data)

        DX0 = np.array([0, 1, 0]).astype(np.float32)
        DX1 = np.array([1, 0, 0]).astype(np.float32)
        DX2 = np.array([0, 0, 1]).astype(np.float32)

        np.testing.assert_array_almost_equal(tensor.to_numpy(result),
                                             XT,
                                             decimal=5)
        np.testing.assert_array_almost_equal(tensor.to_numpy(
            tensor.from_raw_tensor(dx0)),
                                             DX0,
                                             decimal=5)
        np.testing.assert_array_almost_equal(tensor.to_numpy(
            tensor.from_raw_tensor(dx1)),
                                             DX1,
                                             decimal=5)
        np.testing.assert_array_almost_equal(tensor.to_numpy(
            tensor.from_raw_tensor(dx2)),
                                             DX2,
                                             decimal=5)

    def test_min_cpu_1inputs(self):
        data_0 = np.array([3, 2, 1]).astype(np.float32)
        XT = np.array([3, 2, 1]).astype(np.float32)

        DY = np.array([1, 1, 1]).astype(np.float32)
        x0 = tensor.from_numpy(data_0)
        dy = tensor.from_numpy(DY)
        x0.to_device(cpu_dev)
        dy.to_device(cpu_dev)

        result = autograd.min(x0)
        dx0 = result.creator.backward(dy.data)

        DX0 = np.array([1, 1, 1]).astype(np.float32)

        np.testing.assert_array_almost_equal(tensor.to_numpy(result),
                                             XT,
                                             decimal=5)
        np.testing.assert_array_almost_equal(tensor.to_numpy(
            tensor.from_raw_tensor(dx0)),
                                             DX0,
                                             decimal=5)

    def test_min_gpu(self):
        X0 = np.array([0.1, 0.2, 2.0, 0.0, 0.1,
                       0.2]).reshape(3, 2).astype(np.float32)
        X1 = np.array([1.0, 2.0, 1.0, 2.1, 0.0,
                       2.0]).reshape(3, 2).astype(np.float32)
        XT = np.minimum(X0, X1)

        DY = np.ones((3, 2), dtype=np.float32)
        x0 = tensor.from_numpy(X0)
        x1 = tensor.from_numpy(X1)
        dy = tensor.from_numpy(DY)
        x0.to_device(gpu_dev)
        x1.to_device(gpu_dev)
        dy.to_device(gpu_dev)

        result = autograd.min(x0, x1)
        dx0, dx1 = result.creator.backward(dy.data)

        G = np.subtract(X0, X1)
        DX0 = np.where(G < 0, 1, G * 0)
        DX1 = np.where(G > 0, 1, G * 0)

        np.testing.assert_array_almost_equal(tensor.to_numpy(result),
                                             XT,
                                             decimal=5)
        np.testing.assert_array_almost_equal(tensor.to_numpy(
            tensor.from_raw_tensor(dx0)),
                                             DX0,
                                             decimal=5)
        np.testing.assert_array_almost_equal(tensor.to_numpy(
            tensor.from_raw_tensor(dx1)),
                                             DX1,
                                             decimal=5)

    def test_min_gpu_3inputs(self):
        data_0 = np.array([3, 2, 1]).astype(np.float32)
        data_1 = np.array([1, 4, 4]).astype(np.float32)
        data_2 = np.array([2, 5, 0]).astype(np.float32)
        XT = np.array([1, 2, 0]).astype(np.float32)

        DY = np.array([1, 1, 1]).astype(np.float32)
        x0 = tensor.from_numpy(data_0)
        x1 = tensor.from_numpy(data_1)
        x2 = tensor.from_numpy(data_2)
        dy = tensor.from_numpy(DY)
        x0.to_device(gpu_dev)
        x1.to_device(gpu_dev)
        x2.to_device(gpu_dev)
        dy.to_device(gpu_dev)

        result = autograd.min(x0, x1, x2)
        dx0, dx1, dx2 = result.creator.backward(dy.data)

        DX0 = np.array([0, 1, 0]).astype(np.float32)
        DX1 = np.array([1, 0, 0]).astype(np.float32)
        DX2 = np.array([0, 0, 1]).astype(np.float32)

        np.testing.assert_array_almost_equal(tensor.to_numpy(result),
                                             XT,
                                             decimal=5)
        np.testing.assert_array_almost_equal(tensor.to_numpy(
            tensor.from_raw_tensor(dx0)),
                                             DX0,
                                             decimal=5)
        np.testing.assert_array_almost_equal(tensor.to_numpy(
            tensor.from_raw_tensor(dx1)),
                                             DX1,
                                             decimal=5)
        np.testing.assert_array_almost_equal(tensor.to_numpy(
            tensor.from_raw_tensor(dx2)),
                                             DX2,
                                             decimal=5)

    def test_min_gpu_1inputs(self):
        data_0 = np.array([3, 2, 1]).astype(np.float32)
        XT = np.array([3, 2, 1]).astype(np.float32)

        DY = np.array([1, 1, 1]).astype(np.float32)
        x0 = tensor.from_numpy(data_0)
        dy = tensor.from_numpy(DY)
        x0.to_device(gpu_dev)
        dy.to_device(gpu_dev)

        result = autograd.min(x0)
        dx0 = result.creator.backward(dy.data)

        DX0 = np.array([1, 1, 1]).astype(np.float32)

        np.testing.assert_array_almost_equal(tensor.to_numpy(result),
                                             XT,
                                             decimal=5)
        np.testing.assert_array_almost_equal(tensor.to_numpy(
            tensor.from_raw_tensor(dx0)),
                                             DX0,
                                             decimal=5)

    def test_HardSigmoid(self):

        def test_helper(gpu=False):
            x = np.random.randn(3, 2)
            #y = max(0, min(1, alpha * x + gamma))
            a = 0.2
            g = 0.5
            y = np.clip(x * 0.2 + 0.5, 0, 1)
            dy = np.random.randn(3, 2)
            grad = (0 < (np.clip(x * 0.2 + 0.5, 0, 1)) *
                    (np.clip(x * 0.2 + 0.5, 0, 1) < 1)) * 0.2 * dy
            x = tensor.from_numpy(x)
            dy = tensor.from_numpy(dy)
            if (gpu):
                x.to_device(gpu_dev)
                dy.to_device(gpu_dev)
            result = autograd.hardsigmoid(x, a, g)
            dx = result.creator.backward(dy.data)
            np.testing.assert_array_almost_equal(tensor.to_numpy(result),
                                                 y,
                                                 decimal=5)
            np.testing.assert_array_almost_equal(tensor.to_numpy(
                tensor.from_raw_tensor(dx)),
                                                 grad,
                                                 decimal=5)

        test_helper(False)
        test_helper(True)

    def test_prelu(self):

        def test_helper(gpu):
            x = np.random.randn(3, 2)
            slope = np.random.randn(3, 2)
            y = np.clip(x, 0, np.inf) + np.clip(x, -np.inf, 0) * slope
            dy = np.random.randn(3, 2)
            x0 = x.copy()
            x0[x0 > 0] = 1
            x0[x0 < 1] = 0
            grad0 = (x0 + (1 - x0) * slope) * dy
            grad1 = (1 - x0) * x * dy
            x = tensor.from_numpy(x)
            slope = tensor.from_numpy(slope)
            dy = tensor.from_numpy(dy)
            if (gpu):
                x.to_device(gpu_dev)
                slope.to_device(gpu_dev)
                dy.to_device(gpu_dev)
            result = autograd.prelu(x, slope)
            dx0, dx1 = result.creator.backward(dy.data)
            np.testing.assert_array_almost_equal(tensor.to_numpy(result),
                                                 y,
                                                 decimal=5)
            np.testing.assert_array_almost_equal(tensor.to_numpy(
                tensor.from_raw_tensor(dx0)),
                                                 grad0,
                                                 decimal=5)
            np.testing.assert_array_almost_equal(tensor.to_numpy(
                tensor.from_raw_tensor(dx1)),
                                                 grad1,
                                                 decimal=5)

        test_helper(False)
        if (singa_wrap.USE_CUDA):
            test_helper(True)

    def test_SeLU(self):

        def test_helper(gpu):
            x = np.random.randn(3, 2)
            a = 0.2
            g = 0.3
            y = np.clip(
                x, 0, np.inf) * g + (np.exp(np.clip(x, -np.inf, 0)) - 1) * a * g
            dy = np.random.randn(3, 2)
            grad = (np.exp(np.clip(x, -np.inf, 0))) * g
            grad[x <= 0] = grad[x <= 0] * a
            grad *= dy
            x = tensor.from_numpy(x)

    def test_and_cpu(self):
        x0 = np.array([0, -0.3, -0.1, 0.1, 0.5,
                       0.9]).reshape(3, 2).astype(np.float32)
        x1 = np.array([0, -0.3, 0, 0.1, 0.5, 0.9]).reshape(3,
                                                           2).astype(np.float32)

        y = np.logical_and(x0, x1)
        x0 = tensor.from_numpy(x0)
        x1 = tensor.from_numpy(x1)
        x0.to_device(cpu_dev)
        x1.to_device(cpu_dev)

        result = autograd._and(x0, x1)

        np.testing.assert_array_almost_equal(tensor.to_numpy(result),
                                             y,
                                             decimal=5)

    def test_and_gpu(self):
        x0 = np.array([0, -0.3, -0.1, 0.1, 0.5,
                       0.9]).reshape(3, 2).astype(np.float32)
        x1 = np.array([0, -0.3, 0, 0.1, 0.5, 0.9]).reshape(3,
                                                           2).astype(np.float32)

        y = np.logical_and(x0, x1)
        x0 = tensor.from_numpy(x0)
        x1 = tensor.from_numpy(x1)
        x0.to_device(gpu_dev)
        x1.to_device(gpu_dev)

        result = autograd._and(x0, x1)

        np.testing.assert_array_almost_equal(tensor.to_numpy(result),
                                             y,
                                             decimal=5)

    def test_or_cpu(self):
        x0 = np.array([1.0, 1.0, 2.0, -3.0, 0,
                       -7.0]).reshape(3, 2).astype(np.float32)
        x1 = np.array([-1.0, 0, 2.0, 4.0, 0,
                       -7.0]).reshape(3, 2).astype(np.float32)

        y = np.logical_or(x0, x1)
        x0 = tensor.from_numpy(x0)
        x1 = tensor.from_numpy(x1)
        x0.to_device(cpu_dev)
        x1.to_device(cpu_dev)

        result = autograd._or(x0, x1)

        np.testing.assert_array_almost_equal(tensor.to_numpy(result),
                                             y,
                                             decimal=5)

    def test_or_gpu(self):
        x0 = np.array([1.0, 1.0, 2.0, -3.0, 0,
                       -7.0]).reshape(3, 2).astype(np.float32)
        x1 = np.array([-1.0, 0, 2.0, 4.0, 0,
                       -7.0]).reshape(3, 2).astype(np.float32)

        y = np.logical_or(x0, x1)
        x0 = tensor.from_numpy(x0)
        x1 = tensor.from_numpy(x1)
        x0.to_device(gpu_dev)
        x1.to_device(gpu_dev)

        result = autograd._or(x0, x1)

        np.testing.assert_array_almost_equal(tensor.to_numpy(result),
                                             y,
                                             decimal=5)

    def test_not_cpu(self):
        x = np.array([1.0, -1.0, 0, -0.1, 0,
                      -7.0]).reshape(3, 2).astype(np.float32)

        y = np.logical_not(x)
        x = tensor.from_numpy(x)
        x.to_device(cpu_dev)

        result = autograd._not(x)

        np.testing.assert_array_almost_equal(tensor.to_numpy(result),
                                             y,
                                             decimal=5)

    def test_not_gpu(self):
        x = np.array([1.0, -1.0, 0, -0.1, 0,
                      -7.0]).reshape(3, 2).astype(np.float32)

        y = np.logical_not(x)
        x = tensor.from_numpy(x)
        x.to_device(gpu_dev)

        result = autograd._not(x)

        np.testing.assert_array_almost_equal(tensor.to_numpy(result),
                                             y,
                                             decimal=5)

    def test_xor_cpu(self):
        x0 = np.array([0, -0.3, -0.1, 0.1, 0.5,
                       9.0]).reshape(3, 2).astype(np.float32)
        x1 = np.array([0, -0.3, 0, 0.1, 0, 0.9]).reshape(3,
                                                         2).astype(np.float32)

        y = np.logical_xor(x0, x1)
        x0 = tensor.from_numpy(x0)
        x1 = tensor.from_numpy(x1)
        x0.to_device(cpu_dev)
        x1.to_device(cpu_dev)

        result = autograd._xor(x0, x1)

        np.testing.assert_array_almost_equal(tensor.to_numpy(result),
                                             y,
                                             decimal=5)

    def test_xor_gpu(self):
        x0 = np.array([0, -0.3, -0.1, 0.1, 0.5,
                       9.0]).reshape(3, 2).astype(np.float32)
        x1 = np.array([0, -0.3, 0, 0.1, 0, 0.9]).reshape(3,
                                                         2).astype(np.float32)

        y = np.logical_xor(x0, x1)
        x0 = tensor.from_numpy(x0)
        x1 = tensor.from_numpy(x1)
        x0.to_device(gpu_dev)
        x1.to_device(gpu_dev)

        result = autograd._xor(x0, x1)

        np.testing.assert_array_almost_equal(tensor.to_numpy(result),
                                             y,
                                             decimal=5)

    def test_negative_cpu(self):
        X = np.array([0.1, 0, 0.4, 1. - 4, 0.9,
                      -2.0]).reshape(3, 2).astype(np.float32)
        XT = np.negative(X)
        DY = np.ones((3, 2), dtype=np.float32)

        x = tensor.from_numpy(X)
        dy = tensor.from_numpy(DY)
        x.to_device(cpu_dev)
        dy.to_device(cpu_dev)

        result = autograd.negative(x)
        dx = result.creator.backward(dy.data)
        DX = np.negative(DY)

        np.testing.assert_array_almost_equal(tensor.to_numpy(result),
                                             XT,
                                             decimal=5)
        np.testing.assert_array_almost_equal(tensor.to_numpy(
            tensor.from_raw_tensor(dx)),
                                             DX,
                                             decimal=5)

    def test_negative_gpu(self):
        X = np.array([0.1, 0, 0.4, 1. - 4, 0.9,
                      -2.0]).reshape(3, 2).astype(np.float32)
        XT = np.negative(X)
        DY = np.ones((3, 2), dtype=np.float32)

        x = tensor.from_numpy(X)
        dy = tensor.from_numpy(DY)
        x.to_device(gpu_dev)
        dy.to_device(gpu_dev)

        result = autograd.negative(x)
        dx = result.creator.backward(dy.data)
        DX = np.negative(DY)

        np.testing.assert_array_almost_equal(tensor.to_numpy(result),
                                             XT,
                                             decimal=5)
        np.testing.assert_array_almost_equal(tensor.to_numpy(
            tensor.from_raw_tensor(dx)),
                                             DX,
                                             decimal=5)

    def test_reciprocal_cpu(self):
        X = np.array([0.1, 0, 0.4, 1. - 4, 0.9,
                      -2.0]).reshape(3, 2).astype(np.float32)
        DY = np.ones((3, 2), dtype=np.float32)

        x = tensor.from_numpy(X)
        dy = tensor.from_numpy(DY)
        x.to_device(cpu_dev)
        dy.to_device(cpu_dev)

        result = autograd.reciprocal(x)
        dx = result.creator.backward(dy.data)
        #dy/dx = -1/x**2
        with np.errstate(divide='ignore'):
            XT = np.reciprocal(X)
            DX = -1 / np.square(X)

        np.testing.assert_array_almost_equal(tensor.to_numpy(result),
                                             XT,
                                             decimal=5)
        np.testing.assert_array_almost_equal(tensor.to_numpy(
            tensor.from_raw_tensor(dx)),
                                             DX,
                                             decimal=5)

    def test_reciprocal_gpu(self):
        X = np.array([0.1, 0, 0.4, 1. - 4, 0.9,
                      -2.0]).reshape(3, 2).astype(np.float32)
        DY = np.ones((3, 2), dtype=np.float32)

        x = tensor.from_numpy(X)
        dy = tensor.from_numpy(DY)
        x.to_device(gpu_dev)
        dy.to_device(gpu_dev)

        result = autograd.reciprocal(x)
        dx = result.creator.backward(dy.data)
        #dy/dx = -1/x**2
        with np.errstate(divide='ignore'):
            XT = np.reciprocal(X)
            DX = -1 / np.square(X)

        np.testing.assert_array_almost_equal(tensor.to_numpy(result),
                                             XT,
                                             decimal=5)
        np.testing.assert_array_almost_equal(tensor.to_numpy(
            tensor.from_raw_tensor(dx)),
                                             DX,
                                             decimal=5)

    def test_and_broadcast_gpu(self):
        dev = gpu_dev
        cases = [
            ([3, 4, 5], [5]),  # 3d vs 1d
            ([3, 4, 5], [4, 5]),  # 3d vs 2d
            ([3, 4, 5, 6], [5, 6]),  # 4d vs 2d
            ([3, 4, 5, 6], [4, 5, 6]),  # 4d vs 3d
            ([1, 4, 1, 6], [3, 1, 5, 6])  # 4d vs 4d
        ]
        for in1, in2 in cases:
            x = (np.random.randn(*in1) > 0).astype(np.float32)
            x1 = (np.random.randn(*in2) > 0).astype(np.float32)
            y = np.logical_and(x, x1)

            x = tensor.from_numpy(x)
            x1 = tensor.from_numpy(x1)
            x.to_device(dev)
            x1.to_device(dev)

            result = autograd._and(x, x1)
            np.testing.assert_array_almost_equal(tensor.to_numpy(result),
                                                 y,
                                                 decimal=5)

    def test_and_broadcast_cpu(self):
        dev = cpu_dev
        cases = [
            ([3, 4, 5], [5]),  # 3d vs 1d
            ([3, 4, 5], [4, 5]),  # 3d vs 2d
            ([3, 4, 5, 6], [5, 6]),  # 4d vs 2d
            ([3, 4, 5, 6], [4, 5, 6]),  # 4d vs 3d
            ([1, 4, 1, 6], [3, 1, 5, 6])  # 4d vs 4d
        ]
        for in1, in2 in cases:
            x = (np.random.randn(*in1) > 0).astype(np.float32)
            x1 = (np.random.randn(*in2) > 0).astype(np.float32)
            y = np.logical_and(x, x1)

            x = tensor.from_numpy(x)
            x1 = tensor.from_numpy(x1)
            x.to_device(dev)
            x1.to_device(dev)

            result = autograd._and(x, x1)
            np.testing.assert_array_almost_equal(tensor.to_numpy(result),
                                                 y,
                                                 decimal=5)

    def test_or_broadcast_gpu(self):
        dev = gpu_dev
        cases = [
            ([3, 4, 5], [5]),  # 3d vs 1d
            ([3, 4, 5], [4, 5]),  # 3d vs 2d
            ([3, 4, 5, 6], [5, 6]),  # 4d vs 2d
            ([3, 4, 5, 6], [4, 5, 6]),  # 4d vs 3d
            ([1, 4, 1, 6], [3, 1, 5, 6])  # 4d vs 4d
        ]
        for in1, in2 in cases:
            x = (np.random.randn(*in1) > 0).astype(np.float32)
            x1 = (np.random.randn(*in2) > 0).astype(np.float32)
            y = np.logical_or(x, x1)

            x = tensor.from_numpy(x)
            x1 = tensor.from_numpy(x1)
            x.to_device(dev)
            x1.to_device(dev)

            result = autograd._or(x, x1)
            np.testing.assert_array_almost_equal(tensor.to_numpy(result),
                                                 y,
                                                 decimal=5)

    def test_or_broadcast_cpu(self):
        dev = cpu_dev
        cases = [
            ([3, 4, 5], [5]),  # 3d vs 1d
            ([3, 4, 5], [4, 5]),  # 3d vs 2d
            ([3, 4, 5, 6], [5, 6]),  # 4d vs 2d
            ([3, 4, 5, 6], [4, 5, 6]),  # 4d vs 3d
            ([1, 4, 1, 6], [3, 1, 5, 6])  # 4d vs 4d
        ]
        for in1, in2 in cases:
            x = (np.random.randn(*in1) > 0).astype(np.float32)
            x1 = (np.random.randn(*in2) > 0).astype(np.float32)
            y = np.logical_or(x, x1)

            x = tensor.from_numpy(x)
            x1 = tensor.from_numpy(x1)
            x.to_device(dev)
            x1.to_device(dev)

            result = autograd._or(x, x1)
            np.testing.assert_array_almost_equal(tensor.to_numpy(result),
                                                 y,
                                                 decimal=5)

    def test_xor_broadcast_gpu(self):
        dev = gpu_dev
        cases = [
            ([3, 4, 5], [5]),  # 3d vs 1d
            ([3, 4, 5], [4, 5]),  # 3d vs 2d
            ([3, 4, 5, 6], [5, 6]),  # 4d vs 2d
            ([3, 4, 5, 6], [4, 5, 6]),  # 4d vs 3d
            ([1, 4, 1, 6], [3, 1, 5, 6])  # 4d vs 4d
        ]
        for in1, in2 in cases:
            x = (np.random.randn(*in1) > 0).astype(np.float32)
            x1 = (np.random.randn(*in2) > 0).astype(np.float32)
            y = np.logical_xor(x, x1)

            x = tensor.from_numpy(x)
            x1 = tensor.from_numpy(x1)
            x.to_device(dev)
            x1.to_device(dev)

            result = autograd._xor(x, x1)
            np.testing.assert_array_almost_equal(tensor.to_numpy(result),
                                                 y,
                                                 decimal=5)

    def test_xor_broadcast_cpu(self):
        dev = cpu_dev
        cases = [
            ([3, 4, 5], [5]),  # 3d vs 1d
            ([3, 4, 5], [4, 5]),  # 3d vs 2d
            ([3, 4, 5, 6], [5, 6]),  # 4d vs 2d
            ([3, 4, 5, 6], [4, 5, 6]),  # 4d vs 3d
            ([1, 4, 1, 6], [3, 1, 5, 6])  # 4d vs 4d
        ]
        for in1, in2 in cases:
            x = (np.random.randn(*in1) > 0).astype(np.float32)
            x1 = (np.random.randn(*in2) > 0).astype(np.float32)
            y = np.logical_xor(x, x1)

            x = tensor.from_numpy(x)
            x1 = tensor.from_numpy(x1)
            x.to_device(dev)
            x1.to_device(dev)

            result = autograd._xor(x, x1)
            np.testing.assert_array_almost_equal(tensor.to_numpy(result),
                                                 y,
                                                 decimal=5)

    def test_greater_broadcast_gpu(self):
        dev = gpu_dev
        cases = [
            ([3, 4, 5], [5]),  # 3d vs 1d
            ([3, 4, 5], [4, 5]),  # 3d vs 2d
            ([3, 4, 5, 6], [5, 6]),  # 4d vs 2d
            ([3, 4, 5, 6], [4, 5, 6]),  # 4d vs 3d
            ([1, 4, 1, 6], [3, 1, 5, 6])  # 4d vs 4d
        ]
        for in1, in2 in cases:
            x = np.random.randn(*in1).astype(np.float32)
            x1 = np.random.randn(*in2).astype(np.float32)
            y = np.greater(x, x1)

            x = tensor.from_numpy(x)
            x1 = tensor.from_numpy(x1)
            x.to_device(dev)
            x1.to_device(dev)

            result = autograd.greater(x, x1)
            np.testing.assert_array_almost_equal(tensor.to_numpy(result),
                                                 y,
                                                 decimal=5)

    def test_greater_broadcast_cpu(self):
        dev = cpu_dev
        cases = [
            ([3, 4, 5], [5]),  # 3d vs 1d
            ([3, 4, 5], [4, 5]),  # 3d vs 2d
            ([3, 4, 5, 6], [5, 6]),  # 4d vs 2d
            ([3, 4, 5, 6], [4, 5, 6]),  # 4d vs 3d
            ([1, 4, 1, 6], [3, 1, 5, 6])  # 4d vs 4d
        ]
        for in1, in2 in cases:
            x = np.random.randn(*in1).astype(np.float32)
            x1 = np.random.randn(*in2).astype(np.float32)
            y = np.greater(x, x1)

            x = tensor.from_numpy(x)
            x1 = tensor.from_numpy(x1)
            x.to_device(dev)
            x1.to_device(dev)

            result = autograd.greater(x, x1)
            np.testing.assert_array_almost_equal(tensor.to_numpy(result),
                                                 y,
                                                 decimal=5)

    def test_less_broadcast_cpu(self):
        dev = cpu_dev
        cases = [
            ([3, 4, 5], [5]),  # 3d vs 1d
            ([3, 4, 5], [4, 5]),  # 3d vs 2d
            ([3, 4, 5, 6], [5, 6]),  # 4d vs 2d
            ([3, 4, 5, 6], [4, 5, 6]),  # 4d vs 3d
            ([1, 4, 1, 6], [3, 1, 5, 6])  # 4d vs 4d
        ]
        for in1, in2 in cases:
            x = np.random.randn(*in1).astype(np.float32)
            x1 = np.random.randn(*in2).astype(np.float32)
            y = np.less(x, x1)

            x = tensor.from_numpy(x)
            x1 = tensor.from_numpy(x1)
            x.to_device(dev)
            x1.to_device(dev)

            result = autograd.less(x, x1)
            np.testing.assert_array_almost_equal(tensor.to_numpy(result),
                                                 y,
                                                 decimal=5)

    def test_less_broadcast_gpu(self):
        dev = gpu_dev
        cases = [
            ([3, 4, 5], [5]),  # 3d vs 1d
            ([3, 4, 5], [4, 5]),  # 3d vs 2d
            ([3, 4, 5, 6], [5, 6]),  # 4d vs 2d
            ([3, 4, 5, 6], [4, 5, 6]),  # 4d vs 3d
            ([1, 4, 1, 6], [3, 1, 5, 6])  # 4d vs 4d
        ]
        for in1, in2 in cases:
            x = np.random.randn(*in1).astype(np.float32)
            x1 = np.random.randn(*in2).astype(np.float32)
            y = np.less(x, x1)

            x = tensor.from_numpy(x)
            x1 = tensor.from_numpy(x1)
            x.to_device(dev)
            x1.to_device(dev)

            result = autograd.less(x, x1)
            np.testing.assert_array_almost_equal(tensor.to_numpy(result),
                                                 y,
                                                 decimal=5)

    def test_add_broadcast_gpu(self):
        dev = gpu_dev
        cases = [
            ([3, 4, 5], [5]),  # 3d vs 1d
            ([3, 4, 5], [4, 5]),  # 3d vs 2d
            ([3, 4, 5, 6], [5, 6]),  # 4d vs 2d
            ([3, 4, 5, 6], [4, 5, 6]),  # 4d vs 3d
            ([1, 4, 1, 6], [3, 1, 5, 6])  # 4d vs 4d
        ]
        for in1, in2 in cases:
            x = np.random.randn(*in1).astype(np.float32)
            x1 = np.random.randn(*in2).astype(np.float32)
            y = x + x1

            dy = np.random.randn(*y.shape)
            grad0 = np.sum(dy, axis=axis_helper(y.shape,
                                                x.shape)).reshape(x.shape)
            grad1 = np.sum(dy, axis=axis_helper(y.shape,
                                                x1.shape)).reshape(x1.shape)

            x = tensor.from_numpy(x)
            x1 = tensor.from_numpy(x1)
            dy = tensor.from_numpy(dy)
            x.to_device(dev)
            x1.to_device(dev)
            dy.to_device(dev)

            result = autograd.add(x, x1)
            dx0, dx1 = result.creator.backward(dy.data)
            np.testing.assert_array_almost_equal(tensor.to_numpy(result),
                                                 y,
                                                 decimal=5)
            np.testing.assert_array_almost_equal(tensor.to_numpy(
                tensor.from_raw_tensor(dx0)),
                                                 grad0,
                                                 decimal=5)
            np.testing.assert_array_almost_equal(tensor.to_numpy(
                tensor.from_raw_tensor(dx1)),
                                                 grad1,
                                                 decimal=5)

    def test_add_broadcast_cpu(self):
        dev = cpu_dev
        cases = [
            ([3, 4, 5], [5]),  # 3d vs 1d
            ([3, 4, 5], [4, 5]),  # 3d vs 2d
            ([3, 4, 5, 6], [5, 6]),  # 4d vs 2d
            ([3, 4, 5, 6], [4, 5, 6]),  # 4d vs 3d
            ([1, 4, 1, 6], [3, 1, 5, 6])  # 4d vs 4d
        ]
        for in1, in2 in cases:
            x = np.random.randn(*in1).astype(np.float32)
            x1 = np.random.randn(*in2).astype(np.float32)
            y = x + x1

            dy = np.random.randn(*y.shape)
            grad0 = np.sum(dy, axis=axis_helper(y.shape,
                                                x.shape)).reshape(x.shape)
            grad1 = np.sum(dy, axis=axis_helper(y.shape,
                                                x1.shape)).reshape(x1.shape)

            x = tensor.from_numpy(x)
            x1 = tensor.from_numpy(x1)
            dy = tensor.from_numpy(dy)
            x.to_device(dev)
            x1.to_device(dev)
            dy.to_device(dev)

            result = autograd.add(x, x1)
            dx0, dx1 = result.creator.backward(dy.data)
            np.testing.assert_array_almost_equal(tensor.to_numpy(result),
                                                 y,
                                                 decimal=5)
            np.testing.assert_array_almost_equal(tensor.to_numpy(
                tensor.from_raw_tensor(dx0)),
                                                 grad0,
                                                 decimal=5)
            np.testing.assert_array_almost_equal(tensor.to_numpy(
                tensor.from_raw_tensor(dx1)),
                                                 grad1,
                                                 decimal=5)

    def test_sub_broadcast_gpu(self):
        dev = gpu_dev
        cases = [
            ([3, 4, 5], [5]),  # 3d vs 1d
            ([3, 4, 5], [4, 5]),  # 3d vs 2d
            ([3, 4, 5, 6], [5, 6]),  # 4d vs 2d
            ([3, 4, 5, 6], [4, 5, 6]),  # 4d vs 3d
            ([1, 4, 1, 6], [3, 1, 5, 6])  # 4d vs 4d
        ]
        for in1, in2 in cases:
            x = np.random.randn(*in1).astype(np.float32)
            x1 = np.random.randn(*in2).astype(np.float32)
            y = x - x1

            dy = np.random.randn(*y.shape)
            grad0 = np.sum(dy, axis=axis_helper(y.shape,
                                                x.shape)).reshape(x.shape)
            grad1 = np.sum(-dy, axis=axis_helper(y.shape,
                                                 x1.shape)).reshape(x1.shape)

            x = tensor.from_numpy(x)
            x1 = tensor.from_numpy(x1)
            dy = tensor.from_numpy(dy)
            x.to_device(dev)
            x1.to_device(dev)
            dy.to_device(dev)

            result = autograd.sub(x, x1)
            dx0, dx1 = result.creator.backward(dy.data)
            np.testing.assert_array_almost_equal(tensor.to_numpy(result),
                                                 y,
                                                 decimal=5)
            np.testing.assert_array_almost_equal(tensor.to_numpy(
                tensor.from_raw_tensor(dx0)),
                                                 grad0,
                                                 decimal=5)
            np.testing.assert_array_almost_equal(tensor.to_numpy(
                tensor.from_raw_tensor(dx1)),
                                                 grad1,
                                                 decimal=5)

    def test_sub_broadcast_cpu(self):
        dev = cpu_dev
        cases = [
            ([3, 4, 5], [5]),  # 3d vs 1d
            ([3, 4, 5], [4, 5]),  # 3d vs 2d
            ([3, 4, 5, 6], [5, 6]),  # 4d vs 2d
            ([3, 4, 5, 6], [4, 5, 6]),  # 4d vs 3d
            ([1, 4, 1, 6], [3, 1, 5, 6])  # 4d vs 4d
        ]
        for in1, in2 in cases:
            x = np.random.randn(*in1).astype(np.float32)
            x1 = np.random.randn(*in2).astype(np.float32)
            y = x - x1

            dy = np.random.randn(*y.shape)
            grad0 = np.sum(dy, axis=axis_helper(y.shape,
                                                x.shape)).reshape(x.shape)
            grad1 = np.sum(-dy, axis=axis_helper(y.shape,
                                                 x1.shape)).reshape(x1.shape)

            x = tensor.from_numpy(x)
            x1 = tensor.from_numpy(x1)
            dy = tensor.from_numpy(dy)
            x.to_device(dev)
            x1.to_device(dev)
            dy.to_device(dev)

            result = autograd.sub(x, x1)
            dx0, dx1 = result.creator.backward(dy.data)
            np.testing.assert_array_almost_equal(tensor.to_numpy(result),
                                                 y,
                                                 decimal=5)
            np.testing.assert_array_almost_equal(tensor.to_numpy(
                tensor.from_raw_tensor(dx0)),
                                                 grad0,
                                                 decimal=5)
            np.testing.assert_array_almost_equal(tensor.to_numpy(
                tensor.from_raw_tensor(dx1)),
                                                 grad1,
                                                 decimal=5)

    def test_mul_broadcast_gpu(self):
        dev = gpu_dev
        cases = [
            ([3, 4, 5], [5]),  # 3d vs 1d
            ([3, 4, 5], [4, 5]),  # 3d vs 2d
            ([3, 4, 5, 6], [5, 6]),  # 4d vs 2d
            ([3, 4, 5, 6], [4, 5, 6]),  # 4d vs 3d
            ([1, 4, 1, 6], [3, 1, 5, 6])  # 4d vs 4d
        ]
        for in1, in2 in cases:
            x = np.random.randn(*in1).astype(np.float32)
            x1 = np.random.randn(*in2).astype(np.float32)
            y = x * x1

            dy = np.random.randn(*y.shape)
            grad0 = np.sum(x1 * dy, axis=axis_helper(y.shape,
                                                     x.shape)).reshape(x.shape)
            grad1 = np.sum(x * dy, axis=axis_helper(y.shape,
                                                    x1.shape)).reshape(x1.shape)

            x = tensor.from_numpy(x)
            x1 = tensor.from_numpy(x1)
            dy = tensor.from_numpy(dy)
            x.to_device(dev)
            x1.to_device(dev)
            dy.to_device(dev)

            result = autograd.mul(x, x1)
            dx0, dx1 = result.creator.backward(dy.data)
            np.testing.assert_array_almost_equal(tensor.to_numpy(result),
                                                 y,
                                                 decimal=5)
            np.testing.assert_array_almost_equal(tensor.to_numpy(
                tensor.from_raw_tensor(dx0)),
                                                 grad0,
                                                 decimal=5)
            np.testing.assert_array_almost_equal(tensor.to_numpy(
                tensor.from_raw_tensor(dx1)),
                                                 grad1,
                                                 decimal=5)

    def test_mul_broadcast_cpu(self):
        dev = cpu_dev
        cases = [
            ([3, 4, 5], [5]),  # 3d vs 1d
            ([3, 4, 5], [4, 5]),  # 3d vs 2d
            ([3, 4, 5, 6], [5, 6]),  # 4d vs 2d
            ([3, 4, 5, 6], [4, 5, 6]),  # 4d vs 3d
            ([1, 4, 1, 6], [3, 1, 5, 6])  # 4d vs 4d
        ]
        for in1, in2 in cases:
            x = np.random.randn(*in1).astype(np.float32)
            x1 = np.random.randn(*in2).astype(np.float32)
            y = x * x1

            dy = np.random.randn(*y.shape)
            grad0 = np.sum(x1 * dy, axis=axis_helper(y.shape,
                                                     x.shape)).reshape(x.shape)
            grad1 = np.sum(x * dy, axis=axis_helper(y.shape,
                                                    x1.shape)).reshape(x1.shape)

            x = tensor.from_numpy(x)
            x1 = tensor.from_numpy(x1)
            dy = tensor.from_numpy(dy)
            x.to_device(dev)
            x1.to_device(dev)
            dy.to_device(dev)

            result = autograd.mul(x, x1)
            dx0, dx1 = result.creator.backward(dy.data)
            np.testing.assert_array_almost_equal(tensor.to_numpy(result),
                                                 y,
                                                 decimal=5)
            np.testing.assert_array_almost_equal(tensor.to_numpy(
                tensor.from_raw_tensor(dx0)),
                                                 grad0,
                                                 decimal=5)
            np.testing.assert_array_almost_equal(tensor.to_numpy(
                tensor.from_raw_tensor(dx1)),
                                                 grad1,
                                                 decimal=5)

    def test_div_broadcast_gpu(self):
        dev = gpu_dev
        cases = [
            ([3, 4, 5], [5]),  # 3d vs 1d
            ([3, 4, 5], [4, 5]),  # 3d vs 2d
            ([3, 4, 5, 6], [5, 6]),  # 4d vs 2d
            ([3, 4, 5, 6], [4, 5, 6]),  # 4d vs 3d
            ([1, 4, 1, 6], [3, 1, 5, 6])  # 4d vs 4d
        ]
        for in1, in2 in cases:
            x = np.random.randn(*in1).astype(np.float32)
            x1 = np.random.randn(*in2).astype(np.float32) + 1.0
            y = x / x1

            dy = np.random.randn(*y.shape).astype(np.float32)
            grad0 = np.sum(np.power(x1, -1) * dy,
                           axis=axis_helper(y.shape, x.shape)).reshape(x.shape)
            grad1 = np.sum(x * -np.power(x1, -2) * dy,
                           axis=axis_helper(y.shape,
                                            x1.shape)).reshape(x1.shape)

            x = tensor.from_numpy(x)
            x1 = tensor.from_numpy(x1)
            dy = tensor.from_numpy(dy)
            x.to_device(dev)
            x1.to_device(dev)
            dy.to_device(dev)

            result = autograd.div(x, x1)
            dx0, dx1 = result.creator.backward(dy.data)
            np.testing.assert_array_almost_equal(tensor.to_numpy(result),
                                                 y,
                                                 decimal=2)
            np.testing.assert_array_almost_equal(tensor.to_numpy(
                tensor.from_raw_tensor(dx0)),
                                                 grad0,
                                                 decimal=2)
            np.testing.assert_array_almost_equal(tensor.to_numpy(
                tensor.from_raw_tensor(dx1)),
                                                 grad1,
                                                 decimal=2)
            break

    def test_div_broadcast_cpu(self):
        dev = cpu_dev
        cases = [
            ([3, 4, 5], [5]),  # 3d vs 1d
            ([3, 4, 5], [4, 5]),  # 3d vs 2d
            ([3, 4, 5, 6], [5, 6]),  # 4d vs 2d
            ([3, 4, 5, 6], [4, 5, 6]),  # 4d vs 3d
            ([1, 4, 1, 6], [3, 1, 5, 6])  # 4d vs 4d
        ]
        for in1, in2 in cases:
            x = np.random.randn(*in1).astype(np.float32)
            x1 = np.random.randn(*in2).astype(np.float32) + 1.0
            y = x / x1

            dy = np.random.randn(*y.shape).astype(np.float32)
            grad0 = np.sum(np.power(x1, -1) * dy,
                           axis=axis_helper(y.shape, x.shape)).reshape(x.shape)
            grad1 = np.sum(x * -np.power(x1, -2) * dy,
                           axis=axis_helper(y.shape,
                                            x1.shape)).reshape(x1.shape)

            x = tensor.from_numpy(x)
            x1 = tensor.from_numpy(x1)
            dy = tensor.from_numpy(dy)
            x.to_device(dev)
            x1.to_device(dev)
            dy.to_device(dev)

            result = autograd.div(x, x1)
            dx0, dx1 = result.creator.backward(dy.data)
            np.testing.assert_array_almost_equal(tensor.to_numpy(result),
                                                 y,
                                                 decimal=2)
            np.testing.assert_array_almost_equal(tensor.to_numpy(
                tensor.from_raw_tensor(dx0)),
                                                 grad0,
                                                 decimal=2)
            np.testing.assert_array_almost_equal(tensor.to_numpy(
                tensor.from_raw_tensor(dx1)),
                                                 grad1,
                                                 decimal=2)

    def test_pow_broadcast_gpu(self):
        dev = gpu_dev
        cases = [
            ([3, 4, 5], [5]),  # 3d vs 1d
            ([3, 4, 5], [4, 5]),  # 3d vs 2d
            ([3, 4, 5, 6], [5, 6]),  # 4d vs 2d
            ([3, 4, 5, 6], [4, 5, 6]),  # 4d vs 3d
            ([1, 4, 1, 6], [3, 1, 5, 6])  # 4d vs 4d
        ]
        for in1, in2 in cases:
            x = np.random.randint(1, 10, size=in1).astype(np.float32)
            x1 = np.random.randint(1, 5, size=in2).astype(np.float32)
            y = np.power(x, x1).astype(np.float32)

            dy = np.random.randn(*y.shape).astype(np.float32)
            grad0 = np.sum(x1 * np.power(x, x1 - 1) * dy,
                           axis=axis_helper(y.shape, x.shape)).reshape(x.shape)
            grad1 = np.sum(np.power(x, x1) * np.log(x) * dy,
                           axis=axis_helper(y.shape,
                                            x1.shape)).reshape(x1.shape)

            x = tensor.from_numpy(x)
            x1 = tensor.from_numpy(x1)
            dy = tensor.from_numpy(dy)
            x.to_device(dev)
            x1.to_device(dev)
            dy.to_device(dev)

            result = autograd.pow(x, x1)
            dx0, dx1 = result.creator.backward(dy.data)
            np.testing.assert_array_almost_equal(tensor.to_numpy(result),
                                                 y,
                                                 decimal=2)
            np.testing.assert_array_almost_equal(tensor.to_numpy(
                tensor.from_raw_tensor(dx0)),
                                                 grad0,
                                                 decimal=2)
            np.testing.assert_array_almost_equal(tensor.to_numpy(
                tensor.from_raw_tensor(dx1)),
                                                 grad1,
                                                 decimal=2)

    def test_pow_broadcast_cpu(self):
        dev = cpu_dev
        cases = [
            ([3, 4, 5], [5]),  # 3d vs 1d
            ([3, 4, 5], [4, 5]),  # 3d vs 2d
            ([3, 4, 5, 6], [5, 6]),  # 4d vs 2d
            ([3, 4, 5, 6], [4, 5, 6]),  # 4d vs 3d
            ([1, 4, 1, 6], [3, 1, 5, 6])  # 4d vs 4d
        ]
        for in1, in2 in cases:
            x = np.random.randint(1, 10, size=in1).astype(np.float32)
            x1 = np.random.randint(1, 5, size=in2).astype(np.float32)
            y = np.power(x, x1).astype(np.float32)

            dy = np.random.randn(*y.shape).astype(np.float32)
            grad0 = np.sum(x1 * np.power(x, x1 - 1) * dy,
                           axis=axis_helper(y.shape, x.shape)).reshape(x.shape)
            grad1 = np.sum(np.power(x, x1) * np.log(x) * dy,
                           axis=axis_helper(y.shape,
                                            x1.shape)).reshape(x1.shape)

            x = tensor.from_numpy(x)
            x1 = tensor.from_numpy(x1)
            dy = tensor.from_numpy(dy)
            x.to_device(dev)
            x1.to_device(dev)
            dy.to_device(dev)

            result = autograd.pow(x, x1)
            dx0, dx1 = result.creator.backward(dy.data)
            np.testing.assert_array_almost_equal(tensor.to_numpy(result),
                                                 y,
                                                 decimal=2)
            np.testing.assert_array_almost_equal(tensor.to_numpy(
                tensor.from_raw_tensor(dx0)),
                                                 grad0,
                                                 decimal=2)
            np.testing.assert_array_almost_equal(tensor.to_numpy(
                tensor.from_raw_tensor(dx1)),
                                                 grad1,
                                                 decimal=2)

    def test_prelu_broadcast_gpu(self):
        dev = gpu_dev
        cases = [
            ([3, 4, 5], [5]),  # 3d vs 1d
            ([3, 4, 5], [4, 5]),  # 3d vs 2d
            ([3, 4, 5, 6], [5, 6]),  # 4d vs 2d
            ([3, 4, 5, 6], [4, 5, 6]),  # 4d vs 3d
            ([1, 4, 1, 6], [3, 1, 5, 6])  # 4d vs 4d
        ]
        for in1, in2 in cases:
            x = np.random.randn(*in1).astype(np.float32)
            slope = np.random.randn(*in2).astype(np.float32)
            y = np.clip(x, 0, np.inf) + np.clip(x, -np.inf, 0) * slope

            dy = np.random.randn(*y.shape).astype(np.float32)
            x0 = x.copy()
            x0[x0 > 0] = 1
            x0[x0 < 1] = 0
            grad0 = np.sum((x0 + (1 - x0) * slope) * dy,
                           axis=axis_helper(y.shape, x.shape)).reshape(x.shape)
            grad1 = np.sum((1 - x0) * x * dy,
                           axis=axis_helper(y.shape,
                                            slope.shape)).reshape(slope.shape)

            x = tensor.from_numpy(x)
            slope = tensor.from_numpy(slope)
            dy = tensor.from_numpy(dy)
            x.to_device(dev)
            slope.to_device(dev)
            dy.to_device(dev)

            result = autograd.prelu(x, slope)
            dx0, dx1 = result.creator.backward(dy.data)
            np.testing.assert_array_almost_equal(tensor.to_numpy(result),
                                                 y,
                                                 decimal=5)
            np.testing.assert_array_almost_equal(tensor.to_numpy(
                tensor.from_raw_tensor(dx0)),
                                                 grad0,
                                                 decimal=5)
            np.testing.assert_array_almost_equal(tensor.to_numpy(
                tensor.from_raw_tensor(dx1)),
                                                 grad1,
                                                 decimal=5)

    def test_prelu_broadcast_cpu(self):
        dev = cpu_dev
        cases = [
            ([3, 4, 5], [5]),  # 3d vs 1d
            ([3, 4, 5], [4, 5]),  # 3d vs 2d
            ([3, 4, 5, 6], [5, 6]),  # 4d vs 2d
            ([3, 4, 5, 6], [4, 5, 6]),  # 4d vs 3d
            ([1, 4, 1, 6], [3, 1, 5, 6])  # 4d vs 4d
        ]
        for in1, in2 in cases:
            x = np.random.randn(*in1).astype(np.float32)
            slope = np.random.randn(*in2).astype(np.float32)
            y = np.clip(x, 0, np.inf) + np.clip(x, -np.inf, 0) * slope

            dy = np.random.randn(*y.shape).astype(np.float32)
            x0 = x.copy()
            x0[x0 > 0] = 1
            x0[x0 < 1] = 0
            grad0 = np.sum((x0 + (1 - x0) * slope) * dy,
                           axis=axis_helper(y.shape, x.shape)).reshape(x.shape)
            grad1 = np.sum((1 - x0) * x * dy,
                           axis=axis_helper(y.shape,
                                            slope.shape)).reshape(slope.shape)

            x = tensor.from_numpy(x)
            slope = tensor.from_numpy(slope)
            dy = tensor.from_numpy(dy)
            x.to_device(dev)
            slope.to_device(dev)
            dy.to_device(dev)

            result = autograd.prelu(x, slope)
            dx0, dx1 = result.creator.backward(dy.data)
            np.testing.assert_array_almost_equal(tensor.to_numpy(result),
                                                 y,
                                                 decimal=5)
            np.testing.assert_array_almost_equal(tensor.to_numpy(
                tensor.from_raw_tensor(dx0)),
                                                 grad0,
                                                 decimal=5)
            np.testing.assert_array_almost_equal(tensor.to_numpy(
                tensor.from_raw_tensor(dx1)),
                                                 grad1,
                                                 decimal=5)

    def gemm_test(self, dev):
        configs = [
            # alpha, beta, transA, transB, shapeA, shapeB, shapeC, shapeY
            [0.25, 0.35, 0, 0, (3, 4), (4, 5), (1, 5), (3, 5)],
            [0.25, 0.35, 0, 1, (3, 4), (5, 4), (1, 5), (3, 5)],
            [0.25, 0.35, 1, 0, (4, 3), (4, 5), (1, 5), (3, 5)],
            [0.25, 0.35, 1, 1, (4, 3), (5, 4), (1, 5), (3, 5)],
        ]
        for config in configs:
            alpha = config[0]
            beta = config[1]
            transA = config[2]
            transB = config[3]
            shapeA = config[4]
            shapeB = config[5]
            shapeC = config[6]
            shapeY = config[7]
            A = np.random.randn(*shapeA).astype(np.float32)
            B = np.random.randn(*shapeB).astype(np.float32)
            C = np.random.randn(*shapeC).astype(np.float32)
            DY = np.ones(shapeY, dtype=np.float32)

            a = tensor.from_numpy(A)
            a.to_device(dev)
            b = tensor.from_numpy(B)
            b.to_device(dev)
            c = tensor.from_numpy(C)
            c.to_device(dev)
            dy = tensor.from_numpy(DY)
            dy.to_device(dev)

            result = autograd.gemm(a, b, c, alpha, beta, transA, transB)
            da, db, dc = result.creator.backward(dy.data)

            # Y = alpha * A' * B' + beta * C
            _A = A if transA == 0 else A.T
            _B = B if transB == 0 else B.T
            C = C if C is not None else np.array(0)
            Y = alpha * np.dot(_A, _B) + beta * C

            DA = alpha * np.matmul(DY, _B.T)
            DA = DA if transA == 0 else DA.T
            DB = alpha * np.matmul(_A.T, DY)
            DB = DB if transB == 0 else DB.T
            DC = beta * np.sum(DY, axis=axis_helper(Y.shape, C.shape)).reshape(
                C.shape)

            np.testing.assert_array_almost_equal(tensor.to_numpy(result),
                                                 Y,
                                                 decimal=5)
            np.testing.assert_array_almost_equal(tensor.to_numpy(
                tensor.from_raw_tensor(da)),
                                                 DA,
                                                 decimal=5)
            np.testing.assert_array_almost_equal(tensor.to_numpy(
                tensor.from_raw_tensor(db)),
                                                 DB,
                                                 decimal=5)
            np.testing.assert_array_almost_equal(tensor.to_numpy(
                tensor.from_raw_tensor(dc)),
                                                 DC,
                                                 decimal=5)

    def test_gemm_cpu(self):
        self.gemm_test(cpu_dev)

    def test_gemm_gpu(self):
        self.gemm_test(gpu_dev)

    def globalaveragepool_channel_first(self, dev):
        X = np.array([[[
            [1, 2, 3],
            [4, 5, 6],
            [7, 8, 9],
        ]]]).astype(np.float32)
        XT = np.array([[[[5]]]]).astype(np.float32)
        DY = np.ones((1, 1, 1, 1), dtype=np.float32)

        x = tensor.from_numpy(X)
        x.to_device(dev)
        dy = tensor.from_numpy(DY)
        dy.to_device(dev)

        result = autograd.globalaveragepool(x)
        dx = result.creator.backward(dy.data)

        DX = np.ones(X.shape, dtype=np.float32)
        DX = np.multiply(DX, DY) / np.prod(X.shape[2:])

        np.testing.assert_array_almost_equal(tensor.to_numpy(result),
                                             XT,
                                             decimal=5)
        np.testing.assert_array_almost_equal(tensor.to_numpy(
            tensor.from_raw_tensor(dx)),
                                             DX,
                                             decimal=5)

    def globalaveragepool_channel_last(self, dev):
        X = np.array([[
            [[1], [2], [3]],
            [[4], [5], [6]],
            [[7], [8], [9]],
        ]]).astype(np.float32)
        XT = np.array([[[[5]]]]).astype(np.float32)
        DY = np.ones((1, 1, 1, 1), dtype=np.float32)

        x = tensor.from_numpy(X)
        x.to_device(dev)
        dy = tensor.from_numpy(DY)
        dy.to_device(dev)

        result = autograd.globalaveragepool(x, 'channel_last')
        dx = result.creator.backward(dy.data)

        DX = np.ones(X.shape, dtype=np.float32)
        DX = np.multiply(DX, DY) / np.prod(X.shape[1:-1])

        np.testing.assert_array_almost_equal(tensor.to_numpy(result),
                                             XT,
                                             decimal=5)
        np.testing.assert_array_almost_equal(tensor.to_numpy(
            tensor.from_raw_tensor(dx)),
                                             DX,
                                             decimal=5)

    def test_globalaveragepool_cpu(self):
        self.globalaveragepool_channel_first(cpu_dev)
        self.globalaveragepool_channel_last(cpu_dev)

    def test_globalaveragepool_gpu(self):
        self.globalaveragepool_channel_first(gpu_dev)
        self.globalaveragepool_channel_last(gpu_dev)


    def gemm_test(self, dev):
        configs = [
            # alpha, beta, transA, transB, shapeA, shapeB, shapeC, shapeY
            [0.25, 0.35, 0, 0, (3, 4), (4, 5), (1, 5), (3, 5)],
            [0.25, 0.35, 0, 1, (3, 4), (5, 4), (1, 5), (3, 5)],
            [0.25, 0.35, 1, 0, (4, 3), (4, 5), (1, 5), (3, 5)],
            [0.25, 0.35, 1, 1, (4, 3), (5, 4), (1, 5), (3, 5)],
        ]
        for config in configs:
            alpha = config[0]
            beta = config[1]
            transA = config[2]
            transB = config[3]
            shapeA = config[4]
            shapeB = config[5]
            shapeC = config[6]
            shapeY = config[7]
            A = np.random.randn(*shapeA).astype(np.float32)
            B = np.random.randn(*shapeB).astype(np.float32)
            C = np.random.randn(*shapeC).astype(np.float32)
            DY = np.ones(shapeY, dtype=np.float32)

            a = tensor.from_numpy(A)
            a.to_device(dev)
            b = tensor.from_numpy(B)
            b.to_device(dev)
            c = tensor.from_numpy(C)
            c.to_device(dev)
            dy = tensor.from_numpy(DY)
            dy.to_device(dev)

            result = autograd.gemm(a, b, c, alpha, beta, transA, transB)
            da, db, dc = result.creator.backward(dy.data)

            # Y = alpha * A' * B' + beta * C
            _A = A if transA == 0 else A.T
            _B = B if transB == 0 else B.T
            C = C if C is not None else np.array(0)
            Y = alpha * np.dot(_A, _B) + beta * C

            DA = alpha * np.matmul(DY, _B.T)
            DA = DA if transA == 0 else DA.T
            DB = alpha * np.matmul(_A.T, DY)
            DB = DB if transB == 0 else DB.T
            DC = beta * np.sum(DY, axis=axis_helper(Y.shape, C.shape)).reshape(
                C.shape)

            np.testing.assert_array_almost_equal(tensor.to_numpy(result),
                                                 Y,
                                                 decimal=5)
            np.testing.assert_array_almost_equal(tensor.to_numpy(
                tensor.from_raw_tensor(da)),
                                                 DA,
                                                 decimal=5)
            np.testing.assert_array_almost_equal(tensor.to_numpy(
                tensor.from_raw_tensor(db)),
                                                 DB,
                                                 decimal=5)
            np.testing.assert_array_almost_equal(tensor.to_numpy(
                tensor.from_raw_tensor(dc)),
                                                 DC,
                                                 decimal=5)

    def test_gemm_cpu(self):
        self.gemm_test(cpu_dev)

    def test_gemm_gpu(self):
        self.gemm_test(gpu_dev)

if __name__ == '__main__':
    unittest.main()<|MERGE_RESOLUTION|>--- conflicted
+++ resolved
@@ -171,25 +171,6 @@
 
     def _conv_same_pad(self, dev, pad_mode, is_2d):
         if is_2d:
-<<<<<<< HEAD
-            x_w, w_w, k_w, p_w = 32, 4, 4, 1
-        else:
-            x_w, w_w, k_w, p_w = 1, 1, 1, 0
-        x = tensor.Tensor(shape=(3, 3, x_w, 32), device=dev)
-        x.gaussian(0.0, 1.0)
-
-        w = tensor.Tensor(shape=(3, 3, w_w, 4), device=dev)
-        w.gaussian(0.0, 1.0)
-
-        # with the same padding, the padding should be 3
-        # for SAME_UPPER, is (1, 2)
-        # for SAME_LOWER, is (2, 1)
-
-        x_shape = x.shape
-        kernel = (k_w, 4)
-        # we add 4 padding here and hope the conv and trim one padding then
-        padding = (p_w, 1)  
-=======
             x_h, w_h, k_h, p_h = 32, 4, 4, 1
             if pad_mode == "SAME_LOWER":
                 o_p = (0, 1, 0, 1)
@@ -214,7 +195,6 @@
         x_shape = x.shape
         kernel = (k_h, 4)
         padding = (p_h, 1)
->>>>>>> 001ba4c1
         stride = (1, 1)
         group = 1
         bias = False
@@ -230,11 +210,6 @@
             handle = singa.CudnnConvHandle(x.data, kernel, stride, padding,
                                            in_channels, out_channels, bias,
                                            group)
-<<<<<<< HEAD
-        y = autograd._Conv2d(handle, pad_mode)(x, w)[0]
-
-        dy = np.ones((3, 3, x_w, 32), dtype=np.float32)
-=======
         y = autograd._Conv2d(handle, o_p)(x, w)[0]
 
         dy = np.ones((3, 3, x_h, 32), dtype=np.float32)
@@ -331,7 +306,6 @@
         grad1 = dy
         x = tensor.from_numpy(x)
         x1 = tensor.from_numpy(x1)
->>>>>>> 001ba4c1
         dy = tensor.from_numpy(dy)
         dy.to_device(dev)
 
