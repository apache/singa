--- conflicted
+++ resolved
@@ -322,7 +322,6 @@
         np.testing.assert_array_almost_equal(tensor.to_numpy(result), XT)
         self.check_shape(dx.shape(), (3, 2))
 
-<<<<<<< HEAD
     def test_Div(self):
         X=np.array([0.8,-1.2,3.3,-3.6,-0.5,0.5]).reshape(3,2).astype(np.float32)
         Y=np.array([4.4,5.3,3.2,3.7,5.4,6.3]).reshape(3,2).astype(np.float32)
@@ -337,7 +336,7 @@
         result_np=np.divide(X,Y)      
         np.testing.assert_array_almost_equal(tensor.to_numpy(result), result_np)
         self.check_shape(dx.shape(), (3, 2)) 
-=======
+        
     def test_Cos_cpu(self):
         X = np.array([0.8, -1.2, 3.3, -3.6, -0.5, 0.5]).reshape(3, 2).astype(np.float32)
         XT = np.cos(X)
@@ -625,7 +624,6 @@
 
         np.testing.assert_array_almost_equal(tensor.to_numpy(result), XT, decimal=5)
         self.check_shape(dx.shape(), (3, 2))
->>>>>>> 0b4f6dc5
 
 
 if __name__ == '__main__':
