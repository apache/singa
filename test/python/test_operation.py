# Licensed to the Apache Software Foundation (ASF) under one
# or more contributor license agreements.  See the NOTICE file
# distributed with this work for additional information
# regarding copyright ownership.  The ASF licenses this file
# to you under the Apache License, Version 2.0 (the
# "License"); you may not use this file except in compliance
# with the License.  You may obtain a copy of the License at
#
#   http://www.apache.org/licenses/LICENSE-2.0
#
# Unless required by applicable law or agreed to in writing, software
# distributed under the License is distributed on an "AS IS" BASIS,
# WITHOUT WARRANTIES OR CONDITIONS OF ANY KIND, either express or implied.
# See the License for the specific language governing permissions and
# limitations under the License.
# =============================================================================

import unittest
from builtins import str

from singa import tensor
from singa import singa_wrap as singa
from singa import autograd

from cuda_helper import gpu_dev, cpu_dev

import numpy as np

autograd.training = True

CTensor = singa.Tensor

dy = CTensor([2, 1, 2, 2])
singa.Gaussian(0.0, 1.0, dy)

        
def _tuple_to_string(t):
    lt = [str(x) for x in t]
    return '(' + ', '.join(lt) + ')'


def prepare_inputs_targets_for_rnn_test():
    x_0 = np.random.random((2, 3)).astype(np.float32)
    x_1 = np.random.random((2, 3)).astype(np.float32)
    x_2 = np.random.random((2, 3)).astype(np.float32)

    h_0 = np.zeros((2, 2)).astype(
        np.float32)  

    t_0 = np.random.random((2, 2)).astype(np.float32)
    t_1 = np.random.random((2, 2)).astype(np.float32)
    t_2 = np.random.random((2, 2)).astype(np.float32)

    x0 = tensor.Tensor(device=gpu_dev, data=x_0)
    x1 = tensor.Tensor(device=gpu_dev, data=x_1)
    x2 = tensor.Tensor(device=gpu_dev, data=x_2)

    h0 = tensor.Tensor(device=gpu_dev, data=h_0)

    t0 = tensor.Tensor(device=gpu_dev, data=t_0)
    t1 = tensor.Tensor(device=gpu_dev, data=t_1)
    t2 = tensor.Tensor(device=gpu_dev, data=t_2)

    inputs = [x0, x1, x2]
    targets = [t0, t1, t2]
    return inputs, targets, h0


class TestPythonOperation(unittest.TestCase):

    def check_shape(self, actual, expect):
        self.assertEqual(actual, expect, 'shape mismatch, actual shape is %s'
                         ' exepcted is %s' % (_tuple_to_string(actual),
                                              _tuple_to_string(expect))
                         )

    def test_conv2d_gpu(self):
        # (in_channels, out_channels, kernel_size)
        conv_0 = autograd.Conv2d(3, 1, 2)
        conv_without_bias_0 = autograd.Conv2d(3, 1, 2, bias=False)

        gpu_input_tensor = tensor.Tensor(shape=(2, 3, 3, 3), device=gpu_dev)
        gpu_input_tensor.gaussian(0.0, 1.0)

        dy = tensor.Tensor(shape=(2, 1, 2, 2), device=gpu_dev)
        dy.gaussian(0.0, 1.0)

        y = conv_0(gpu_input_tensor)  # PyTensor
        dx, dW, db = y.creator.backward(dy.data)  # CTensor

        self.check_shape(y.shape, (2, 1, 2, 2))
        self.check_shape(dx.shape(), (2, 3, 3, 3))
        self.check_shape(dW.shape(), (1, 3, 2, 2))
        self.check_shape(db.shape(), (1,))

        # forward without bias
        y_without_bias = conv_without_bias_0(gpu_input_tensor)
        self.check_shape(y_without_bias.shape, (2, 1, 2, 2))

    def test_conv2d_cpu(self):
        # (in_channels, out_channels, kernel_size)
        conv_1 = autograd.Conv2d(3, 1, 2)
        conv_without_bias_1 = autograd.Conv2d(3, 1, 2, bias=False)

        cpu_input_tensor = tensor.Tensor(shape=(2, 3, 3, 3), device=cpu_dev)
        cpu_input_tensor.gaussian(0.0, 1.0)

        y = conv_1(cpu_input_tensor)  # PyTensor
        dx, dW, db = y.creator.backward(dy)  # CTensor

        self.check_shape(y.shape, (2, 1, 2, 2))
        self.check_shape(dx.shape(), (2, 3, 3, 3))
        self.check_shape(dW.shape(), (1, 3, 2, 2))
        self.check_shape(db.shape(), (1,))

        # forward without bias
        y_without_bias = conv_without_bias_1(cpu_input_tensor)
        self.check_shape(y_without_bias.shape, (2, 1, 2, 2))

    def test_SeparableConv2d_gpu(self):
        # SeparableConv2d(in_channels, out_channels, kernel_size)
        separ_conv=autograd.SeparableConv2d(8, 16, 3, padding=1)

        x=np.random.random((10,8,28,28)).astype(np.float32)
        x=tensor.Tensor(device=gpu_dev, data=x)

        y1 = separ_conv.depthwise_conv(x)
        y2 = separ_conv.point_conv(y1)

        dy1, dW_depth, _ = y2.creator.backward(y2.data)
        dx, dW_spacial, _ = y1.creator.backward(dy1)

        self.check_shape(y2.shape, (10, 16, 28, 28))

        self.check_shape(dy1.shape(), (10, 8, 28, 28))
        self.check_shape(dW_depth.shape(), (16, 8, 1, 1))

        self.check_shape(dx.shape(), (10, 8, 28, 28))
        self.check_shape(dW_spacial.shape(), (8, 1, 3, 3))

        y = separ_conv(x)
        self.check_shape(y.shape, (10, 16, 28, 28))


    def test_batchnorm2d_gpu(self):
        batchnorm_0 = autograd.BatchNorm2d(3)

        gpu_input_tensor = tensor.Tensor(shape=(2, 3, 3, 3), device=gpu_dev)
        gpu_input_tensor.gaussian(0.0, 1.0)

        dy = gpu_input_tensor.clone().data

        y = batchnorm_0(gpu_input_tensor)
        dx, ds, db = y.creator.backward(dy)

        self.check_shape(y.shape, (2, 3, 3, 3))
        self.check_shape(dx.shape(), (2, 3, 3, 3))
        self.check_shape(ds.shape(), (3,))
        self.check_shape(db.shape(), (3,))

    def test_vanillaRNN_gpu_tiny_ops_shape_check(self):
        # gradients shape check.
        inputs, target, h0 = prepare_inputs_targets_for_rnn_test()
        rnn = autograd.RNN(3, 2)

        hs, _ = rnn(inputs, h0)

        loss = autograd.softmax_cross_entropy(hs[0], target[0])
        for i in range(1, len(hs)):
            l = autograd.softmax_cross_entropy(hs[i], target[i])
            loss = autograd.add(loss, l)
        # d=autograd.infer_dependency(loss.creator)
        # print(d)
        for t, dt in autograd.backward(loss):
            self.check_shape(t.shape, dt.shape)

    def test_LSTM_gpu_tiny_ops_shape_check(self):
        # gradients shape check.
        inputs, target, h0 = prepare_inputs_targets_for_rnn_test()
        c_0 = np.random.random((2, 1)).astype(np.float32)
        c0 = tensor.Tensor(device=gpu_dev, data=c_0)

        rnn = autograd.LSTM(3, 2)

        hs, _, _ = rnn(inputs, (h0, c0))
        loss = autograd.softmax_cross_entropy(hs[0], target[0])

        for i in range(1, len(hs)):
            l = autograd.softmax_cross_entropy(hs[i], target[i])
            loss = autograd.add(loss, l)
        # d=autograd.infer_dependency(loss.creator)
        # print(d)
        for t, dt in autograd.backward(loss):
            self.check_shape(t.shape, dt.shape)

    def gradients_check(self, func, param, autograds, h=0.0005, df=1):
        # param: PyTensor
        # autograds: numpy_tensor
        p = tensor.to_numpy(param)
        it = np.nditer(p, flags=['multi_index'], op_flags=['readwrite'])
        while not it.finished:
            idx = it.multi_index
            diff = np.zeros_like(p)
            diff[idx] += h
            diff = tensor.from_numpy(diff)
            diff.to_device(gpu_dev)

            param += diff
            pos = func()
            pos = tensor.to_numpy(pos)

            param -= diff
            param -= diff
            neg = func()
            neg = tensor.to_numpy(neg)

            numerical_grad = np.sum((pos - neg) * df) / (2 * h)
            #print((autograds[idx] - numerical_grad)/numerical_grad)
            # threshold set as -5% to +5%
            #self.assertAlmostEqual((autograds[idx] - numerical_grad)/(numerical_grad+0.0000001), 0., places=1)
            self.assertAlmostEqual(
                autograds[idx] - numerical_grad, 0., places=2)

            it.iternext()

    def test_numerical_gradients_check_for_vallina_rnn(self):
        inputs, target, h0 = prepare_inputs_targets_for_rnn_test()

        rnn = autograd.RNN(3, 2)

        def valinna_rnn_forward():
            hs, _ = rnn(inputs, h0)

            loss = autograd.softmax_cross_entropy(hs[0], target[0])
            for i in range(1, len(hs)):
                l = autograd.softmax_cross_entropy(hs[i], target[i])
                loss = autograd.add(loss, l)
            #grads = autograd.gradients(loss)
            return loss

        loss1 = valinna_rnn_forward()
        auto_grads = autograd.gradients(loss1)

        for param in rnn.params:
            auto_grad = tensor.to_numpy(auto_grads[param])

            self.gradients_check(valinna_rnn_forward, param, auto_grad)

    def test_numerical_gradients_check_for_lstm(self):
        inputs, target, h0 = prepare_inputs_targets_for_rnn_test()
        c_0 = np.zeros((2, 2)).astype(np.float32)
        c0 = tensor.Tensor(device=gpu_dev, data=c_0)

        rnn = autograd.LSTM(3, 2)

        def lstm_forward():
            hs, _, _ = rnn(inputs, (h0, c0))

            loss = autograd.softmax_cross_entropy(hs[0], target[0])
            for i in range(1, len(hs)):
                l = autograd.softmax_cross_entropy(hs[i], target[i])
                loss = autograd.add(loss, l)
            return loss

        loss1 = lstm_forward()
        auto_grads = autograd.gradients(loss1)

        for param in rnn.params:
            auto_grad = tensor.to_numpy(auto_grads[param])

            self.gradients_check(lstm_forward, param, auto_grad)

    def test_MeanSquareError(self):
        X=np.array([4.3,5.4,3.3,3.6,5.7,6.0]).reshape(3,2).astype(np.float32)
        T=np.array([4.4,5.3,3.2,3.7,5.4,6.3]).reshape(3,2).astype(np.float32)
        x=tensor.from_numpy(X)
        t=tensor.from_numpy(T)
        x.to_device(gpu_dev)
        t.to_device(gpu_dev)

        loss= autograd.mse_loss(x,t)
        dx=loss.creator.backward()[0]

        loss_np=tensor.to_numpy(loss)[0]
        self.assertAlmostEqual(loss_np, 0.0366666, places=4)
        self.check_shape(dx.shape(), (3, 2))
        
    def test_Abs(self):
        X=np.array([0.8,-1.2,3.3,-3.6,-0.5,0.5]).reshape(3,2).astype(np.float32)
        XT=np.array([0.8,1.2,3.3,3.6,0.5,0.5]).reshape(3,2).astype(np.float32)
        x=tensor.from_numpy(X)
        x.to_device(gpu_dev)

        result=autograd.abs(x)
        dx=result.creator.backward(x.data)

        np.testing.assert_array_almost_equal(tensor.to_numpy(result), XT)
        self.check_shape(dx.shape(), (3, 2))
        
    def test_Exp(self):
        X=np.array([0.8,-1.2,3.3,-3.6,-0.5,0.5]).reshape(3,2).astype(np.float32)
        XT=np.exp(X)
        x=tensor.from_numpy(X)
        x.to_device(gpu_dev)

        result=autograd.exp(x)
        dx=result.creator.backward(x.data)

        np.testing.assert_array_almost_equal(tensor.to_numpy(result), XT, decimal=5)
        self.check_shape(dx.shape(), (3, 2))

    def test_Identity_cpu(self):
        x = np.array([-0.9, -0.3, -0.1, 0.1, 0.5, 0.9]).reshape(3, 2).astype(np.float32)
        y = x.copy()
        grad=np.ones(x.shape)
        x = tensor.from_numpy(x)
        x.to_device(cpu_dev)

        result = autograd.identity(x)
        dy = tensor.from_numpy(np.ones((3,2)).astype(np.float32))
        dy.to_device(cpu_dev)
        dx = result.creator.backward(dy.data)

        np.testing.assert_array_almost_equal(tensor.to_numpy(result), y, decimal=5)
        np.testing.assert_array_almost_equal(tensor.to_numpy(tensor.from_raw_tensor(dx)), grad, decimal=5)
        self.check_shape(dx.shape(), (3, 2))
    def test_Identity_gpu(self):
        x = np.array([-0.9, -0.3, -0.1, 0.1, 0.5, 0.9]).reshape(3, 2).astype(np.float32)
        y = x.copy()
        grad=np.ones(x.shape)
        x = tensor.from_numpy(x)
        x.to_device(gpu_dev)

        result = autograd.identity(x)
        dy = tensor.from_numpy(np.ones((3,2)).astype(np.float32))
        dy.to_device(gpu_dev)
        dx = result.creator.backward(dy.data)

        np.testing.assert_array_almost_equal(tensor.to_numpy(result), y, decimal=5)
        np.testing.assert_array_almost_equal(tensor.to_numpy(tensor.from_raw_tensor(dx)), grad, decimal=5)
        self.check_shape(dx.shape(), (3, 2))

    def test_LeakyRelu(self):
        X=np.array([0.8,-1.2,3.3,-3.6,-0.5,0.5]).reshape(3,2).astype(np.float32)
        XT=np.array([0.8,-0.012,3.3,-0.036,-0.005,0.5]).reshape(3,2).astype(np.float32)
        x=tensor.from_numpy(X)
        x.to_device(gpu_dev)

        result=autograd.leakyrelu(x)

        dx=result.creator.backward(x.data)

        np.testing.assert_array_almost_equal(tensor.to_numpy(result), XT)
        self.check_shape(dx.shape(), (3, 2))
       
    def test_Cos_cpu(self):
        X = np.array([0.8, -1.2, 3.3, -3.6, -0.5, 0.5]).reshape(3, 2).astype(np.float32)
        XT = np.cos(X)
        DY = np.ones((3, 2), dtype = np.float32)

        x = tensor.from_numpy(X)
        dy = tensor.from_numpy(DY)
        x.to_device(cpu_dev)
        dy.to_device(cpu_dev)

        result = autograd.cos(x)
        dx = result.creator.backward(dy.data)

        G = - np.sin(X)
        DX = np.multiply(G, DY)

        np.testing.assert_array_almost_equal(tensor.to_numpy(result), XT, decimal=5)
        np.testing.assert_array_almost_equal(tensor.to_numpy(tensor.from_raw_tensor(dx)), DX, decimal=5)

    def test_Cos_gpu(self):
        X = np.array([0.8, -1.2, 3.3, -3.6, -0.5, 0.5]).reshape(3, 2).astype(np.float32)
        XT = np.cos(X)
        DY = np.ones((3, 2), dtype = np.float32)

        x = tensor.from_numpy(X)
        dy = tensor.from_numpy(DY)
        x.to_device(gpu_dev)
        dy.to_device(gpu_dev)

        result = autograd.cos(x)
        dx = result.creator.backward(dy.data)

        G = - np.sin(X)
        DX = np.multiply(G, DY)

        np.testing.assert_array_almost_equal(tensor.to_numpy(result), XT, decimal=5)
        np.testing.assert_array_almost_equal(tensor.to_numpy(tensor.from_raw_tensor(dx)), DX, decimal=5)

    def test_Cosh_cpu(self):
        X = np.array([0.8, -1.2, 3.3, -3.6, -0.5, 0.5]).reshape(3, 2).astype(np.float32)
        XT = np.cosh(X)
        DY = np.ones((3, 2), dtype = np.float32)

        x = tensor.from_numpy(X)
        dy = tensor.from_numpy(DY)
        x.to_device(cpu_dev)
        dy.to_device(cpu_dev)

        result = autograd.cosh(x)
        dx = result.creator.backward(dy.data)

        G = np.sinh(X)
        DX = np.multiply(G, DY)

        np.testing.assert_array_almost_equal(tensor.to_numpy(result), XT, decimal=5)
        np.testing.assert_array_almost_equal(tensor.to_numpy(tensor.from_raw_tensor(dx)), DX, decimal=5)

    def test_Cosh_gpu(self):
        X = np.array([0.8, -1.2, 3.3, -3.6, -0.5, 0.5]).reshape(3, 2).astype(np.float32)
        XT = np.cosh(X)
        DY = np.ones((3, 2), dtype = np.float32)

        x = tensor.from_numpy(X)
        dy = tensor.from_numpy(DY)
        x.to_device(gpu_dev)
        dy.to_device(gpu_dev)

        result = autograd.cosh(x)
        dx = result.creator.backward(dy.data)

        G = np.sinh(X)
        DX = np.multiply(G, DY)

        np.testing.assert_array_almost_equal(tensor.to_numpy(result), XT, decimal=5)
        np.testing.assert_array_almost_equal(tensor.to_numpy(tensor.from_raw_tensor(dx)), DX, decimal=5)

    def test_Acos_cpu(self):
        X = np.array([-0.9, -0.3, -0.1, 0.1, 0.5, 0.9]).reshape(3, 2).astype(np.float32)
        XT = np.arccos(X)
        DY = np.ones((3, 2), dtype = np.float32)

        x = tensor.from_numpy(X)
        dy = tensor.from_numpy(DY)
        x.to_device(cpu_dev)
        dy.to_device(cpu_dev)

        result = autograd.acos(x)
        dx = result.creator.backward(dy.data)

        G = - 1.0 / np.sqrt( 1.0 - np.square(X) )  
        DX = np.multiply(G, DY)

        np.testing.assert_array_almost_equal(tensor.to_numpy(result), XT, decimal=5)
        np.testing.assert_array_almost_equal(tensor.to_numpy(tensor.from_raw_tensor(dx)), DX, decimal=5)

    def test_Acos_gpu(self):
        X = np.array([-0.9, -0.3, -0.1, 0.1, 0.5, 0.9]).reshape(3, 2).astype(np.float32)
        XT = np.arccos(X)
        DY = np.ones((3, 2), dtype = np.float32)

        x = tensor.from_numpy(X)
        dy = tensor.from_numpy(DY)
        x.to_device(gpu_dev)
        dy.to_device(gpu_dev)

        result = autograd.acos(x)
        dx = result.creator.backward(dy.data)

        G = - 1.0 / np.sqrt( 1.0 - np.square(X) )  
        DX = np.multiply(G, DY)

        np.testing.assert_array_almost_equal(tensor.to_numpy(result), XT, decimal=5)
        np.testing.assert_array_almost_equal(tensor.to_numpy(tensor.from_raw_tensor(dx)), DX, decimal=5)

    def test_Acosh_cpu(self):
        X = np.array([1.1, 1.5, 1.9, 2.2, 2.5, 2.8]).reshape(3, 2).astype(np.float32)
        XT = np.arccosh(X)
        DY = np.ones((3, 2), dtype = np.float32)

        x = tensor.from_numpy(X)
        dy = tensor.from_numpy(DY)
        x.to_device(cpu_dev)
        dy.to_device(cpu_dev)

        result = autograd.acosh(x)
        dx = result.creator.backward(dy.data)

        G = 1.0 / np.multiply( np.sqrt( X - 1.0 ) , np.sqrt( X + 1.0 ) )
        DX = np.multiply(G, DY)

        np.testing.assert_array_almost_equal(tensor.to_numpy(result), XT, decimal=5)
        np.testing.assert_array_almost_equal(tensor.to_numpy(tensor.from_raw_tensor(dx)), DX, decimal=5)

    def test_Acosh_gpu(self):
        X = np.array([1.1, 1.5, 1.9, 2.2, 2.5, 2.8]).reshape(3, 2).astype(np.float32)
        XT = np.arccosh(X)
        DY = np.ones((3, 2), dtype = np.float32)

        x = tensor.from_numpy(X)
        dy = tensor.from_numpy(DY)
        x.to_device(gpu_dev)
        dy.to_device(gpu_dev)

        result = autograd.acosh(x)
        dx = result.creator.backward(dy.data)

        G = 1.0 / np.multiply( np.sqrt( X - 1.0 ) , np.sqrt( X + 1.0 ) )
        DX = np.multiply(G, DY)

        np.testing.assert_array_almost_equal(tensor.to_numpy(result), XT, decimal=5)
        np.testing.assert_array_almost_equal(tensor.to_numpy(tensor.from_raw_tensor(dx)), DX, decimal=5)

    def test_Sin_cpu(self):
        X = np.array([0.8, -1.2, 3.3, -3.6, -0.5, 0.5]).reshape(3, 2).astype(np.float32)
        XT = np.sin(X)
        DY = np.ones((3, 2), dtype = np.float32)

        x = tensor.from_numpy(X)
        dy = tensor.from_numpy(DY)
        x.to_device(cpu_dev)
        dy.to_device(cpu_dev)

        result = autograd.sin(x)
        dx = result.creator.backward(dy.data)

        G = np.cos(X)
        DX = np.multiply(G, DY)

        np.testing.assert_array_almost_equal(tensor.to_numpy(result), XT, decimal=5)
        np.testing.assert_array_almost_equal(tensor.to_numpy(tensor.from_raw_tensor(dx)), DX, decimal=5)

    def test_Sin_gpu(self):
        X = np.array([0.8, -1.2, 3.3, -3.6, -0.5, 0.5]).reshape(3, 2).astype(np.float32)
        XT = np.sin(X)
        DY = np.ones((3, 2), dtype = np.float32)

        x = tensor.from_numpy(X)
        dy = tensor.from_numpy(DY)
        x.to_device(gpu_dev)
        dy.to_device(gpu_dev)

        result = autograd.sin(x)
        dx = result.creator.backward(dy.data)

        G = np.cos(X)
        DX = np.multiply(G, DY)

        np.testing.assert_array_almost_equal(tensor.to_numpy(result), XT, decimal=5)
        np.testing.assert_array_almost_equal(tensor.to_numpy(tensor.from_raw_tensor(dx)), DX, decimal=5)

    def test_Sinh_cpu(self):
        X = np.array([0.8, -1.2, 3.3, -3.6, -0.5, 0.5]).reshape(3, 2).astype(np.float32)
        XT = np.sinh(X)
        DY = np.ones((3, 2), dtype = np.float32)

        x = tensor.from_numpy(X)
        dy = tensor.from_numpy(DY)
        x.to_device(cpu_dev)
        dy.to_device(cpu_dev)

        result = autograd.sinh(x)
        dx = result.creator.backward(dy.data)

        G = np.cosh(X)
        DX = np.multiply(G, DY)

        np.testing.assert_array_almost_equal(tensor.to_numpy(result), XT, decimal=5)
        np.testing.assert_array_almost_equal(tensor.to_numpy(tensor.from_raw_tensor(dx)), DX, decimal=5)

    def test_Sinh_gpu(self):
        X = np.array([0.8, -1.2, 3.3, -3.6, -0.5, 0.5]).reshape(3, 2).astype(np.float32)
        XT = np.sinh(X)
        DY = np.ones((3, 2), dtype = np.float32)

        x = tensor.from_numpy(X)
        dy = tensor.from_numpy(DY)
        x.to_device(gpu_dev)
        dy.to_device(gpu_dev)

        result = autograd.sinh(x)
        dx = result.creator.backward(dy.data)

        G = np.cosh(X)
        DX = np.multiply(G, DY)

        np.testing.assert_array_almost_equal(tensor.to_numpy(result), XT, decimal=5)
        np.testing.assert_array_almost_equal(tensor.to_numpy(tensor.from_raw_tensor(dx)), DX, decimal=5)

    def test_Asin_cpu(self):
        X = np.array([-0.9, -0.3, -0.1, 0.1, 0.5, 0.9]).reshape(3, 2).astype(np.float32)
        XT = np.arcsin(X)
        DY = np.ones((3, 2), dtype = np.float32)

        x = tensor.from_numpy(X)
        dy = tensor.from_numpy(DY)
        x.to_device(cpu_dev)
        dy.to_device(cpu_dev)

        result = autograd.asin(x)
        dx = result.creator.backward(dy.data)

        G = 1.0 / np.sqrt( 1.0 - np.square(X) )
        DX = np.multiply(G, DY)

        np.testing.assert_array_almost_equal(tensor.to_numpy(result), XT, decimal=5)
        np.testing.assert_array_almost_equal(tensor.to_numpy(tensor.from_raw_tensor(dx)), DX, decimal=5)

    def test_Asin_gpu(self):
        X = np.array([-0.9, -0.3, -0.1, 0.1, 0.5, 0.9]).reshape(3, 2).astype(np.float32)
        XT = np.arcsin(X)
        DY = np.ones((3, 2), dtype = np.float32)

        x = tensor.from_numpy(X)
        dy = tensor.from_numpy(DY)
        x.to_device(gpu_dev)
        dy.to_device(gpu_dev)

        result = autograd.asin(x)
        dx = result.creator.backward(dy.data)

        G = 1.0 / np.sqrt( 1.0 - np.square(X) )
        DX = np.multiply(G, DY)

        np.testing.assert_array_almost_equal(tensor.to_numpy(result), XT, decimal=5)
        np.testing.assert_array_almost_equal(tensor.to_numpy(tensor.from_raw_tensor(dx)), DX, decimal=5)

    def test_Asinh_cpu(self):
        X = np.array([-0.9, -0.3, -0.1, 0.1, 0.5, 0.9]).reshape(3, 2).astype(np.float32)
        XT = np.arcsinh(X)
        DY = np.ones((3, 2), dtype = np.float32)

        x = tensor.from_numpy(X)
        dy = tensor.from_numpy(DY)
        x.to_device(cpu_dev)
        dy.to_device(cpu_dev)

        result = autograd.asinh(x)
        dx = result.creator.backward(dy.data)

        G = 1.0 / np.sqrt( np.square(X) + 1.0 )
        DX = np.multiply(G, DY)

        np.testing.assert_array_almost_equal(tensor.to_numpy(result), XT, decimal=5)
        np.testing.assert_array_almost_equal(tensor.to_numpy(tensor.from_raw_tensor(dx)), DX, decimal=5)

    def test_Less_gpu(self):
        x0 = np.array([-0.9, -0.3, -0.1, 0.1, 0.5, 0.9]).reshape(3, 2).astype(np.float32)
        x1 = np.array([0, -0.3, 0, 0.1, 0, 0.9]).reshape(3, 2).astype(np.float32)
        y = np.less(x0,x1)
        x0 = tensor.from_numpy(x0)
        x1 = tensor.from_numpy(x1)
        x0.to_device(gpu_dev)
        x1.to_device(gpu_dev)

        result = autograd.less(x0,x1)
        np.testing.assert_array_almost_equal(tensor.to_numpy(result), y, decimal=5)

    def test_Less_cpu(self):
        x0 = np.array([-0.9, -0.3, -0.1, 0.1, 0.5, 0.9]).reshape(3, 2).astype(np.float32)
        x1 = np.array([0, -0.3, 0, 0.1, 0, 0.9]).reshape(3, 2).astype(np.float32)
        y = np.less(x0,x1)
        x0 = tensor.from_numpy(x0)
        x1 = tensor.from_numpy(x1)
        x0.to_device(cpu_dev)
        x1.to_device(cpu_dev)

        result = autograd.less(x0,x1)

        np.testing.assert_array_almost_equal(tensor.to_numpy(result), y, decimal=5)

    def test_Asinh_gpu(self):
        X = np.array([-0.9, -0.3, -0.1, 0.1, 0.5, 0.9]).reshape(3, 2).astype(np.float32)
        XT = np.arcsinh(X)
        DY = np.ones((3, 2), dtype = np.float32)

        x = tensor.from_numpy(X)
        dy = tensor.from_numpy(DY)
        x.to_device(gpu_dev)
        dy.to_device(gpu_dev)

        result = autograd.asinh(x)
        dx = result.creator.backward(dy.data)

        G = 1.0 / np.sqrt( np.square(X) + 1.0 )
        DX = np.multiply(G, DY)

        np.testing.assert_array_almost_equal(tensor.to_numpy(result), XT, decimal=5)
        np.testing.assert_array_almost_equal(tensor.to_numpy(tensor.from_raw_tensor(dx)), DX, decimal=5)

    def test_Tan_cpu(self):
        X = np.array([0.8, -1.2, 3.3, -3.6, -0.5, 0.5]).reshape(3, 2).astype(np.float32)
        XT = np.tan(X)
        DY = np.ones((3, 2), dtype = np.float32)

        x = tensor.from_numpy(X)
        dy = tensor.from_numpy(DY)
        x.to_device(cpu_dev)
        dy.to_device(cpu_dev)

        result = autograd.tan(x)
        dx = result.creator.backward(dy.data)

        G = 1.0 / np.square( np.cos(X) ) 
        DX = np.multiply(G, DY)

        np.testing.assert_array_almost_equal(tensor.to_numpy(result), XT, decimal=5)
        np.testing.assert_array_almost_equal(tensor.to_numpy(tensor.from_raw_tensor(dx)), DX, decimal=5)

    def test_Tan_gpu(self):
        X = np.array([0.8, -1.2, 3.3, -3.6, -0.5, 0.5]).reshape(3, 2).astype(np.float32)
        XT = np.tan(X)
        DY = np.ones((3, 2), dtype = np.float32)

        x = tensor.from_numpy(X)
        dy = tensor.from_numpy(DY)
        x.to_device(gpu_dev)
        dy.to_device(gpu_dev)

        result = autograd.tan(x)
        dx = result.creator.backward(dy.data)

        G = 1.0 / np.square( np.cos(X) ) 
        DX = np.multiply(G, DY)

        np.testing.assert_array_almost_equal(tensor.to_numpy(result), XT, decimal=5)
        np.testing.assert_array_almost_equal(tensor.to_numpy(tensor.from_raw_tensor(dx)), DX, decimal=5)

    def test_Tanh_cpu(self):
        X = np.array([0.8, -1.2, 3.3, -3.6, -0.5, 0.5]).reshape(3, 2).astype(np.float32)
        XT = np.tanh(X)
        DY = np.ones((3, 2), dtype = np.float32)

        x = tensor.from_numpy(X)
        dy = tensor.from_numpy(DY)
        x.to_device(cpu_dev)
        dy.to_device(cpu_dev)

        result = autograd.tanh(x)
        dx = result.creator.backward(dy.data)

        G = 1.0 / np.square( np.cosh(X) ) 
        DX = np.multiply(G, DY)

        np.testing.assert_array_almost_equal(tensor.to_numpy(result), XT, decimal=5)
        np.testing.assert_array_almost_equal(tensor.to_numpy(tensor.from_raw_tensor(dx)), DX, decimal=5)

    def test_Tanh_gpu(self):
        X = np.array([0.8, -1.2, 3.3, -3.6, -0.5, 0.5]).reshape(3, 2).astype(np.float32)
        XT = np.tanh(X)
        DY = np.ones((3, 2), dtype = np.float32)

        x = tensor.from_numpy(X)
        dy = tensor.from_numpy(DY)
        x.to_device(gpu_dev)
        dy.to_device(gpu_dev)

        result = autograd.tanh(x)
        dx = result.creator.backward(dy.data)

        G = 1.0 / np.square( np.cosh(X) ) 
        DX = np.multiply(G, DY)

        np.testing.assert_array_almost_equal(tensor.to_numpy(result), XT, decimal=5)
        np.testing.assert_array_almost_equal(tensor.to_numpy(tensor.from_raw_tensor(dx)), DX, decimal=5)

    def test_Atan_cpu(self):
        X = np.array([-0.9, -0.3, -0.1, 0.1, 0.5, 0.9]).reshape(3, 2).astype(np.float32)
        XT = np.arctan(X)
        DY = np.ones((3, 2), dtype = np.float32)

        x = tensor.from_numpy(X)
        dy = tensor.from_numpy(DY)
        x.to_device(cpu_dev)
        dy.to_device(cpu_dev)

        result = autograd.atan(x)
        dx = result.creator.backward(dy.data)

        G = 1.0 / ( 1.0 + np.square(X) ) 
        DX = np.multiply(G, DY)

        np.testing.assert_array_almost_equal(tensor.to_numpy(result), XT, decimal=5)
        np.testing.assert_array_almost_equal(tensor.to_numpy(tensor.from_raw_tensor(dx)), DX, decimal=5)

    def test_Atan_gpu(self):
        X = np.array([-0.9, -0.3, -0.1, 0.1, 0.5, 0.9]).reshape(3, 2).astype(np.float32)
        XT = np.arctan(X)
        DY = np.ones((3, 2), dtype = np.float32)

        x = tensor.from_numpy(X)
        dy = tensor.from_numpy(DY)
        x.to_device(gpu_dev)
        dy.to_device(gpu_dev)

        result = autograd.atan(x)
        dx = result.creator.backward(dy.data)

        G = 1.0 / ( 1.0 + np.square(X) ) 
        DX = np.multiply(G, DY)

        np.testing.assert_array_almost_equal(tensor.to_numpy(result), XT, decimal=5)
        np.testing.assert_array_almost_equal(tensor.to_numpy(tensor.from_raw_tensor(dx)), DX, decimal=5)

    def test_Atanh_cpu(self):
        X = np.array([-0.9, -0.3, -0.1, 0.1, 0.5, 0.9]).reshape(3, 2).astype(np.float32)
        XT = np.arctanh(X)
        DY = np.ones((3, 2), dtype = np.float32)

        x = tensor.from_numpy(X)
        dy = tensor.from_numpy(DY)
        x.to_device(cpu_dev)
        dy.to_device(cpu_dev)

        result = autograd.atanh(x)
        dx = result.creator.backward(dy.data)

        G = 1.0 / ( 1.0 - np.square(X) ) 
        DX = np.multiply(G, DY)

        np.testing.assert_array_almost_equal(tensor.to_numpy(result), XT, decimal=5)
        np.testing.assert_array_almost_equal(tensor.to_numpy(tensor.from_raw_tensor(dx)), DX, decimal=5)

    def test_Atanh_gpu(self):
        X = np.array([-0.9, -0.3, -0.1, 0.1, 0.5, 0.9]).reshape(3, 2).astype(np.float32)
        XT = np.arctanh(X)
        DY = np.ones((3, 2), dtype = np.float32)

        x = tensor.from_numpy(X)
        dy = tensor.from_numpy(DY)
        x.to_device(gpu_dev)
        dy.to_device(gpu_dev)

        result = autograd.atanh(x)
        dx = result.creator.backward(dy.data)

        G = 1.0 / ( 1.0 - np.square(X) ) 
        DX = np.multiply(G, DY)

        np.testing.assert_array_almost_equal(tensor.to_numpy(result), XT, decimal=5)
        np.testing.assert_array_almost_equal(tensor.to_numpy(tensor.from_raw_tensor(dx)), DX, decimal=5)

    def test_Sub_cpu(self):
        X0 = np.array([7, -5, 0.2, -0.1, 0.3, 4]).reshape(3, 2).astype(np.float32)
        X1 = np.array([0.6, -1.3, 0.1, -0.1, 0.4, 0.3]).reshape(3, 2).astype(np.float32)
        XT = np.subtract(X0, X1)
        
        DY = np.ones((3, 2), dtype = np.float32)
        x0 = tensor.from_numpy(X0)
        x1 = tensor.from_numpy(X1)
        dy = tensor.from_numpy(DY)
        x0.to_device(cpu_dev)
        x1.to_device(cpu_dev)
        dy.to_device(cpu_dev)

        result = autograd.sub(x0, x1)
        dx0, dx1 = result.creator.backward(dy.data)

        DX0 = np.multiply(DY, 1.0)
        DX1 = np.multiply(DY, -1.0)

        np.testing.assert_array_almost_equal(tensor.to_numpy(result), XT, decimal=5)
        np.testing.assert_array_almost_equal(tensor.to_numpy(tensor.from_raw_tensor(dx0)), DX0, decimal=5)
        np.testing.assert_array_almost_equal(tensor.to_numpy(tensor.from_raw_tensor(dx1)), DX1, decimal=5)

    def test_Sub_gpu(self):
        X0 = np.array([7, -5, 0.2, -0.1, 0.3, 4]).reshape(3, 2).astype(np.float32)
        X1 = np.array([0.6, -1.3, 0.1, -0.1, 0.4, 0.3]).reshape(3, 2).astype(np.float32)
        XT = np.subtract(X0, X1)
        
        DY = np.ones((3, 2), dtype = np.float32)
        x0 = tensor.from_numpy(X0)
        x1 = tensor.from_numpy(X1)
        dy = tensor.from_numpy(DY)
        x0.to_device(gpu_dev)
        x1.to_device(gpu_dev)
        dy.to_device(gpu_dev)


        result = autograd.sub(x0, x1)
        dx0, dx1 = result.creator.backward(dy.data)
        DX0 = np.multiply(DY, 1.0)
        DX1 = np.multiply(DY, -1.0)

        np.testing.assert_array_almost_equal(tensor.to_numpy(result), XT, decimal=5)
        np.testing.assert_array_almost_equal(tensor.to_numpy(tensor.from_raw_tensor(dx0)), DX0, decimal=5)
        np.testing.assert_array_almost_equal(tensor.to_numpy(tensor.from_raw_tensor(dx1)), DX1, decimal=5)
        
    def test_Pow_cpu(self):
        X0 = np.array([7, 5, 0.2, 0.1, 0.3, 4]).reshape(3, 2).astype(np.float32)
        X1 = np.array([-1.0, 2.0, -1.0, -2.1, 1.0, -2.0]).reshape(3, 2).astype(np.float32)
        XT = np.power(X0, X1)
        
        DY = np.ones((3, 2), dtype = np.float32)
        x0 = tensor.from_numpy(X0)
        x1 = tensor.from_numpy(X1)
        dy = tensor.from_numpy(DY)
        x0.to_device(cpu_dev)
        x1.to_device(cpu_dev)
        dy.to_device(cpu_dev)

        result = autograd.pow(x0, x1)
        dx0, dx1 = result.creator.backward(dy.data)

        G0 =  np.multiply(X1, np.power(X0, (X1 - 1.0)) )
        DX0 = np.multiply(G0, DY)
        G1 = np.multiply(np.power(X0, X1), np.log(X0) )
        DX1 = np.multiply(G1, DY)

        np.testing.assert_array_almost_equal(tensor.to_numpy(result), XT, decimal=5)
        np.testing.assert_array_almost_equal(tensor.to_numpy(tensor.from_raw_tensor(dx0)), DX0, decimal=4)
        np.testing.assert_array_almost_equal(tensor.to_numpy(tensor.from_raw_tensor(dx1)), DX1, decimal=4)

    def test_Pow_gpu(self):
        X0 = np.array([7, 5, 0.2, 0.1, 0.3, 4]).reshape(3, 2).astype(np.float32)
        X1 = np.array([-1.0, 2.0, -1.0, -2.1, 1.0, -2.0]).reshape(3, 2).astype(np.float32)
        XT = np.power(X0, X1)
        
        DY = np.ones((3, 2), dtype = np.float32)
        x0 = tensor.from_numpy(X0)
        x1 = tensor.from_numpy(X1)
        dy = tensor.from_numpy(DY)
        x0.to_device(gpu_dev)
        x1.to_device(gpu_dev)
        dy.to_device(gpu_dev)

        result = autograd.pow(x0, x1)
        dx0, dx1 = result.creator.backward(dy.data)

        G0 =  np.multiply(X1, np.power(X0, (X1 - 1.0)) )
        DX0 = np.multiply(G0, DY)
        G1 = np.multiply(np.power(X0, X1), np.log(X0) )
        DX1 = np.multiply(G1, DY)

        np.testing.assert_array_almost_equal(tensor.to_numpy(result), XT, decimal=5)
        np.testing.assert_array_almost_equal(tensor.to_numpy(tensor.from_raw_tensor(dx0)), DX0, decimal=4)
        np.testing.assert_array_almost_equal(tensor.to_numpy(tensor.from_raw_tensor(dx1)), DX1, decimal=4)

    def test_SoftSign_cpu(self):
        # y = x / (1 + np.abs(x))
        X = np.array([0.8, -1.2, 3.3, -3.6, -0.5, 0.5]).reshape(3, 2).astype(np.float32)
        XT = X/(1 + np.absolute(X))
        DY = np.ones((3, 2), dtype = np.float32)

        x = tensor.from_numpy(X)
        dy = tensor.from_numpy(DY)
        x.to_device(cpu_dev)
        dy.to_device(cpu_dev)

        result = autograd.softsign(x)
        dx = result.creator.backward(dy.data)

        G = 1.0/np.square(np.absolute(X)+1.0)
        DX = np.multiply(G, DY)

        np.testing.assert_array_almost_equal(tensor.to_numpy(result), XT, decimal=5)
        np.testing.assert_array_almost_equal(tensor.to_numpy(tensor.from_raw_tensor(dx)), DX, decimal=5)
    
    def test_SoftSign_gpu(self):
        # y = x / (1 + np.abs(x))
        X = np.array([0.8, -1.2, 3.3, -3.6, -0.5, 0.5]).reshape(3, 2).astype(np.float32)
        XT = X/(1 + np.absolute(X))
        DY = np.ones((3, 2), dtype = np.float32)

        x = tensor.from_numpy(X)
        dy = tensor.from_numpy(DY)
        x.to_device(gpu_dev)
        dy.to_device(gpu_dev)

        result = autograd.softsign(x)
        dx = result.creator.backward(dy.data)

        G = 1.0/np.square(np.absolute(X)+1.0)
        DX = np.multiply(G, DY)

        np.testing.assert_array_almost_equal(tensor.to_numpy(result), XT, decimal=5)
        np.testing.assert_array_almost_equal(tensor.to_numpy(tensor.from_raw_tensor(dx)), DX, decimal=5)

    def test_SoftPlus_cpu(self):
        #y = np.log(np.exp(x) + 1)
        X = np.array([0.8, -1.2, 3.3, -3.6, -0.5, 0.5]).reshape(3, 2).astype(np.float32)
        XT = np.log(np.exp(X) + 1)
        DY = np.ones((3, 2), dtype = np.float32)

        x = tensor.from_numpy(X)
        dy = tensor.from_numpy(DY)
        x.to_device(cpu_dev)
        dy.to_device(cpu_dev)

        result = autograd.softplus(x)
        dx = result.creator.backward(dy.data)

        G = 1.0 / (1.0 + np.exp(-X))
        DX = np.multiply(G, DY)

        np.testing.assert_array_almost_equal(tensor.to_numpy(result), XT, decimal=5)
        np.testing.assert_array_almost_equal(tensor.to_numpy(tensor.from_raw_tensor(dx)), DX, decimal=5)
    
    def test_SoftPlus_gpu(self):
        #y = np.log(np.exp(x) + 1)
        X = np.array([0.8, -1.2, 3.3, -3.6, -0.5, 0.5]).reshape(3, 2).astype(np.float32)
        XT = np.log(np.exp(X) + 1)
        DY = np.ones((3, 2), dtype = np.float32)

        x = tensor.from_numpy(X)
        dy = tensor.from_numpy(DY)
        x.to_device(gpu_dev)
        dy.to_device(gpu_dev)

        result = autograd.softplus(x)
        dx = result.creator.backward(dy.data)
        
        G = 1.0 / (1.0 + np.exp(-X))
        DX = np.multiply(G, DY)

        np.testing.assert_array_almost_equal(tensor.to_numpy(result), XT, decimal=5)
        np.testing.assert_array_almost_equal(tensor.to_numpy(tensor.from_raw_tensor(dx)), DX, decimal=5)

    def test_Sqrt_cpu(self):
        X = np.array([0.1,1.0,0.4,4.0,0.9,9.0]).reshape(3,2).astype(np.float32)
        XT = np.sqrt(X)
        DY = np.ones((3, 2), dtype = np.float32)

        x = tensor.from_numpy(X)
        dy = tensor.from_numpy(DY)
        x.to_device(cpu_dev)
        dy.to_device(cpu_dev)

        result = autograd.sqrt(x)
        dx = result.creator.backward(dy.data)

        G = 0.5 * np.power(X, -0.5)
        DX = np.multiply(G, DY)

        np.testing.assert_array_almost_equal(tensor.to_numpy(result), XT, decimal=5)
        np.testing.assert_array_almost_equal(tensor.to_numpy(tensor.from_raw_tensor(dx)), DX, decimal=5)

    def test_Sqrt_gpu(self):
        X = np.array([0.1,1.0,0.4,4.0,0.9,9.0]).reshape(3,2).astype(np.float32)
        XT = np.sqrt(X)
        DY = np.ones((3, 2), dtype = np.float32)

        x = tensor.from_numpy(X)
        dy = tensor.from_numpy(DY)
        x.to_device(gpu_dev)
        dy.to_device(gpu_dev)

        result = autograd.sqrt(x)
        dx = result.creator.backward(dy.data)

        G = 0.5 * np.power(X, -0.5)
        DX = np.multiply(G, DY)

        np.testing.assert_array_almost_equal(tensor.to_numpy(result), XT, decimal=5)
        np.testing.assert_array_almost_equal(tensor.to_numpy(tensor.from_raw_tensor(dx)), DX, decimal=5)

<<<<<<< HEAD
    def test_Sign_cpu(self):
        X = np.array([0.8, -1.2, 3.3, -3.6, -0.5, 0.5]).reshape(3, 2).astype(np.float32)
        XT = np.sign(X)

        result = autograd.sign(x)
        dx = result.creator.backward(dy.data)
        DX = np.multiply(DY,0)

        np.testing.assert_array_almost_equal(tensor.to_numpy(result), XT, decimal=5)
        np.testing.assert_array_almost_equal(tensor.to_numpy(tensor.from_raw_tensor(dx)), DX, decimal=5)

    
    def test_Sign_gpu(self):
        X = np.array([0.8, -1.2, 3.3, -3.6, -0.5, 0.5]).reshape(3, 2).astype(np.float32)
        XT = np.sign(X)
        
        result = autograd.sign(x)
        dx = result.creator.backward(dy.data)
        DX = np.multiply(DY,0)
=======
    def test_Log_cpu(self):
        X = np.array([0.1,1.0,0.4,1.4,0.9,2.0]).reshape(3,2).astype(np.float32)
        XT = np.log(X)
        DY = np.ones((3, 2), dtype = np.float32)

        result = autograd.log(x)
        dx = result.creator.backward(dy.data)
        #dx = 1/x
        G = 1.0 / X
        DX = np.multiply(G, DY)

        np.testing.assert_array_almost_equal(tensor.to_numpy(result), XT, decimal=5)
        np.testing.assert_array_almost_equal(tensor.to_numpy(tensor.from_raw_tensor(dx)), DX, decimal=5)
    
    def test_Log_gpu(self):
        X = np.array([0.1,1.0,0.4,1.4,0.9,2.0]).reshape(3,2).astype(np.float32)
        XT = np.log(X)

        result = autograd.log(x)
        dx = result.creator.backward(dy.data)
        #dx = 1/x
        G = 1.0 / X
        DX = np.multiply(G, DY)
>>>>>>> 54765763

        np.testing.assert_array_almost_equal(tensor.to_numpy(result), XT, decimal=5)
        np.testing.assert_array_almost_equal(tensor.to_numpy(tensor.from_raw_tensor(dx)), DX, decimal=5)
        
<<<<<<< HEAD

=======
    def test_mul_cpu(self):
        x = np.array([0.1,-1.0,0.4,4.0,-0.9,9.0]).reshape(3,2).astype(np.float32)
        x1 = np.array([0.1,1.0,0.4,4.0,0.9,9.0]).reshape(3,2).astype(np.float32)
        y = x*x1
        dy = np.array([0.1,1.0,0.4,4.0,0.9,9.0]).reshape(3,2).astype(np.float32)
        grad0=x1*dy
        grad1=x*dy


        x = tensor.from_numpy(x)
        slope = tensor.from_numpy(x1)
        dy = tensor.from_numpy(dy)
        x.to_device(cpu_dev)
        slope.to_device(cpu_dev)
        dy.to_device(cpu_dev)

        result = autograd.mul(x,slope)
        dx0,dx1 = result.creator.backward(dy.data)


        np.testing.assert_array_almost_equal(tensor.to_numpy(result), y, decimal=5)
        np.testing.assert_array_almost_equal(tensor.to_numpy(tensor.from_raw_tensor(dx0)), grad0, decimal=5)
        np.testing.assert_array_almost_equal(tensor.to_numpy(tensor.from_raw_tensor(dx1)), grad1, decimal=5)

    def test_mul_gpu(self):
        x = np.array([0.1,-1.0,0.4,4.0,-0.9,9.0]).reshape(3,2).astype(np.float32)
        x1 = np.array([0.1,1.0,0.4,4.0,0.9,9.0]).reshape(3,2).astype(np.float32)
        y = x*x1
        dy = np.array([0.1,1.0,0.4,4.0,0.9,9.0]).reshape(3,2).astype(np.float32)
        grad0=x1*dy
        grad1=x*dy


        x = tensor.from_numpy(x)
        slope = tensor.from_numpy(x1)
        dy = tensor.from_numpy(dy)
        x.to_device(gpu_dev)
        slope.to_device(gpu_dev)
        dy.to_device(gpu_dev)

        result = autograd.mul(x,slope)
        dx0,dx1 = result.creator.backward(dy.data)


        np.testing.assert_array_almost_equal(tensor.to_numpy(result), y, decimal=5)
        np.testing.assert_array_almost_equal(tensor.to_numpy(tensor.from_raw_tensor(dx0)), grad0, decimal=5)
        np.testing.assert_array_almost_equal(tensor.to_numpy(tensor.from_raw_tensor(dx1)), grad1, decimal=5)

    def test_reshape_cpu(self):
        x = np.array([0.1,-1.0,0.4,4.0,-0.9,9.0]).reshape(3,2).astype(np.float32)
        y = x.reshape(2,3)
        dy = np.ones((3, 2), dtype = np.float32)
        grad = dy.reshape(3,2)


        x = tensor.from_numpy(x)
        dy = tensor.from_numpy(dy)
        x.to_device(cpu_dev)
        dy.to_device(cpu_dev)

        result = autograd.reshape(x,(2,3))
        dx = result.creator.backward(dy.data)


        np.testing.assert_array_almost_equal(tensor.to_numpy(result), y, decimal=5)
        np.testing.assert_array_almost_equal(tensor.to_numpy(tensor.from_raw_tensor(dx)), grad, decimal=5)

    def test_reshape_gpu(self):
        x = np.array([0.1,-1.0,0.4,4.0,-0.9,9.0]).reshape(3,2).astype(np.float32)
        y = x.reshape(2,3)
        dy = np.ones((3, 2), dtype = np.float32)
        grad = dy.reshape(3,2)


        x = tensor.from_numpy(x)
        dy = tensor.from_numpy(dy)
        x.to_device(gpu_dev)
        dy.to_device(gpu_dev)

        result = autograd.reshape(x,(2,3))
        dx = result.creator.backward(dy.data)


        np.testing.assert_array_almost_equal(tensor.to_numpy(result), y, decimal=5)
        np.testing.assert_array_almost_equal(tensor.to_numpy(tensor.from_raw_tensor(dx)), grad, decimal=5)

    
>>>>>>> 54765763
if __name__ == '__main__':
    unittest.main()<|MERGE_RESOLUTION|>--- conflicted
+++ resolved
@@ -1048,7 +1048,6 @@
         np.testing.assert_array_almost_equal(tensor.to_numpy(result), XT, decimal=5)
         np.testing.assert_array_almost_equal(tensor.to_numpy(tensor.from_raw_tensor(dx)), DX, decimal=5)
 
-<<<<<<< HEAD
     def test_Sign_cpu(self):
         X = np.array([0.8, -1.2, 3.3, -3.6, -0.5, 0.5]).reshape(3, 2).astype(np.float32)
         XT = np.sign(X)
@@ -1068,7 +1067,7 @@
         result = autograd.sign(x)
         dx = result.creator.backward(dy.data)
         DX = np.multiply(DY,0)
-=======
+
     def test_Log_cpu(self):
         X = np.array([0.1,1.0,0.4,1.4,0.9,2.0]).reshape(3,2).astype(np.float32)
         XT = np.log(X)
@@ -1092,14 +1091,10 @@
         #dx = 1/x
         G = 1.0 / X
         DX = np.multiply(G, DY)
->>>>>>> 54765763
 
         np.testing.assert_array_almost_equal(tensor.to_numpy(result), XT, decimal=5)
         np.testing.assert_array_almost_equal(tensor.to_numpy(tensor.from_raw_tensor(dx)), DX, decimal=5)
         
-<<<<<<< HEAD
-
-=======
     def test_mul_cpu(self):
         x = np.array([0.1,-1.0,0.4,4.0,-0.9,9.0]).reshape(3,2).astype(np.float32)
         x1 = np.array([0.1,1.0,0.4,4.0,0.9,9.0]).reshape(3,2).astype(np.float32)
@@ -1186,7 +1181,5 @@
         np.testing.assert_array_almost_equal(tensor.to_numpy(result), y, decimal=5)
         np.testing.assert_array_almost_equal(tensor.to_numpy(tensor.from_raw_tensor(dx)), grad, decimal=5)
 
-    
->>>>>>> 54765763
 if __name__ == '__main__':
     unittest.main()