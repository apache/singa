# Licensed to the Apache Software Foundation (ASF) under one
# or more contributor license agreements.  See the NOTICE file
# distributed with this work for additional information
# regarding copyright ownership.  The ASF licenses this file
# to you under the Apache License, Version 2.0 (the
# "License"); you may not use this file except in compliance
# with the License.  You may obtain a copy of the License at
#
#   http://www.apache.org/licenses/LICENSE-2.0
#
# Unless required by applicable law or agreed to in writing, software
# distributed under the License is distributed on an "AS IS" BASIS,
# WITHOUT WARRANTIES OR CONDITIONS OF ANY KIND, either express or implied.
# See the License for the specific language governing permissions and
# limitations under the License.
# =============================================================================

import unittest
from builtins import str

from singa import tensor
from singa import singa_wrap as singa
from singa import autograd

from cuda_helper import gpu_dev, cpu_dev

import numpy as np

autograd.training = True

CTensor = singa.Tensor

dy = CTensor([2, 1, 2, 2])
singa.Gaussian(0.0, 1.0, dy)

        
def _tuple_to_string(t):
    lt = [str(x) for x in t]
    return '(' + ', '.join(lt) + ')'


def prepare_inputs_targets_for_rnn_test():
    x_0 = np.random.random((2, 3)).astype(np.float32)
    x_1 = np.random.random((2, 3)).astype(np.float32)
    x_2 = np.random.random((2, 3)).astype(np.float32)

    h_0 = np.zeros((2, 2)).astype(
        np.float32)  

    t_0 = np.random.random((2, 2)).astype(np.float32)
    t_1 = np.random.random((2, 2)).astype(np.float32)
    t_2 = np.random.random((2, 2)).astype(np.float32)

    x0 = tensor.Tensor(device=gpu_dev, data=x_0)
    x1 = tensor.Tensor(device=gpu_dev, data=x_1)
    x2 = tensor.Tensor(device=gpu_dev, data=x_2)

    h0 = tensor.Tensor(device=gpu_dev, data=h_0)

    t0 = tensor.Tensor(device=gpu_dev, data=t_0)
    t1 = tensor.Tensor(device=gpu_dev, data=t_1)
    t2 = tensor.Tensor(device=gpu_dev, data=t_2)

    inputs = [x0, x1, x2]
    targets = [t0, t1, t2]
    return inputs, targets, h0


class TestPythonOperation(unittest.TestCase):

    def check_shape(self, actual, expect):
        self.assertEqual(actual, expect, 'shape mismatch, actual shape is %s'
                         ' exepcted is %s' % (_tuple_to_string(actual),
                                              _tuple_to_string(expect))
                         )

    def test_conv2d_gpu(self):
        # (in_channels, out_channels, kernel_size)
        conv_0 = autograd.Conv2d(3, 1, 2)
        conv_without_bias_0 = autograd.Conv2d(3, 1, 2, bias=False)

        gpu_input_tensor = tensor.Tensor(shape=(2, 3, 3, 3), device=gpu_dev)
        gpu_input_tensor.gaussian(0.0, 1.0)

        dy = tensor.Tensor(shape=(2, 1, 2, 2), device=gpu_dev)
        dy.gaussian(0.0, 1.0)

        y = conv_0(gpu_input_tensor)  # PyTensor
        dx, dW, db = y.creator.backward(dy.data)  # CTensor

        self.check_shape(y.shape, (2, 1, 2, 2))
        self.check_shape(dx.shape(), (2, 3, 3, 3))
        self.check_shape(dW.shape(), (1, 3, 2, 2))
        self.check_shape(db.shape(), (1,))

        # forward without bias
        y_without_bias = conv_without_bias_0(gpu_input_tensor)
        self.check_shape(y_without_bias.shape, (2, 1, 2, 2))

    def test_conv2d_cpu(self):
        # (in_channels, out_channels, kernel_size)
        conv_1 = autograd.Conv2d(3, 1, 2)
        conv_without_bias_1 = autograd.Conv2d(3, 1, 2, bias=False)

        cpu_input_tensor = tensor.Tensor(shape=(2, 3, 3, 3), device=cpu_dev)
        cpu_input_tensor.gaussian(0.0, 1.0)

        y = conv_1(cpu_input_tensor)  # PyTensor
        dx, dW, db = y.creator.backward(dy)  # CTensor

        self.check_shape(y.shape, (2, 1, 2, 2))
        self.check_shape(dx.shape(), (2, 3, 3, 3))
        self.check_shape(dW.shape(), (1, 3, 2, 2))
        self.check_shape(db.shape(), (1,))

        # forward without bias
        y_without_bias = conv_without_bias_1(cpu_input_tensor)
        self.check_shape(y_without_bias.shape, (2, 1, 2, 2))

    def test_SeparableConv2d_gpu(self):
        # SeparableConv2d(in_channels, out_channels, kernel_size)
        separ_conv=autograd.SeparableConv2d(8, 16, 3, padding=1)

        x=np.random.random((10,8,28,28)).astype(np.float32)
        x=tensor.Tensor(device=gpu_dev, data=x)

        y1 = separ_conv.depthwise_conv(x)
        y2 = separ_conv.point_conv(y1)

        dy1, dW_depth, _ = y2.creator.backward(y2.data)
        dx, dW_spacial, _ = y1.creator.backward(dy1)

        self.check_shape(y2.shape, (10, 16, 28, 28))

        self.check_shape(dy1.shape(), (10, 8, 28, 28))
        self.check_shape(dW_depth.shape(), (16, 8, 1, 1))

        self.check_shape(dx.shape(), (10, 8, 28, 28))
        self.check_shape(dW_spacial.shape(), (8, 1, 3, 3))

        y = separ_conv(x)
        self.check_shape(y.shape, (10, 16, 28, 28))


    def test_batchnorm2d_gpu(self):
        batchnorm_0 = autograd.BatchNorm2d(3)

        gpu_input_tensor = tensor.Tensor(shape=(2, 3, 3, 3), device=gpu_dev)
        gpu_input_tensor.gaussian(0.0, 1.0)

        dy = gpu_input_tensor.clone().data

        y = batchnorm_0(gpu_input_tensor)
        dx, ds, db = y.creator.backward(dy)

        self.check_shape(y.shape, (2, 3, 3, 3))
        self.check_shape(dx.shape(), (2, 3, 3, 3))
        self.check_shape(ds.shape(), (3,))
        self.check_shape(db.shape(), (3,))

    def test_vanillaRNN_gpu_tiny_ops_shape_check(self):
        # gradients shape check.
        inputs, target, h0 = prepare_inputs_targets_for_rnn_test()
        rnn = autograd.RNN(3, 2)

        hs, _ = rnn(inputs, h0)

        loss = autograd.softmax_cross_entropy(hs[0], target[0])
        for i in range(1, len(hs)):
            l = autograd.softmax_cross_entropy(hs[i], target[i])
            loss = autograd.add(loss, l)
        # d=autograd.infer_dependency(loss.creator)
        # print(d)
        for t, dt in autograd.backward(loss):
            self.check_shape(t.shape, dt.shape)

    def test_LSTM_gpu_tiny_ops_shape_check(self):
        # gradients shape check.
        inputs, target, h0 = prepare_inputs_targets_for_rnn_test()
        c_0 = np.random.random((2, 1)).astype(np.float32)
        c0 = tensor.Tensor(device=gpu_dev, data=c_0)

        rnn = autograd.LSTM(3, 2)

        hs, _, _ = rnn(inputs, (h0, c0))
        loss = autograd.softmax_cross_entropy(hs[0], target[0])

        for i in range(1, len(hs)):
            l = autograd.softmax_cross_entropy(hs[i], target[i])
            loss = autograd.add(loss, l)
        # d=autograd.infer_dependency(loss.creator)
        # print(d)
        for t, dt in autograd.backward(loss):
            self.check_shape(t.shape, dt.shape)

    def gradients_check(self, func, param, autograds, h=0.0005, df=1):
        # param: PyTensor
        # autograds: numpy_tensor
        p = tensor.to_numpy(param)
        it = np.nditer(p, flags=['multi_index'], op_flags=['readwrite'])
        while not it.finished:
            idx = it.multi_index
            diff = np.zeros_like(p)
            diff[idx] += h
            diff = tensor.from_numpy(diff)
            diff.to_device(gpu_dev)

            param += diff
            pos = func()
            pos = tensor.to_numpy(pos)

            param -= diff
            param -= diff
            neg = func()
            neg = tensor.to_numpy(neg)

            numerical_grad = np.sum((pos - neg) * df) / (2 * h)
            #print((autograds[idx] - numerical_grad)/numerical_grad)
            # threshold set as -5% to +5%
            #self.assertAlmostEqual((autograds[idx] - numerical_grad)/(numerical_grad+0.0000001), 0., places=1)
            self.assertAlmostEqual(
                autograds[idx] - numerical_grad, 0., places=2)

            it.iternext()

    def test_numerical_gradients_check_for_vallina_rnn(self):
        inputs, target, h0 = prepare_inputs_targets_for_rnn_test()

        rnn = autograd.RNN(3, 2)

        def valinna_rnn_forward():
            hs, _ = rnn(inputs, h0)

            loss = autograd.softmax_cross_entropy(hs[0], target[0])
            for i in range(1, len(hs)):
                l = autograd.softmax_cross_entropy(hs[i], target[i])
                loss = autograd.add(loss, l)
            #grads = autograd.gradients(loss)
            return loss

        loss1 = valinna_rnn_forward()
        auto_grads = autograd.gradients(loss1)

        for param in rnn.params:
            auto_grad = tensor.to_numpy(auto_grads[param])

            self.gradients_check(valinna_rnn_forward, param, auto_grad)

    def test_numerical_gradients_check_for_lstm(self):
        inputs, target, h0 = prepare_inputs_targets_for_rnn_test()
        c_0 = np.zeros((2, 2)).astype(np.float32)
        c0 = tensor.Tensor(device=gpu_dev, data=c_0)

        rnn = autograd.LSTM(3, 2)

        def lstm_forward():
            hs, _, _ = rnn(inputs, (h0, c0))

            loss = autograd.softmax_cross_entropy(hs[0], target[0])
            for i in range(1, len(hs)):
                l = autograd.softmax_cross_entropy(hs[i], target[i])
                loss = autograd.add(loss, l)
            return loss

        loss1 = lstm_forward()
        auto_grads = autograd.gradients(loss1)

        for param in rnn.params:
            auto_grad = tensor.to_numpy(auto_grads[param])

            self.gradients_check(lstm_forward, param, auto_grad)

    def test_MeanSquareError(self):
        X=np.array([4.3,5.4,3.3,3.6,5.7,6.0]).reshape(3,2).astype(np.float32)
        T=np.array([4.4,5.3,3.2,3.7,5.4,6.3]).reshape(3,2).astype(np.float32)
        x=tensor.from_numpy(X)
        t=tensor.from_numpy(T)
        x.to_device(gpu_dev)
        t.to_device(gpu_dev)

        loss= autograd.mse_loss(x,t)
        dx=loss.creator.backward()[0]

        loss_np=tensor.to_numpy(loss)[0]
        self.assertAlmostEqual(loss_np, 0.0366666, places=4)
        self.check_shape(dx.shape(), (3, 2))
        
    def test_Abs(self):
        X=np.array([0.8,-1.2,3.3,-3.6,-0.5,0.5]).reshape(3,2).astype(np.float32)
        XT=np.array([0.8,1.2,3.3,3.6,0.5,0.5]).reshape(3,2).astype(np.float32)
        x=tensor.from_numpy(X)
        x.to_device(gpu_dev)

        result=autograd.abs(x)
        dx=result.creator.backward(x.data)

        np.testing.assert_array_almost_equal(tensor.to_numpy(result), XT)
        self.check_shape(dx.shape(), (3, 2))
        
    def test_Exp(self):
        X=np.array([0.8,-1.2,3.3,-3.6,-0.5,0.5]).reshape(3,2).astype(np.float32)
        XT=np.exp(X)
        x=tensor.from_numpy(X)
        x.to_device(gpu_dev)

        result=autograd.exp(x)
        dx=result.creator.backward(x.data)

        np.testing.assert_array_almost_equal(tensor.to_numpy(result), XT, decimal=5)
        self.check_shape(dx.shape(), (3, 2))
        
    def test_LeakyRelu(self):
        X=np.array([0.8,-1.2,3.3,-3.6,-0.5,0.5]).reshape(3,2).astype(np.float32)
        XT=np.array([0.8,-0.012,3.3,-0.036,-0.005,0.5]).reshape(3,2).astype(np.float32)
        x=tensor.from_numpy(X)
        x.to_device(gpu_dev)

        result=autograd.leakyrelu(x)

        dx=result.creator.backward(x.data)

        np.testing.assert_array_almost_equal(tensor.to_numpy(result), XT)
        self.check_shape(dx.shape(), (3, 2))
       
    def test_Cos_cpu(self):
        X = np.array([0.8, -1.2, 3.3, -3.6, -0.5, 0.5]).reshape(3, 2).astype(np.float32)
        XT = np.cos(X)
        DY = np.ones((3, 2), dtype = np.float32)

        x = tensor.from_numpy(X)
        dy = tensor.from_numpy(DY)
        x.to_device(cpu_dev)
        dy.to_device(cpu_dev)

        result = autograd.cos(x)
        dx = result.creator.backward(dy.data)

        G = - np.sin(X)
        DX = np.multiply(G, DY)

        np.testing.assert_array_almost_equal(tensor.to_numpy(result), XT, decimal=5)
        np.testing.assert_array_almost_equal(tensor.to_numpy(tensor.from_raw_tensor(dx)), DX, decimal=5)

    def test_Cos_gpu(self):
        X = np.array([0.8, -1.2, 3.3, -3.6, -0.5, 0.5]).reshape(3, 2).astype(np.float32)
        XT = np.cos(X)
        DY = np.ones((3, 2), dtype = np.float32)

        x = tensor.from_numpy(X)
        dy = tensor.from_numpy(DY)
        x.to_device(gpu_dev)
        dy.to_device(gpu_dev)

        result = autograd.cos(x)
        dx = result.creator.backward(dy.data)

        G = - np.sin(X)
        DX = np.multiply(G, DY)

        np.testing.assert_array_almost_equal(tensor.to_numpy(result), XT, decimal=5)
        np.testing.assert_array_almost_equal(tensor.to_numpy(tensor.from_raw_tensor(dx)), DX, decimal=5)

    def test_Cosh_cpu(self):
        X = np.array([0.8, -1.2, 3.3, -3.6, -0.5, 0.5]).reshape(3, 2).astype(np.float32)
        XT = np.cosh(X)
        DY = np.ones((3, 2), dtype = np.float32)

        x = tensor.from_numpy(X)
        dy = tensor.from_numpy(DY)
        x.to_device(cpu_dev)
        dy.to_device(cpu_dev)

        result = autograd.cosh(x)
        dx = result.creator.backward(dy.data)

        G = np.sinh(X)
        DX = np.multiply(G, DY)

        np.testing.assert_array_almost_equal(tensor.to_numpy(result), XT, decimal=5)
        np.testing.assert_array_almost_equal(tensor.to_numpy(tensor.from_raw_tensor(dx)), DX, decimal=5)

    def test_Cosh_gpu(self):
        X = np.array([0.8, -1.2, 3.3, -3.6, -0.5, 0.5]).reshape(3, 2).astype(np.float32)
        XT = np.cosh(X)
        DY = np.ones((3, 2), dtype = np.float32)

        x = tensor.from_numpy(X)
        dy = tensor.from_numpy(DY)
        x.to_device(gpu_dev)
        dy.to_device(gpu_dev)

        result = autograd.cosh(x)
        dx = result.creator.backward(dy.data)

        G = np.sinh(X)
        DX = np.multiply(G, DY)

        np.testing.assert_array_almost_equal(tensor.to_numpy(result), XT, decimal=5)
        np.testing.assert_array_almost_equal(tensor.to_numpy(tensor.from_raw_tensor(dx)), DX, decimal=5)

    def test_Acos_cpu(self):
        X = np.array([-0.9, -0.3, -0.1, 0.1, 0.5, 0.9]).reshape(3, 2).astype(np.float32)
        XT = np.arccos(X)
        DY = np.ones((3, 2), dtype = np.float32)

        x = tensor.from_numpy(X)
        dy = tensor.from_numpy(DY)
        x.to_device(cpu_dev)
        dy.to_device(cpu_dev)

        result = autograd.acos(x)
        dx = result.creator.backward(dy.data)

        G = - 1.0 / np.sqrt( 1.0 - np.square(X) )  
        DX = np.multiply(G, DY)

        np.testing.assert_array_almost_equal(tensor.to_numpy(result), XT, decimal=5)
        np.testing.assert_array_almost_equal(tensor.to_numpy(tensor.from_raw_tensor(dx)), DX, decimal=5)

    def test_Acos_gpu(self):
        X = np.array([-0.9, -0.3, -0.1, 0.1, 0.5, 0.9]).reshape(3, 2).astype(np.float32)
        XT = np.arccos(X)
        DY = np.ones((3, 2), dtype = np.float32)

        x = tensor.from_numpy(X)
        dy = tensor.from_numpy(DY)
        x.to_device(gpu_dev)
        dy.to_device(gpu_dev)

        result = autograd.acos(x)
        dx = result.creator.backward(dy.data)

        G = - 1.0 / np.sqrt( 1.0 - np.square(X) )  
        DX = np.multiply(G, DY)

        np.testing.assert_array_almost_equal(tensor.to_numpy(result), XT, decimal=5)
        np.testing.assert_array_almost_equal(tensor.to_numpy(tensor.from_raw_tensor(dx)), DX, decimal=5)

    def test_Acosh_cpu(self):
        X = np.array([1.1, 1.5, 1.9, 2.2, 2.5, 2.8]).reshape(3, 2).astype(np.float32)
        XT = np.arccosh(X)
        DY = np.ones((3, 2), dtype = np.float32)

        x = tensor.from_numpy(X)
        dy = tensor.from_numpy(DY)
        x.to_device(cpu_dev)
        dy.to_device(cpu_dev)

        result = autograd.acosh(x)
        dx = result.creator.backward(dy.data)

        G = 1.0 / np.multiply( np.sqrt( X - 1.0 ) , np.sqrt( X + 1.0 ) )
        DX = np.multiply(G, DY)

        np.testing.assert_array_almost_equal(tensor.to_numpy(result), XT, decimal=5)
        np.testing.assert_array_almost_equal(tensor.to_numpy(tensor.from_raw_tensor(dx)), DX, decimal=5)

    def test_Acosh_gpu(self):
        X = np.array([1.1, 1.5, 1.9, 2.2, 2.5, 2.8]).reshape(3, 2).astype(np.float32)
        XT = np.arccosh(X)
        DY = np.ones((3, 2), dtype = np.float32)

        x = tensor.from_numpy(X)
        dy = tensor.from_numpy(DY)
        x.to_device(gpu_dev)
        dy.to_device(gpu_dev)

        result = autograd.acosh(x)
        dx = result.creator.backward(dy.data)

        G = 1.0 / np.multiply( np.sqrt( X - 1.0 ) , np.sqrt( X + 1.0 ) )
        DX = np.multiply(G, DY)

        np.testing.assert_array_almost_equal(tensor.to_numpy(result), XT, decimal=5)
        np.testing.assert_array_almost_equal(tensor.to_numpy(tensor.from_raw_tensor(dx)), DX, decimal=5)

    def test_Sin_cpu(self):
        X = np.array([0.8, -1.2, 3.3, -3.6, -0.5, 0.5]).reshape(3, 2).astype(np.float32)
        XT = np.sin(X)
        DY = np.ones((3, 2), dtype = np.float32)

        x = tensor.from_numpy(X)
        dy = tensor.from_numpy(DY)
        x.to_device(cpu_dev)
        dy.to_device(cpu_dev)

        result = autograd.sin(x)
        dx = result.creator.backward(dy.data)

        G = np.cos(X)
        DX = np.multiply(G, DY)

        np.testing.assert_array_almost_equal(tensor.to_numpy(result), XT, decimal=5)
        np.testing.assert_array_almost_equal(tensor.to_numpy(tensor.from_raw_tensor(dx)), DX, decimal=5)

    def test_Sin_gpu(self):
        X = np.array([0.8, -1.2, 3.3, -3.6, -0.5, 0.5]).reshape(3, 2).astype(np.float32)
        XT = np.sin(X)
        DY = np.ones((3, 2), dtype = np.float32)

        x = tensor.from_numpy(X)
        dy = tensor.from_numpy(DY)
        x.to_device(gpu_dev)
        dy.to_device(gpu_dev)

        result = autograd.sin(x)
        dx = result.creator.backward(dy.data)

        G = np.cos(X)
        DX = np.multiply(G, DY)

        np.testing.assert_array_almost_equal(tensor.to_numpy(result), XT, decimal=5)
        np.testing.assert_array_almost_equal(tensor.to_numpy(tensor.from_raw_tensor(dx)), DX, decimal=5)

    def test_Sinh_cpu(self):
        X = np.array([0.8, -1.2, 3.3, -3.6, -0.5, 0.5]).reshape(3, 2).astype(np.float32)
        XT = np.sinh(X)
        DY = np.ones((3, 2), dtype = np.float32)

        x = tensor.from_numpy(X)
        dy = tensor.from_numpy(DY)
        x.to_device(cpu_dev)
        dy.to_device(cpu_dev)

        result = autograd.sinh(x)
        dx = result.creator.backward(dy.data)

        G = np.cosh(X)
        DX = np.multiply(G, DY)

        np.testing.assert_array_almost_equal(tensor.to_numpy(result), XT, decimal=5)
        np.testing.assert_array_almost_equal(tensor.to_numpy(tensor.from_raw_tensor(dx)), DX, decimal=5)

    def test_Sinh_gpu(self):
        X = np.array([0.8, -1.2, 3.3, -3.6, -0.5, 0.5]).reshape(3, 2).astype(np.float32)
        XT = np.sinh(X)
        DY = np.ones((3, 2), dtype = np.float32)

        x = tensor.from_numpy(X)
        dy = tensor.from_numpy(DY)
        x.to_device(gpu_dev)
        dy.to_device(gpu_dev)

        result = autograd.sinh(x)
        dx = result.creator.backward(dy.data)

        G = np.cosh(X)
        DX = np.multiply(G, DY)

        np.testing.assert_array_almost_equal(tensor.to_numpy(result), XT, decimal=5)
        np.testing.assert_array_almost_equal(tensor.to_numpy(tensor.from_raw_tensor(dx)), DX, decimal=5)

    def test_Asin_cpu(self):
        X = np.array([-0.9, -0.3, -0.1, 0.1, 0.5, 0.9]).reshape(3, 2).astype(np.float32)
        XT = np.arcsin(X)
        DY = np.ones((3, 2), dtype = np.float32)

        x = tensor.from_numpy(X)
        dy = tensor.from_numpy(DY)
        x.to_device(cpu_dev)
        dy.to_device(cpu_dev)

        result = autograd.asin(x)
        dx = result.creator.backward(dy.data)

        G = 1.0 / np.sqrt( 1.0 - np.square(X) )
        DX = np.multiply(G, DY)

        np.testing.assert_array_almost_equal(tensor.to_numpy(result), XT, decimal=5)
        np.testing.assert_array_almost_equal(tensor.to_numpy(tensor.from_raw_tensor(dx)), DX, decimal=5)

    def test_Asin_gpu(self):
        X = np.array([-0.9, -0.3, -0.1, 0.1, 0.5, 0.9]).reshape(3, 2).astype(np.float32)
        XT = np.arcsin(X)
        DY = np.ones((3, 2), dtype = np.float32)

        x = tensor.from_numpy(X)
        dy = tensor.from_numpy(DY)
        x.to_device(gpu_dev)
        dy.to_device(gpu_dev)

        result = autograd.asin(x)
        dx = result.creator.backward(dy.data)

        G = 1.0 / np.sqrt( 1.0 - np.square(X) )
        DX = np.multiply(G, DY)

        np.testing.assert_array_almost_equal(tensor.to_numpy(result), XT, decimal=5)
        np.testing.assert_array_almost_equal(tensor.to_numpy(tensor.from_raw_tensor(dx)), DX, decimal=5)

    def test_Asinh_cpu(self):
        X = np.array([-0.9, -0.3, -0.1, 0.1, 0.5, 0.9]).reshape(3, 2).astype(np.float32)
        XT = np.arcsinh(X)
        DY = np.ones((3, 2), dtype = np.float32)

        x = tensor.from_numpy(X)
        dy = tensor.from_numpy(DY)
        x.to_device(cpu_dev)
        dy.to_device(cpu_dev)

        result = autograd.asinh(x)
        dx = result.creator.backward(dy.data)

        G = 1.0 / np.sqrt( np.square(X) + 1.0 )
        DX = np.multiply(G, DY)

        np.testing.assert_array_almost_equal(tensor.to_numpy(result), XT, decimal=5)
        np.testing.assert_array_almost_equal(tensor.to_numpy(tensor.from_raw_tensor(dx)), DX, decimal=5)

<<<<<<< HEAD
    def test_Equal_gpu(self):
        x0 = np.array([-0.9, -0.3, -0.1, 0.1, 0.5, 0.9]).reshape(3, 2).astype(np.float32)
        x1 = np.array([0, -0.3, 0, 0.1, 0, 0.9]).reshape(3, 2).astype(np.float32)
        y = np.equal(x0,x1)
        x0 = tensor.from_numpy(x0)
        x1 = tensor.from_numpy(x1)
        x0.to_device(gpu_dev)
        x1.to_device(gpu_dev)

        result = autograd.equal(x0,x1)

        np.testing.assert_array_almost_equal(tensor.to_numpy(result), y, decimal=5)
    def test_Equal_cpu(self):
        x0 = np.array([-0.9, -0.3, -0.1, 0.1, 0.5, 0.9]).reshape(3, 2).astype(np.float32)
        x1 = np.array([0, -0.3, 0, 0.1, 0, 0.9]).reshape(3, 2).astype(np.float32)
        y = np.equal(x0,x1)
        x0 = tensor.from_numpy(x0)
        x1 = tensor.from_numpy(x1)
        x0.to_device(cpu_dev)
        x1.to_device(cpu_dev)

        result = autograd.equal(x0,x1)

        np.testing.assert_array_almost_equal(tensor.to_numpy(result), y, decimal=5)

=======
    def test_Asinh_gpu(self):
        X = np.array([-0.9, -0.3, -0.1, 0.1, 0.5, 0.9]).reshape(3, 2).astype(np.float32)
        XT = np.arcsinh(X)
        DY = np.ones((3, 2), dtype = np.float32)

        x = tensor.from_numpy(X)
        dy = tensor.from_numpy(DY)
        x.to_device(gpu_dev)
        dy.to_device(gpu_dev)

        result = autograd.asinh(x)
        dx = result.creator.backward(dy.data)

        G = 1.0 / np.sqrt( np.square(X) + 1.0 )
        DX = np.multiply(G, DY)

        np.testing.assert_array_almost_equal(tensor.to_numpy(result), XT, decimal=5)
        np.testing.assert_array_almost_equal(tensor.to_numpy(tensor.from_raw_tensor(dx)), DX, decimal=5)
>>>>>>> 806dbe7d

    def test_Tan_cpu(self):
        X = np.array([0.8, -1.2, 3.3, -3.6, -0.5, 0.5]).reshape(3, 2).astype(np.float32)
        XT = np.tan(X)
        DY = np.ones((3, 2), dtype = np.float32)

        x = tensor.from_numpy(X)
        dy = tensor.from_numpy(DY)
        x.to_device(cpu_dev)
        dy.to_device(cpu_dev)

        result = autograd.tan(x)
        dx = result.creator.backward(dy.data)

        G = 1.0 / np.square( np.cos(X) ) 
        DX = np.multiply(G, DY)

        np.testing.assert_array_almost_equal(tensor.to_numpy(result), XT, decimal=5)
        np.testing.assert_array_almost_equal(tensor.to_numpy(tensor.from_raw_tensor(dx)), DX, decimal=5)

    def test_Tan_gpu(self):
        X = np.array([0.8, -1.2, 3.3, -3.6, -0.5, 0.5]).reshape(3, 2).astype(np.float32)
        XT = np.tan(X)
        DY = np.ones((3, 2), dtype = np.float32)

        x = tensor.from_numpy(X)
        dy = tensor.from_numpy(DY)
        x.to_device(gpu_dev)
        dy.to_device(gpu_dev)

        result = autograd.tan(x)
        dx = result.creator.backward(dy.data)

        G = 1.0 / np.square( np.cos(X) ) 
        DX = np.multiply(G, DY)

        np.testing.assert_array_almost_equal(tensor.to_numpy(result), XT, decimal=5)
        np.testing.assert_array_almost_equal(tensor.to_numpy(tensor.from_raw_tensor(dx)), DX, decimal=5)

    def test_Tanh_cpu(self):
        X = np.array([0.8, -1.2, 3.3, -3.6, -0.5, 0.5]).reshape(3, 2).astype(np.float32)
        XT = np.tanh(X)
        DY = np.ones((3, 2), dtype = np.float32)

        x = tensor.from_numpy(X)
        dy = tensor.from_numpy(DY)
        x.to_device(cpu_dev)
        dy.to_device(cpu_dev)

        result = autograd.tanh(x)
        dx = result.creator.backward(dy.data)

        G = 1.0 / np.square( np.cosh(X) ) 
        DX = np.multiply(G, DY)

        np.testing.assert_array_almost_equal(tensor.to_numpy(result), XT, decimal=5)
        np.testing.assert_array_almost_equal(tensor.to_numpy(tensor.from_raw_tensor(dx)), DX, decimal=5)

    def test_Tanh_gpu(self):
        X = np.array([0.8, -1.2, 3.3, -3.6, -0.5, 0.5]).reshape(3, 2).astype(np.float32)
        XT = np.tanh(X)
        DY = np.ones((3, 2), dtype = np.float32)

        x = tensor.from_numpy(X)
        dy = tensor.from_numpy(DY)
        x.to_device(gpu_dev)
        dy.to_device(gpu_dev)

        result = autograd.tanh(x)
        dx = result.creator.backward(dy.data)

        G = 1.0 / np.square( np.cosh(X) ) 
        DX = np.multiply(G, DY)

        np.testing.assert_array_almost_equal(tensor.to_numpy(result), XT, decimal=5)
        np.testing.assert_array_almost_equal(tensor.to_numpy(tensor.from_raw_tensor(dx)), DX, decimal=5)

    def test_Atan_cpu(self):
        X = np.array([-0.9, -0.3, -0.1, 0.1, 0.5, 0.9]).reshape(3, 2).astype(np.float32)
        XT = np.arctan(X)
        DY = np.ones((3, 2), dtype = np.float32)

        x = tensor.from_numpy(X)
        dy = tensor.from_numpy(DY)
        x.to_device(cpu_dev)
        dy.to_device(cpu_dev)

        result = autograd.atan(x)
        dx = result.creator.backward(dy.data)

        G = 1.0 / ( 1.0 + np.square(X) ) 
        DX = np.multiply(G, DY)

        np.testing.assert_array_almost_equal(tensor.to_numpy(result), XT, decimal=5)
        np.testing.assert_array_almost_equal(tensor.to_numpy(tensor.from_raw_tensor(dx)), DX, decimal=5)

    def test_Atan_gpu(self):
        X = np.array([-0.9, -0.3, -0.1, 0.1, 0.5, 0.9]).reshape(3, 2).astype(np.float32)
        XT = np.arctan(X)
        DY = np.ones((3, 2), dtype = np.float32)

        x = tensor.from_numpy(X)
        dy = tensor.from_numpy(DY)
        x.to_device(gpu_dev)
        dy.to_device(gpu_dev)

        result = autograd.atan(x)
        dx = result.creator.backward(dy.data)

        G = 1.0 / ( 1.0 + np.square(X) ) 
        DX = np.multiply(G, DY)

        np.testing.assert_array_almost_equal(tensor.to_numpy(result), XT, decimal=5)
        np.testing.assert_array_almost_equal(tensor.to_numpy(tensor.from_raw_tensor(dx)), DX, decimal=5)

    def test_Atanh_cpu(self):
        X = np.array([-0.9, -0.3, -0.1, 0.1, 0.5, 0.9]).reshape(3, 2).astype(np.float32)
        XT = np.arctanh(X)
        DY = np.ones((3, 2), dtype = np.float32)

        x = tensor.from_numpy(X)
        dy = tensor.from_numpy(DY)
        x.to_device(cpu_dev)
        dy.to_device(cpu_dev)

        result = autograd.atanh(x)
        dx = result.creator.backward(dy.data)

        G = 1.0 / ( 1.0 - np.square(X) ) 
        DX = np.multiply(G, DY)

        np.testing.assert_array_almost_equal(tensor.to_numpy(result), XT, decimal=5)
        np.testing.assert_array_almost_equal(tensor.to_numpy(tensor.from_raw_tensor(dx)), DX, decimal=5)

    def test_Atanh_gpu(self):
        X = np.array([-0.9, -0.3, -0.1, 0.1, 0.5, 0.9]).reshape(3, 2).astype(np.float32)
        XT = np.arctanh(X)
        DY = np.ones((3, 2), dtype = np.float32)

        x = tensor.from_numpy(X)
        dy = tensor.from_numpy(DY)
        x.to_device(gpu_dev)
        dy.to_device(gpu_dev)

        result = autograd.atanh(x)
        dx = result.creator.backward(dy.data)

        G = 1.0 / ( 1.0 - np.square(X) ) 
        DX = np.multiply(G, DY)

        np.testing.assert_array_almost_equal(tensor.to_numpy(result), XT, decimal=5)
        np.testing.assert_array_almost_equal(tensor.to_numpy(tensor.from_raw_tensor(dx)), DX, decimal=5)

    def test_Sub_cpu(self):
        X0 = np.array([7, -5, 0.2, -0.1, 0.3, 4]).reshape(3, 2).astype(np.float32)
        X1 = np.array([0.6, -1.3, 0.1, -0.1, 0.4, 0.3]).reshape(3, 2).astype(np.float32)
        XT = np.subtract(X0, X1)
        
        DY = np.ones((3, 2), dtype = np.float32)
        x0 = tensor.from_numpy(X0)
        x1 = tensor.from_numpy(X1)
        dy = tensor.from_numpy(DY)
        x0.to_device(cpu_dev)
        x1.to_device(cpu_dev)
        dy.to_device(cpu_dev)

        result = autograd.sub(x0, x1)
        dx0, dx1 = result.creator.backward(dy.data)

        DX0 = np.multiply(DY, 1.0)
        DX1 = np.multiply(DY, -1.0)

        np.testing.assert_array_almost_equal(tensor.to_numpy(result), XT, decimal=5)
        np.testing.assert_array_almost_equal(tensor.to_numpy(tensor.from_raw_tensor(dx0)), DX0, decimal=5)
        np.testing.assert_array_almost_equal(tensor.to_numpy(tensor.from_raw_tensor(dx1)), DX1, decimal=5)

    def test_Sub_gpu(self):
        X0 = np.array([7, -5, 0.2, -0.1, 0.3, 4]).reshape(3, 2).astype(np.float32)
        X1 = np.array([0.6, -1.3, 0.1, -0.1, 0.4, 0.3]).reshape(3, 2).astype(np.float32)
        XT = np.subtract(X0, X1)
        
        DY = np.ones((3, 2), dtype = np.float32)
        x0 = tensor.from_numpy(X0)
        x1 = tensor.from_numpy(X1)
        dy = tensor.from_numpy(DY)
        x0.to_device(gpu_dev)
        x1.to_device(gpu_dev)
        dy.to_device(gpu_dev)


        result = autograd.sub(x0, x1)
        dx0, dx1 = result.creator.backward(dy.data)
        DX0 = np.multiply(DY, 1.0)
        DX1 = np.multiply(DY, -1.0)

        np.testing.assert_array_almost_equal(tensor.to_numpy(result), XT, decimal=5)
        np.testing.assert_array_almost_equal(tensor.to_numpy(tensor.from_raw_tensor(dx0)), DX0, decimal=5)
        np.testing.assert_array_almost_equal(tensor.to_numpy(tensor.from_raw_tensor(dx1)), DX1, decimal=5)
        
    def test_Pow_cpu(self):
        X0 = np.array([7, 5, 0.2, 0.1, 0.3, 4]).reshape(3, 2).astype(np.float32)
        X1 = np.array([-1.0, 2.0, -1.0, -2.1, 1.0, -2.0]).reshape(3, 2).astype(np.float32)
        XT = np.power(X0, X1)
        
        DY = np.ones((3, 2), dtype = np.float32)
        x0 = tensor.from_numpy(X0)
        x1 = tensor.from_numpy(X1)
        dy = tensor.from_numpy(DY)
        x0.to_device(cpu_dev)
        x1.to_device(cpu_dev)
        dy.to_device(cpu_dev)

        result = autograd.pow(x0, x1)
        dx0, dx1 = result.creator.backward(dy.data)

        G0 =  np.multiply(X1, np.power(X0, (X1 - 1.0)) )
        DX0 = np.multiply(G0, DY)
        G1 = np.multiply(np.power(X0, X1), np.log(X0) )
        DX1 = np.multiply(G1, DY)

        np.testing.assert_array_almost_equal(tensor.to_numpy(result), XT, decimal=5)
        np.testing.assert_array_almost_equal(tensor.to_numpy(tensor.from_raw_tensor(dx0)), DX0, decimal=4)
        np.testing.assert_array_almost_equal(tensor.to_numpy(tensor.from_raw_tensor(dx1)), DX1, decimal=4)

    def test_Pow_gpu(self):
        X0 = np.array([7, 5, 0.2, 0.1, 0.3, 4]).reshape(3, 2).astype(np.float32)
        X1 = np.array([-1.0, 2.0, -1.0, -2.1, 1.0, -2.0]).reshape(3, 2).astype(np.float32)
        XT = np.power(X0, X1)
        
        DY = np.ones((3, 2), dtype = np.float32)
        x0 = tensor.from_numpy(X0)
        x1 = tensor.from_numpy(X1)
        dy = tensor.from_numpy(DY)
        x0.to_device(gpu_dev)
        x1.to_device(gpu_dev)
        dy.to_device(gpu_dev)

        result = autograd.pow(x0, x1)
        dx0, dx1 = result.creator.backward(dy.data)

        G0 =  np.multiply(X1, np.power(X0, (X1 - 1.0)) )
        DX0 = np.multiply(G0, DY)
        G1 = np.multiply(np.power(X0, X1), np.log(X0) )
        DX1 = np.multiply(G1, DY)

        np.testing.assert_array_almost_equal(tensor.to_numpy(result), XT, decimal=5)
        np.testing.assert_array_almost_equal(tensor.to_numpy(tensor.from_raw_tensor(dx0)), DX0, decimal=4)
        np.testing.assert_array_almost_equal(tensor.to_numpy(tensor.from_raw_tensor(dx1)), DX1, decimal=4)

    def test_SoftSign_cpu(self):
        # y = x / (1 + np.abs(x))
        X = np.array([0.8, -1.2, 3.3, -3.6, -0.5, 0.5]).reshape(3, 2).astype(np.float32)
        XT = X/(1 + np.absolute(X))
        DY = np.ones((3, 2), dtype = np.float32)

        x = tensor.from_numpy(X)
        dy = tensor.from_numpy(DY)
        x.to_device(cpu_dev)
        dy.to_device(cpu_dev)

        result = autograd.softsign(x)
        dx = result.creator.backward(dy.data)

        G = 1.0/np.square(np.absolute(X)+1.0)
        DX = np.multiply(G, DY)

        np.testing.assert_array_almost_equal(tensor.to_numpy(result), XT, decimal=5)
        np.testing.assert_array_almost_equal(tensor.to_numpy(tensor.from_raw_tensor(dx)), DX, decimal=5)
    
    def test_SoftSign_gpu(self):
        # y = x / (1 + np.abs(x))
        X = np.array([0.8, -1.2, 3.3, -3.6, -0.5, 0.5]).reshape(3, 2).astype(np.float32)
        XT = X/(1 + np.absolute(X))
        DY = np.ones((3, 2), dtype = np.float32)

        x = tensor.from_numpy(X)
        dy = tensor.from_numpy(DY)
        x.to_device(gpu_dev)
        dy.to_device(gpu_dev)

        result = autograd.softsign(x)
        dx = result.creator.backward(dy.data)

        G = 1.0/np.square(np.absolute(X)+1.0)
        DX = np.multiply(G, DY)

        np.testing.assert_array_almost_equal(tensor.to_numpy(result), XT, decimal=5)
        np.testing.assert_array_almost_equal(tensor.to_numpy(tensor.from_raw_tensor(dx)), DX, decimal=5)

    def test_SoftPlus_cpu(self):
        #y = np.log(np.exp(x) + 1)
        X = np.array([0.8, -1.2, 3.3, -3.6, -0.5, 0.5]).reshape(3, 2).astype(np.float32)
        XT = np.log(np.exp(X) + 1)
        DY = np.ones((3, 2), dtype = np.float32)

        x = tensor.from_numpy(X)
        dy = tensor.from_numpy(DY)
        x.to_device(cpu_dev)
        dy.to_device(cpu_dev)

        result = autograd.softplus(x)
        dx = result.creator.backward(dy.data)
        #dx = 1 / (1 + exp(-x))
        G = 1.0 / (1.0 + np.exp(-X))
        DX = np.multiply(G, DY)

        np.testing.assert_array_almost_equal(tensor.to_numpy(result), XT, decimal=5)
        np.testing.assert_array_almost_equal(tensor.to_numpy(tensor.from_raw_tensor(dx)), DX, decimal=5)
    
    def test_SoftPlus_gpu(self):
        #y = np.log(np.exp(x) + 1)
        X = np.array([0.8, -1.2, 3.3, -3.6, -0.5, 0.5]).reshape(3, 2).astype(np.float32)
        XT = np.log(np.exp(X) + 1)
        DY = np.ones((3, 2), dtype = np.float32)

        x = tensor.from_numpy(X)
        dy = tensor.from_numpy(DY)
        x.to_device(gpu_dev)
        dy.to_device(gpu_dev)

        result = autograd.softplus(x)
        dx = result.creator.backward(dy.data)
        #dx = 1 / (1 + exp(-x))
        G = 1.0 / (1.0 + np.exp(-X))
        DX = np.multiply(G, DY)

        np.testing.assert_array_almost_equal(tensor.to_numpy(result), XT, decimal=5)
        np.testing.assert_array_almost_equal(tensor.to_numpy(tensor.from_raw_tensor(dx)), DX, decimal=5)
    
    def test_Sqrt_cpu(self):
        X = np.array([0.1,1.0,0.4,4.0,0.9,9.0]).reshape(3,2).astype(np.float32)
        XT = np.sqrt(X)
        DY = np.ones((3, 2), dtype = np.float32)

        x = tensor.from_numpy(X)
        dy = tensor.from_numpy(DY)
        x.to_device(cpu_dev)
        dy.to_device(cpu_dev)

        result = autograd.sqrt(x)
        dx = result.creator.backward(dy.data)

        G = 0.5 * np.power(X, -0.5)
        DX = np.multiply(G, DY)

        np.testing.assert_array_almost_equal(tensor.to_numpy(result), XT, decimal=5)
        np.testing.assert_array_almost_equal(tensor.to_numpy(tensor.from_raw_tensor(dx)), DX, decimal=5)    

    def test_Sqrt_gpu(self):
        X = np.array([0.1,1.0,0.4,4.0,0.9,9.0]).reshape(3,2).astype(np.float32)
        XT = np.sqrt(X)
        DY = np.ones((3, 2), dtype = np.float32)

        x = tensor.from_numpy(X)
        dy = tensor.from_numpy(DY)
        x.to_device(gpu_dev)
        dy.to_device(gpu_dev)

        result = autograd.sqrt(x)
        dx = result.creator.backward(dy.data)

        G = 0.5 * np.power(X, -0.5)
        DX = np.multiply(G, DY)

        np.testing.assert_array_almost_equal(tensor.to_numpy(result), XT, decimal=5)
        np.testing.assert_array_almost_equal(tensor.to_numpy(tensor.from_raw_tensor(dx)), DX, decimal=5)
    
    
if __name__ == '__main__':
    unittest.main()<|MERGE_RESOLUTION|>--- conflicted
+++ resolved
@@ -607,7 +607,7 @@
         np.testing.assert_array_almost_equal(tensor.to_numpy(result), XT, decimal=5)
         np.testing.assert_array_almost_equal(tensor.to_numpy(tensor.from_raw_tensor(dx)), DX, decimal=5)
 
-<<<<<<< HEAD
+
     def test_Equal_gpu(self):
         x0 = np.array([-0.9, -0.3, -0.1, 0.1, 0.5, 0.9]).reshape(3, 2).astype(np.float32)
         x1 = np.array([0, -0.3, 0, 0.1, 0, 0.9]).reshape(3, 2).astype(np.float32)
@@ -633,7 +633,7 @@
 
         np.testing.assert_array_almost_equal(tensor.to_numpy(result), y, decimal=5)
 
-=======
+
     def test_Asinh_gpu(self):
         X = np.array([-0.9, -0.3, -0.1, 0.1, 0.5, 0.9]).reshape(3, 2).astype(np.float32)
         XT = np.arcsinh(X)
@@ -652,7 +652,7 @@
 
         np.testing.assert_array_almost_equal(tensor.to_numpy(result), XT, decimal=5)
         np.testing.assert_array_almost_equal(tensor.to_numpy(tensor.from_raw_tensor(dx)), DX, decimal=5)
->>>>>>> 806dbe7d
+
 
     def test_Tan_cpu(self):
         X = np.array([0.8, -1.2, 3.3, -3.6, -0.5, 0.5]).reshape(3, 2).astype(np.float32)
