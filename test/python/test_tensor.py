--- conflicted
+++ resolved
@@ -324,8 +324,6 @@
         np.testing.assert_array_almost_equal((tensor.to_numpy(sg_tensor_ret)),
                                              np1[1:3, :, 1:, :-1])
 
-<<<<<<< HEAD
-=======
     def test_ceil(self):
 
         for dev in [cpu_dev, gpu_dev]:
@@ -340,7 +338,6 @@
 
             np.testing.assert_array_almost_equal(tensor.to_numpy(t2), np2)
 
->>>>>>> 001ba4c1
 
 if __name__ == '__main__':
     unittest.main()