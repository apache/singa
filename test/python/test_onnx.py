--- conflicted
+++ resolved
@@ -40,7 +40,8 @@
 class TestPythonOnnx(unittest.TestCase):
 
     def test_leakyrelu(self):
-        X = np.array([0.8, -1.2, 3.3, -3.6, -0.5, 0.5]).reshape(3, 2).astype(np.float32)
+        X = np.array([0.8, -1.2, 3.3, -3.6, -0.5,
+                      0.5]).reshape(3, 2).astype(np.float32)
         x = tensor.from_numpy(X)
         x.to_device(gpu_dev)
         y = autograd.LeakyRelu(0.01)(x)[0]
@@ -52,7 +53,9 @@
         # backend
         sg_ir = sonnx.prepare(model, device=gpu_dev)
         y_t = sg_ir.run([x])
-        np.testing.assert_array_almost_equal(tensor.to_numpy(y), tensor.to_numpy(y_t[0]), decimal=5)
+        np.testing.assert_array_almost_equal(tensor.to_numpy(y),
+                                             tensor.to_numpy(y_t[0]),
+                                             decimal=5)
 
     def test_conv2d(self):
         x = tensor.Tensor(shape=(2, 3, 3, 3), device=gpu_dev)
@@ -70,13 +73,9 @@
                                              decimal=5)
 
     def test_relu(self):
-<<<<<<< HEAD
-        X = np.array([0.8, -1.2, 3.3, -3.6, -0.5, 0.5]).reshape(3, 2).astype(np.float32)
-=======
         X = np.array([0.8, -1.2, 3.3, -3.6, -0.5,
                       0.5]).reshape(3, 2).astype(np.float32)
         XT = np.array([0.8, 0, 3.3, 0, 0, 0.5]).reshape(3, 2).astype(np.float32)
->>>>>>> 71aedf42
         x = tensor.from_numpy(X)
         x.to_device(gpu_dev)
         y = autograd.ReLU()(x)[0]
@@ -1286,7 +1285,10 @@
         sg_ir = sonnx.prepare(model, device=gpu_dev)
         y_t = sg_ir.run([x])
 
-        np.testing.assert_array_almost_equal(tensor.to_numpy(y), tensor.to_numpy(y_t[0]), decimal=5)
+        np.testing.assert_array_almost_equal(tensor.to_numpy(y),
+                                             tensor.to_numpy(y_t[0]),
+                                             decimal=5)
+
 
 if __name__ == '__main__':
     unittest.main()