--- conflicted
+++ resolved
@@ -1287,14 +1287,10 @@
         sg_ir = sonnx.prepare(model, device=gpu_dev)
         y_t = sg_ir.run([x])
 
-<<<<<<< HEAD
-        np.testing.assert_array_almost_equal(tensor.to_numpy(y),
-                                             tensor.to_numpy(y_t[0]),
-                                             decimal=5)
-
-=======
-        np.testing.assert_array_almost_equal(tensor.to_numpy(y), tensor.to_numpy(y_t[0]), decimal=5)
->>>>>>> 5feb4c3b
+        np.testing.assert_array_almost_equal(tensor.to_numpy(y),
+                                             tensor.to_numpy(y_t[0]),
+                                             decimal=5)
+
 
 if __name__ == '__main__':
     unittest.main()