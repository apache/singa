--- conflicted
+++ resolved
@@ -1829,12 +1829,6 @@
 def leakyrelu(x, a=0.01):
     return LeakyRelu(a)(x)[0]
 
-<<<<<<< HEAD
-
-class Log(Operation):
-    def __init__(self):
-        super(Log, self).__init__()  
-=======
   
 class Pow(Operation):
     def __init__(self):
@@ -1857,6 +1851,7 @@
 def pow(a, b):
     return Pow()(a,b)[0]
 
+    
 class SoftSign(Operation):
     def __init__(self):
         super(SoftSign, self).__init__()  
@@ -1879,26 +1874,14 @@
 def softsign(x):
     return SoftSign()(x)[0]
 
+
 class Sqrt(Operation):
     def __init__(self):
         super(Sqrt, self).__init__()  
->>>>>>> 806dbe7d
     
     def forward(self, x):
         if training:
             self.input = x
-<<<<<<< HEAD
-        return singa.Log(x)
-​
-    def backward(self, dy):
-        dx = singa.PowFloat(self.input,-1)
-        dx = singa.__mul__(dy, dx)
-        return dx
-​
-
-def log(x):
-    return Log()(x)[0]
-=======
         return singa.Sqrt(x)
       
     def backward(self, dy):
@@ -1910,6 +1893,7 @@
 def sqrt(x):
     return Sqrt()(x)[0]
   
+
 class SoftPlus(Operation):
     def __init__(self):
         super(SoftPlus, self).__init__()  
@@ -1932,6 +1916,7 @@
 def softplus(x):
     return SoftPlus()(x)[0]
 
+
 class Sub(Operation):
     def __init__(self):
         super(Sub, self).__init__()    
@@ -1947,4 +1932,22 @@
 
 def sub(a, b):
     return Sub()(a,b)[0]
->>>>>>> 806dbe7d
+
+
+class Log(Operation):
+    def __init__(self):
+        super(Log, self).__init__()  
+    
+    def forward(self, x):
+        if training:
+            self.input = x
+        return singa.Log(x)
+​
+    def backward(self, dy):
+        dx = singa.PowFloat(self.input,-1)
+        dx = singa.__mul__(dy, dx)
+        return dx
+
+​
+def log(x):
+    return Log()(x)[0]