--- conflicted
+++ resolved
@@ -1250,11 +1250,7 @@
         else:
             y = singa.CpuConvForward(x, W, b, self.handle)
 
-<<<<<<< HEAD
-        if self.pad_mode != "NOTSET":
-=======
         if self.pad_mode in ("SAME_UPPER", "SAME_LOWER"):
->>>>>>> c6a052a5
             y = utils.handle_same_pad_fwd(y, self.pad_mode)
         return y
 
@@ -1269,11 +1265,7 @@
         assert training is True and hasattr(
             self, "inputs"), "Please set training as True before do BP. "
 
-<<<<<<< HEAD
-        if self.pad_mode != "NOTSET":
-=======
         if self.pad_mode in ("SAME_UPPER", "SAME_LOWER"):
->>>>>>> c6a052a5
             dy = utils.handle_same_pad_bwd(dy, self.pad_mode)
 
         if (type(self.handle) != singa.ConvHandle):
@@ -1437,11 +1429,7 @@
         assert x.shape[1] == self.in_channels, "in_channels mismatched"
 
         # if same pad mode, re-compute the padding
-<<<<<<< HEAD
-        if self.pad_mode != "NOTSET":
-=======
         if self.pad_mode in ("SAME_UPPER", "SAME_LOWER"):
->>>>>>> c6a052a5
             output_shape = utils.get_output_shape(self.pad_mode, x.shape()[2:],
                                                   self.kernel_size, self.stride)
             self.padding = utils.get_padding_shape(x.shape[2:],
@@ -1696,11 +1684,7 @@
             y = singa.GpuPoolingForward(self.handle, x)
         else:
             y = singa.CpuPoolingForward(self.handle, x)
-<<<<<<< HEAD
-        if self.pad_mode != "NOTSET":
-=======
         if self.pad_mode in ("SAME_UPPER", "SAME_LOWER"):
->>>>>>> c6a052a5
             y = utils.handle_same_pad_fwd(y, self.pad_mode)
         if training:
             self.cache = (x, y)
@@ -1708,11 +1692,7 @@
         return y
 
     def backward(self, dy):
-<<<<<<< HEAD
-        if self.pad_mode != "NOTSET":
-=======
         if self.pad_mode in ("SAME_UPPER", "SAME_LOWER"):
->>>>>>> c6a052a5
             dy = utils.handle_same_pad_bwd(dy, self.pad_mode)
         if (type(self.handle) != singa.PoolingHandle):
             dx = singa.GpuPoolingBackward(self.handle, dy, self.cache[0],
@@ -1795,11 +1775,7 @@
 
     def __call__(self, x):
         # if same pad mode, re-compute the padding
-<<<<<<< HEAD
-        if self.pad_mode != "NOTSET":
-=======
         if self.pad_mode in ("SAME_UPPER", "SAME_LOWER"):
->>>>>>> c6a052a5
             output_shape = utils.get_output_shape(self.pad_mode, x.shape()[2:], self.kernel_size, self.stride)
             self.padding = utils.get_padding_shape(x.shape[2:],
                                                    self.kernel_size,
