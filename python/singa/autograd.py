#
# Licensed to the Apache Software Foundation (ASF) under one
# or more contributor license agreements.  See the NOTICE file
# distributed with this work for additional information
# regarding copyright ownership.  The ASF licenses this file
# to you under the Apache License, Version 2.0 (the
# "License"); you may not use this file except in compliance
# with the License.  You may obtain a copy of the License at
#
#   http://www.apache.org/licenses/LICENSE-2.0
#
# Unless required by applicable law or agreed to in writing,
# software distributed under the License is distributed on an
# "AS IS" BASIS, WITHOUT WARRANTIES OR CONDITIONS OF ANY
# KIND, either express or implied.  See the License for the
# specific language governing permissions and limitations
# under the License.
#

from __future__ import division

from collections import Counter, deque
import numpy as np

from singa import tensor
from singa import utils
from .tensor import Tensor
from . import singa_wrap as singa

CTensor = singa.Tensor
training = False


def axis_helper(y_shape, x_shape):
    """
    check which axes the x has been broadcasted
    Args:
        y_shape: the shape of result
        x_shape: the shape of x
    Return:
        a tuple refering the axes
    """
    res = []
    j = len(x_shape) - 1
    for i in range(len(y_shape) - 1, -1, -1):
        if j < 0 or x_shape[j] != y_shape[i]:
            res.append(i)
        j -= 1
    return tuple(res[::-1])


def back_broadcast(y_shape, x_shape, x):
    """
    for a brodcasted tensor, restore its shape of x from y_shape to x_shape
    Args:
        y_shape: the shape of result
        x_shape: the shape of x
        x: the input
    Return:
        a tensor
    """
    if y_shape != x_shape:
        x = tensor.from_raw_tensor(x)
        axis = axis_helper(y_shape, x_shape)
        x = tensor.sum(x, axis)
        x = tensor.reshape(x, x_shape)
        x = x.data
    return x


def infer_dependency(op):
    """
    Infer the dependency of all operations with the
    given op as the last operation.
    Operator A is depending on B if A uses the output(s) of B.

    Args:
        op: an Operator instance, e.g. the loss operation.

    Return:
        a Counter instance with the operation as the key,
        and the number of operations that are depending on it as the value;
        and a Counter instance with the id of the output tensor as the key, and
        the number of operations that are depending on it as the value.
    """

    # current op is not inserted into the dependency_count
    # if the current op is not a terminal op, then this function may just
    # count dependency of a branch.
    op_count = Counter()
    tensor_count = Counter()
    queue = deque([op])
    while len(queue) > 0:
        cur_op = queue.pop()
        for src_op, xid, _, _ in cur_op.src:
            if src_op not in op_count:
                op_count[src_op] = 1
                queue.append(src_op)
            else:
                op_count[src_op] += 1
            tensor_count[xid] += 1
    return op_count, tensor_count


def gradients(y, dy=None):
    """
    Compute the gradients of the output w.r.t the parameters

    Args:
        y: the output tensor, e.g., the loss
        dy: gradient of the target w.r.t y; None indicates the gradient is 1.0;
            it can be used to rescale the loss.

    Return:
        a dictionary storing the gradient tensors of all tensors
            whose stores_grad is true (e.g. parameter tensors)
    """
    grads = {}  # mapping: x->dx if x.stores_grad
    for p, dp in backward(y, dy):
        # TODO: this fn is only helper for test case for now.
        #   1. could implement __hash__ or
        #   2. make grad as a attribute of tensor class
        #      p.grad = dp
        grads[id(p)] = dp
    return grads


def backward(y, dy=None):
    """
    Run the backward propagation starting at y.
    Args:
        y: a Tensor instance, usually the loss
        dy: a number or a Tensor instance, for the gradient of the
            objective/loss w.r.t y, usually None, i.e., 1.0
    Return:
        yeild the parameter (tensor with stores_grad true) and the
            gradient tensors.
    """
    assert isinstance(y, Tensor), "wrong input type."
    op_dep, tensor_dep = infer_dependency(y.creator)
    assert y.size() == 1, ("y must be a Tensor with a single value;"
                           "size of y is % d" % y.size())

    # by default the dy is a tensor with 1.0 for each sample;
    if dy is None:
        dy = float(1.0)
    elif isinstance(dy, Tensor):
        dy = dy.data
    else:
        dy = float(dy)

    # ready is a queue of (operation, dy list)
    ready = deque([(y.creator, (dy,))])
    not_ready = {}  # mapping: op->[dy]

    if y.stores_grad:
        # gradients[y] = dy
        if isinstance(dy, float):
            g = np.array(dy)
        else:
            g = dy
        tg = Tensor(device=g.device(), data=g)
        yield (y, tg)

    while len(ready) > 0:
        op, dys = ready.pop()
        if not op.requires_grad or isinstance(op, Dummy):
            continue
        # if not isinstance(op, tensor.Dummy):
        dxs = op._do_backward(*dys)
        # TODO src and dx must match

        assert len(op.src) == len(dxs), (
            "the number of src ops (=%d) and dx (=%d) not match" %
            (len(op.src), len(dxs)))
        for (src_op, x_id, y, y_stores_grad), dx in zip(op.src, dxs):
            # prefix x is w.r.t op; prefix y is w.r.t src_op.
            # x_id is the python id of one input arg of src_op, denoted as x.
            # y_idx (below) is the index of x among the outputs of src_op.
            # not_ready[src_op][y_idx] records the intermediate gradient
            # of the y_idx'th output of src_op. 'intermediate gradient'
            # indicates that if this output is used in multiple children
            # operations, then we have to add the graident (dx) from all these
            # children operations. When src_op is ready, it means that
            # the gradient of all its outputs are available, i.e. all children
            # operations have been backwarded.
            # y is None if y.stores_grad is false; otherwise it is a Tensor

            if isinstance(src_op, Dummy) and (not src_op.stores_grad):
                continue

            y_idx = src_op.y_id2idx[x_id]
            if src_op not in not_ready:
                # src_op may have mulitple outputs
                not_ready[src_op] = [None for _ in src_op.y_id2idx]
                not_ready[src_op][y_idx] = dx
            else:
                dxs_ = not_ready[src_op]
                if dxs_[y_idx] is None:
                    dxs_[y_idx] = dx
                else:
                    # add the gradient from another children operation that
                    # uses y_idx'th output of src_op as input arg
                    dxs_[y_idx] += dx

            op_dep[src_op] -= 1
            tensor_dep[x_id] -= 1
            if y_stores_grad and tensor_dep[x_id] == 0:
                # store the gradient for final return, e.g. for parameters.
                # it may cause a delay to yield. Only after src_op's all
                # output tensors have recieved the gradients, then output
                g = not_ready[src_op][y_idx]
                tg = Tensor(device=g.device(),
                            data=g,
                            name=src_op.grad_name(y_idx))
                yield (y, tg)

            if op_dep[src_op] == 0:
                if src_op.requires_grad is True:
                    assert not isinstance(
                        src_op, Dummy), "Dummy op does not do backward()"
                    ready.append((src_op, not_ready[src_op]))
                del not_ready[src_op]
        del op  # delete the operation to free all tensors from this op


class Operator(object):
    """
    An operation includes the forward and backward function of
    tensor calculation.
    Steps to add a specific operation Xxxx:
    1. create a subclass of Operator, name it as Xxxx
    2. override the forward() and backward(); The arguments of forward()
       and backward() should only include CTensor;
    """

    op_count = 0

    def __init__(self, name=None):
        if name is None:
            self.name = "{}#{}".format(self.__class__.__name__,
                                       Operator.op_count)
            Operator.op_count += 1
        else:
            self.name = name

    def __call__(self, *xs):
        return self._do_forward(*xs)

    def output_name(self, idx):
        """
        Args:
            idx: index of the output among all outputs

        Return:
            the name of the output tensor
        """
        return "{}:{}".format(self.name, idx)

    def grad_name(self, idx):
        """
        Args:
            idx: index of the output among all outputs

        Return:
            the name of the gradient of the output tensor
        """
        return "{}_g".format(self.output_name(idx))

    def _do_forward(self, *xs):
        """
        Do not call this function from user code. It is called by __call__().
        Args:
            xs, Tensor instance(s)
        Returns:
            Tensor instance(s)
        """
        # TODO add the pre hook
        assert all([isinstance(x, Tensor) for x in xs
                   ]), "xs should include only Tensor instances"

        # need to do backward if any of its input arg needs gradient
        self.requires_grad = any([x.requires_grad for x in xs])

        self.src = []
        for x in xs:
            if x.stores_grad:
                # store the tensor whose gradient needs be returned in
                # backward(), e.g. if x is parameter
                self.src.append((x.creator, id(x), x, x.stores_grad))
            else:
                # for intermediate tensors, they will be released soon;
                # no need to store them --> use None
                self.src.append((x.creator, id(x), None, x.stores_grad))

        # get the CTensor (data) if the input arg is Tensor
        xs = tuple(x.data for x in xs)
        ys = self.forward(*xs)
        if not isinstance(ys, tuple):
            ys = (ys,)
        # create Tensor based on CTensor(data);
        # assume outputs are all Tensor instances
        ys = tuple(
            Tensor(
                device=y.device(),
                data=y,
                requires_grad=self.requires_grad,
                creator=self,
                name=self.output_name(idx),
            ) for idx, y in enumerate(ys))
        # map from python id to output index
        self.y_id2idx = {id(y): i for i, y in enumerate(ys)}
        # TODO add the post hook
        return ys

    def _do_backward(self, *dys):
        dxs = self.backward(*dys)
        if not isinstance(dxs, tuple):
            dxs = (dxs,)
        return dxs

    def forward(self, *xs):
        """Forward propagation.
        Args:
            xs: input args consisting of only CTensors.
        Returns:
            CTensor instance(s)
        """
        raise NotImplementedError

    def backward(self, *dys):
        """ Backward propagation.
        Args:
            dys: input args consisting of only CTensors.
        Returns:
            CTensor instance(s)
        """
        raise NotImplementedError

    def get_params(self):
        return []


class Dummy(Operator):
    """Dummy operation whice serves as a placehoder for autograd
    Args:
        name(string): set it for debug
    """

    def __init__(self, tensor, name=None):
        super(Dummy, self).__init__(name)
        self.src = []
        self.y_id2idx = {id(tensor): 0}
        self.tensor = tensor
        self.requires_grad = False

    def output_name(self, idx):
        return self.name

    def grad_name(self, idx):
        return "{}_g".format(self.name)

    def __getattr__(self, name):
        return self.tensor.__getattribute__(name)


class Mean(Operator):
    """
    Element-wise mean of each of the input CTensors.
    """

    def __init__(self):
        super(Mean, self).__init__()

    def forward(self, *l):
        """
        Args:
            l (a list of CTensor): a list of CTensor for element-wise mean.
        Returns:
            a new CTensor.
        """
        if training:
            self.l = len(l)
        assert (len(l) > 0)
        x = singa.Tensor(list(l[0].shape()), l[0].device())
        x.SetFloatValue(0.0)
        for i in range(len(l)):
            x += l[i]
        return singa.MultFloat(x, 1 / len(l))

    def backward(self, dy):
        """
        Args:
            dy (CTensor): dL / dy.
        Returns:
            a list of dx (CTensor).
        """
        return [singa.MultFloat(dy, 1 / self.l)] * self.l


def mean(*l):
    """
    Element-wise mean of each of the input tensors.
    Args:
        l (a list of Tensor): element-wise mean operator.
    Returns:
        a new Tensor.
    """
    return Mean()(*l)[0]


class ReLU(Operator):
    """
    Relu means rectified linear function, i.e, y = max(0, x) is applied to the
    CTensor elementwise.
    """

    def __init__(self):
        super(ReLU, self).__init__()

    def forward(self, x):
        """
        Args:
            x (CTensor): input tensor.
        Returns:
            a new CTensor whose element y = x if x >= 0; otherwise 0.
        """
        if training:
            self.input = x
        return singa.ReLU(x)

    def backward(self, dy):
        """
        Args:
            dy (CTensor): dL / dy.
        Returns:
            dx (CTensor): dL / dx = dy if x >= 0; otherwise 0.
        """
        return singa.ReLUBackward(dy, self.input)


def relu(x):
    """
    Relu means rectified linear function, i.e, y = max(0, x) is applied to the
    CTensors elementwise.
    Args:
        x (Tensor): input tensor.
    Returns:
        a new Tensor whose element y = x if x >= 0; otherwise 0.
    """
    return ReLU()(x)[0]


class Less(Operator):
    """
    Returns the tensor resulted from performing the less logical operation
    elementwise on the input CTensors x and y.
    """

    def __init__(self):
        super(Less, self).__init__()

    def forward(self, x, y):
        """
        Return a<b, where a and b are CTensor.
        """
        cur = singa.LTFloat(singa.__sub__(x, y), 0)
        if training:
            self.cache = cur
        return cur

    def backward(self, dy):
        """
        Args:
            dy (CTensor): data for the dL / dy, L is the loss.
        Raises:
            AssertionError: no backward function for this operator.
        """
        assert False, ('no backward function for less')


def less(x, y):
    """
    Return a<b, where a and b are CTensor.
    """
    return Less()(x, y)[0]


class Clip(Operator):
    """
    Clip operator limits the given input within an interval. The interval
    is specified by the inputs 'min' and 'max'.
    """

    def __init__(self, min, max):
        """
        Args:
            min (float): min value, under which element is replaced by min.
            max (float): max value, above which element is replaced by max.
        """
        super(Clip, self).__init__()
        self.max = max
        self.min = min

    def forward(self, x):
        """
        Args:
            x (CTensor): input tensor
        Returns:
            a new CTensor with np.clip(x,min,max)
        """
        self.mask = singa.Tensor(list(x.shape()), x.device())
        self.mask.SetFloatValue(1.0)

        if self.min is not None:
            self.min = float(self.min)
            mask0 = singa.LTFloat(x, self.min)
            mask1 = singa.GEFloat(x, self.min)
            self.mask = singa.__mul__(mask1, self.mask)
            x = singa.__add__(singa.MultFloat(mask0, self.min),
                              singa.__mul__(mask1, x))

        if self.max is not None:
            self.max = float(self.max)
            mask0 = singa.GTFloat(x, self.max)
            mask1 = singa.LEFloat(x, self.max)
            self.mask = singa.__mul__(mask1, self.mask)
            x = singa.__add__(singa.MultFloat(mask0, self.max),
                              singa.__mul__(mask1, x))

        return x

    def backward(self, dy):
        """
        Args:
            dy (CTensor): dL / dy
        Returns:
            dx (CTensor): dL / dx
        """
        return singa.__mul__(dy, self.mask)


def clip(x, min=None, max=None):
    """
    Clip operator limits the given input within an interval. The interval
    is specified by the inputs 'min' and 'max'.
    Args:
        x (Tensor): input tensor
        min (float): Minimum value, under which element is replaced by min.
        max (float): Maximum value, above which element is replaced by max.
    Returns:
        a new Tensor with np.clip(x,min,max).
    """
    return Clip(min, max)(x)[0]


class Identity(Operator):
    """
    Init a identity operator
    """

    def __init__(self):
        super(Identity, self).__init__()

    def forward(self, x):
        """
        Args:
            x (CTensor): input tensor.
        Returns:
            the same CTensor x.
        """
        return x

    def backward(self, dy):
        """
        Args:
            dy (CTensor): dL / dy.
        Returns:
            dx (CTensor): dL / dx.
        """
        return dy


def identity(x):
    """
    Init a identity operator.
    Args:
        x (Tensor): input tensor.
    Returns:
        the same Tensor with x.
    """
    return Identity()(x)[0]


class Matmul(Operator):
    """
    Init matrix multiplication operator.
    """

    def __init__(self):
        super(Matmul, self).__init__()

    def forward(self, x, w):
        """
        Return `np.matmul(x,w)`, where x and w are CTensor.
        """
        # todo, cannot do Mult for dims more than 2
        raw_shape = x.shape()
        if raw_shape[:2] == (1, 1):
            x = singa.Reshape(x, raw_shape[2:])
        if training:
            self.input = (x, w)
        res = singa.Mult(x, w)
        if raw_shape[:2] == (1, 1):
            res = singa.Reshape(res, (1, 1) + res.shape())
        return res

    def backward(self, dy):
        """
        Args:
            dy (CTensor): data for the dL / dy, L is the loss.
        Returns:
            a tuple for (dx, dw).
        """
        return (
            singa.Mult(dy, singa.DefaultTranspose(self.input[1])),
            singa.Mult(singa.DefaultTranspose(self.input[0]), dy),
        )


def matmul(x, w):
    """
    Return `np.matmul(x,w)`, where x and w are Tensor.
    """
    return Matmul()(x, w)[0]


class Greater(Operator):
    """
    Returns the tensor resulted from performing the greater logical
    operation elementwise on the input tensors A and B.
    """

    def __init__(self):
        super(Greater, self).__init__()

    def forward(self, x, y):
        """
        Return a>b, where a and b are CTensor.
        """
        cur = singa.GTFloat(singa.__sub__(x, y), 0)
        if training:
            self.cache = cur
        return cur

    def backward(self, dy):
        """
        Args:
            dy (CTensor): data for the dL / dy, L is the loss.
        Raises:
            AssertionError: no backward function for this operator.
        """
        assert False, ('no backward function for greater')


def greater(x, y):
    """
    Return a>b, where a and b are Tensor.
    """
    return Greater()(x, y)[0]


class AddBias(Operator):
    """
    Add Bias to each row / column of the Tensor, depending on the axis arg.
    """

    def __init__(self, axis=0):
        """
        To indicate the calculation axis, 0 for row, 1 for column.
        Args:
            axis (int): 0 or 1, default is 0.
        """
        super(AddBias, self).__init__()
        self.axis = axis

    def forward(self, x, b):
        """
        Args:
            x (CTensor): matrix.
            b (CTensor): bias to be added.
        Return:
            the result Tensor
        """
        if self.axis == 0:
            singa.AddRow(b, x)
        elif self.axis == 1:
            singa.AddColumn(b, x)
        return x

    def backward(self, dy):
        """
        Args:
            dy (CTensor): data for the dL / dy, L is the loss.
        Return:
            a tuple for (db, dx), db is data for dL / db, dx is data
            for dL / dx.
        """
        if self.axis == 0:
            return dy, singa.Sum(dy, 0)
        elif self.axis == 1:
            return dy, singa.Sum(dy, 0)


def add_bias(x, b, axis=0):
    """
    Add Bias to each row / column of the Tensor, depending on the axis arg.
    Args:
        x (Tensor): matrix.
        b (Tensor): bias to be added.
        axis (int): 0 or 1, default is 0.
    Return:
        the result Tensor
    """
    assert x.ndim() == 2, "1st arg required 2d tensor. got shape: %s" % (
        x.shape)
    assert b.ndim() == 1, "2nd arg required 1d tensor. got shape: %s" % (
        b.shape)
    assert axis in [0, 1], "allowed axis: 0 or 1"
    return AddBias(axis)(x, b)[0]


class Reshape(Operator):
    """
    Reshape the input tensor similar to np.reshape.
    """

    def __init__(self, shape):
        """
        Args:
            shape (list of int): Specified shape for output. At most one
                dimension of the new shape can be -1. In this case, the
                value is inferred from the size of the tensor and the
                remaining dimensions. A dimension could also be 0,
                in which case the actual dimension value is unchanged
                (i.e. taken from the input tensor).
        """
        super(Reshape, self).__init__()
        self.shape = shape

    def forward(self, x):
        """
        Args:
            x (CTensor): matrix.
        Return:
            the result CTensor
        """
        self._shape = x.shape()
        shape = list(self.shape)
        # handle the shape with 0
        shape = [
            self._shape[i]
            if i < len(self._shape) and shape[i] == 0 else shape[i]
            for i in range(len(shape))
        ]
        # handle the shape with -1
        hidden_shape = int(np.prod(self._shape) // np.abs(np.prod(shape)))
        self.cache = [int(s) if s != -1 else hidden_shape for s in shape]
        return singa.Reshape(x, self.cache)

    def backward(self, dy):
        """
        Args:
            dy (CTensor): dL / dy
        Returns:
            dx (CTensor): dL / dx
        """
        return singa.Reshape(dy, self._shape)


def reshape(x, shape):
    """
    Reshape the input tensor similar to mp.reshape.
    Args:
        x (Tensor): matrix.
        shape (list of int): Specified shape for output. At most one
            dimension of the new shape can be -1. In this case, the
            value is inferred from the size of the tensor and the
            remaining dimensions. A dimension could also be 0,
            in which case the actual dimension value is unchanged
            (i.e. taken from the input tensor).
    Return:
        the result Tensor
    """
    return Reshape(shape)(x)[0]


class PRelu(Operator):
    """
    PRelu applies the function `f(x) = slope * x` for x < 0,
    `f(x) = x` for x >= 0 to the data tensor elementwise.
    """

    def __init__(self):
        super(PRelu, self).__init__()

    def forward(self, x, slope):
        """
        Args:
            x (CTensor): matrix.
        Return:
            the result CTensor
        """
        mask0 = singa.LTFloat(x, 0.0)
        res = singa.__mul__(x, mask0)
        res = singa.__mul__(res, slope)
        res += singa.ReLU(x)
        if training:
            self.input = x
            self.slope = slope
            self.mask0 = mask0
            self.shape0 = list(x.shape())
            self.shape1 = list(slope.shape())
            self.shape3 = list(res.shape())
        return res

    def backward(self, dy):
        """
        Args:
            dy (CTensor): dL / dy
        Returns:
            dx (CTensor): dL / dx
        """
        dx1mask = singa.GEFloat(self.input, 0.0)
        dx2 = singa.__mul__(self.mask0, self.slope)
        dx = singa.__add__(dx1mask, dx2)
        dx = singa.__mul__(dy, dx)
        dslope = singa.__mul__(dy, singa.__mul__(self.mask0, self.input))
        if (type(dy) == float) or self.shape0 == self.shape1:
            assert self.shape0 == self.shape1, ('should have same shape')
            return dx, dslope
        # handle broadcast
        dx = back_broadcast(self.shape3, self.shape0, dx)
        dslope = back_broadcast(self.shape3, self.shape1, dslope)
        return dx, dslope


def prelu(x, slope):
    """
    PRelu applies the function `f(x) = slope * x` for x < 0,
    `f(x) = x` for x >= 0 to the data tensor elementwise.
    Args:
        x (Tensor): matrix.
    Return:
        the result Tensor
    """
    return PRelu()(x, slope)[0]


class Add(Operator):
    """
    Performs element-wise binary addition.
    """

    def __init__(self):
        super(Add, self).__init__()

    def forward(self, a, b):
        """
        Return `a+b`, where a and b are CTensor.
        """
        res = singa.__add__(a, b)
        if training:
            self.shape0 = list(a.shape())
            self.shape1 = list(b.shape())
            self.shape3 = list(res.shape())
        return res

    def backward(self, dy):
        """
        Args:
            dy(CTensor): dL / dy
        Return:
            a tuple for (dx0, dx1), dx0 is data for dL / da, dx1 is data
            for dL / db.
        """
        dx0, dx1 = dy, dy
        if (type(dy) == float) or self.shape0 == self.shape1:
            assert self.shape0 == self.shape1, ('should have same shape')
            return dx0, dx1
        # handle broadcast
        dx0 = back_broadcast(self.shape3, self.shape0, dx0)
        dx1 = back_broadcast(self.shape3, self.shape1, dx1)
        return dx0, dx1


def add(a, b):
    """
    Return `a+b`, where a and b are Tensor.
    """
    return Add()(a, b)[0]


class Elu(Operator):
    """
    `f(x) = alpha * (exp(x) - 1.)` for x < 0, `f(x) = x` for x >= 0., is applied to
    the tensor elementwise.
    """

    def __init__(self, alpha=1.):
        """
        Args:
            alpha (float): Coefficient of ELU, default is 1.0
        """
        super(Elu, self).__init__()
        self.alpha = alpha

    def forward(self, x):
        """
        Args:
            x (CTensor): matrix
        Returns:
            a CTensor for the result
        """
        #f(x) = alpha * (exp(x) - 1.) for x < 0, f(x) = x for x >= 0
        if training:
            self.input = x
        x1 = singa.LTFloat(x, 0.0)
        x1 *= x
        x1 = singa.MultFloat(singa.SubFloat(singa.Exp(x1), 1.0), self.alpha)
        x2 = singa.ReLU(x)
        x1 += x2
        return x1

    def backward(self, dy):
        """
        Args:
            dy (CTensor): dL / dy
        Returns:
            dx (CTensor): dL / dx
        """
        dx1mask = singa.LTFloat(self.input, 0.0)
        dx = singa.MultFloat(singa.Exp(self.input), self.alpha)
        dx *= dx1mask

        dx2mask = singa.GEFloat(self.input, 0.0)

        dx += dx2mask
        dx *= dy
        return dx


def elu(x, alpha=1):
    """
    `f(x) = alpha * (exp(x) - 1.)` for x < 0, `f(x) = x` for x >= 0., is applied to
    the tensor elementwise.
    Args:
        x (Tensor): matrix
        alpha (float): Coefficient of ELU, default is 1.0
    Returns:
        a Tensor for the result
    """
    return Elu(alpha)(x)[0]


class Equal(Operator):
    """
    Returns the tensor resulted from performing the equal logical operation
    elementwise on the input tensors x and y.
    """

    def __init__(self):
        super(Equal, self).__init__()

    def forward(self, x, y):
        """
        Return `a=b`, where a and b are CTensor.
        """
        return singa.__eq__(x, y)

    def backward(self, dy):
        """
        Args:
            dy (CTensor): data for the dL / dy, L is the loss
        Raises:
            AssertionError: no backward function for this operator
        """
        assert False, ('no backward function for equal')


def equal(x, y):
    """
    Return `a=b`, where a and b are Tensor.
    """
    return Equal()(x, y)[0]


class SeLU(Operator):
    """
    `y = gamma * (alpha * e^x - alpha)` for x <= 0, `y = gamma * x` for x > 0
    is applied to the tensor elementwise.
    """

    def __init__(self, alpha=1.67326, gamma=1.0507):
        """
        Args:
            alpha (float): Coefficient of SELU default to 1.67326
            gamma (float): Coefficient of SELU default to 1.0507
        """
        super(SeLU, self).__init__()
        self.alpha = alpha
        self.gamma = gamma

    def forward(self, x):
        """
        Args:
            x (CTensor): matrix
        Returns:
            a CTensor for the result
        """
        #y = gamma * (alpha * e^x - alpha) for x <= 0, y = gamma * x for x > 0
        if training:
            self.input = x
        x1 = singa.LEFloat(x, 0.0)
        x1 *= x
        x1 = singa.MultFloat(singa.SubFloat(singa.Exp(x1), 1.0),
                             self.alpha * self.gamma)
        x2 = singa.ReLU(x)
        x2 = singa.MultFloat(x2, self.gamma)
        x1 += x2
        return x1

    def backward(self, dy):
        """
        Args:
            dy (CTensor): dL / dy
        Returns:
            dx (CTensor): dL / dx
        """
        dx1mask = singa.LEFloat(self.input, 0.0)
        dx1 = singa.MultFloat(singa.Exp(self.input), self.gamma * self.alpha)
        dx1 = singa.__mul__(dx1mask, dx1)

        dx2mask = singa.GTFloat(self.input, 0.0)
        dx2 = singa.MultFloat(dx2mask, self.gamma)

        dx = singa.__add__(dx1, dx2)
        dx *= dy
        return dx


def selu(x, alpha=1.67326, gamma=1.0507):
    """
    `y = gamma * (alpha * e^x - alpha)` for x <= 0, `y = gamma * x` for x > 0
    is applied to the tensor elementwise.
    Args:
        x (Tensor): matrix
        alpha (float): Coefficient of SELU default to 1.67326
        gamma (float): Coefficient of SELU default to 1.0507
    Returns:
        a Tensor for the result
    """
    return SeLU(alpha, gamma)(x)[0]


class SoftMax(Operator):
    """
    Apply SoftMax for each row of the Tensor or each column of the Tensor
    according to the parameter axis.
    """

    def __init__(self, axis=1):
        """
        Args:
            axis (int): axis of softmax, default to 1
        """
        super(SoftMax, self).__init__()
        self.axis = axis

    def forward(self, x):
        """
        Args:
            x (CTensor): the input 1d or 2d tensor
        Returns:
            the result CTensor
        """
        self.output = singa.SoftMax(x, self.axis)
        return self.output

    def backward(self, dy):
        """
        Args:
            dy (CTensor): dL / dy
        Returns:
            dx (CTensor): dL / dx
        """
        return singa.SoftMaxBackward(dy, self.axis, self.output)


def softmax(x, axis=1):
    """
    Apply SoftMax for each row of the Tensor or each column of the Tensor
    according to the parameter axis.
    Args:
        x (Tensor): the input 1d or 2d tensor
        axis (int): axis of softmax, default to 1
    Returns:
        the result Tensor
    """
    return SoftMax(axis)(x)[0]


class Sum(Operator):
    """
    Element-wise sum of each of the input tensors
    """

    def __init__(self):
        super(Sum, self).__init__()

    def forward(self, *l):
        """
        Args:
            l (a list of CTensor): element-wise sum operator
        Returns:
            a CTensor for the result
        """
        if training:
            self.l = len(l)
        assert (len(l) > 0)
        x = singa.Tensor(list(l[0].shape()), l[0].device())
        x.SetFloatValue(0.0)
        for i in range(len(l)):
            x += l[i]
        return x

    def backward(self, dy):
        """
        Args:
            dy (CTensor): dL / dy
        Returns:
            dx (CTensor): dL / dx
        """
        return [dy] * self.l


def sum(*l):
    """
    Element-wise sum of each of the input tensors
    Args:
        l (a list of Tensor): element-wise sum operator
    Returns:
        a Tensor for the result
    """
    return Sum()(*l)[0]


class CrossEntropy(Operator):

    def __init__(self):
        super(CrossEntropy, self).__init__()

    """
    Calculte negative log likelihood loss for a batch of training data.
    """

    def forward(self, x, t):
        """
        Args:
            x (CTensor): 1d or 2d tensor, the prediction data(output)
                         of current network.
            t (CTensor): 1d or 2d tensor, the target data for training.
        Returns:
            loss (CTensor): scalar.
        """
        loss = singa.SumAll(singa.__mul__(t, singa.Log(x)))
        loss /= -x.shape()[0]
        self.x = x
        self.t = t
        self.input = (x, t)
        return loss

    def backward(self, dy=1.0):
        """
        Args:
            dy (float or CTensor): scalar, accumulate gradient from outside
                                of current network, usually equal to 1.0
        Returns:
            dx (CTensor): data for the dL /dx, L is the loss, x is the output
                          of current network. note that this is true for
                          dy = 1.0
        """
        dx = singa.__div__(self.t, self.x)
        dx *= float(-1.0 / self.x.shape()[0])
        if isinstance(dy, float):
            # dtype of dy: float
            dx *= dy
            return dx, None
        elif isinstance(dy, CTensor):
            pass  # TODO, broadcast elementwise multiply seems not support


def cross_entropy(y, t):
    return CrossEntropy()(y, t)[0]


class QALSTMLoss(Operator):

    def __init__(self, M=0.2):
        super(QALSTMLoss, self).__init__()
        self.M = M

    def forward(self, pos, neg):
        # L = max{0, M - cosine(q, a+) + cosine(q, a-)}
        zero = singa.Tensor(list(pos.shape()), pos.device())
        zero.SetFloatValue(0.0)
        val = singa.AddFloat(singa.__sub__(neg, pos), self.M)
        gt_zero = singa.__gt__(val, zero)
        self.inputs = (gt_zero,)  # (BS,)
        all_loss = singa.__mul__(gt_zero, val)
        loss = singa.SumAll(all_loss)
        loss /= (pos.shape()[0])
        # assert loss.shape(0) == 1
        return loss

    def backward(self, dy=1.0):
        # dpos = -1 if M-pos+neg > 0 else 0
        # dneg =  1 if M-pos+neg > 0 else 0
        gt_zero = self.inputs[0]
        dpos_factor = singa.Tensor(list(gt_zero.shape()), gt_zero.device())
        dpos_factor.SetFloatValue(-1.0)
        dneg_factor = singa.Tensor(list(gt_zero.shape()), gt_zero.device())
        dneg_factor.SetFloatValue(1.0)
        dpos = singa.__mul__(gt_zero, dpos_factor)
        dneg = singa.__mul__(gt_zero, dneg_factor)
        return dpos, dneg


def qa_lstm_loss(pos, neg, M=0.2):
    assert pos.shape == neg.shape, "input and target shape different: %s, %s" % (
        pos.shape, neg.shape)
    return QALSTMLoss(M)(pos, neg)[0]


class SoftMaxCrossEntropy(Operator):

    def __init__(self, t):
        super(SoftMaxCrossEntropy, self).__init__()
        self.t = t.data

    def forward(self, x):
        self.p = singa.SoftMax(x)
        ret = singa.CrossEntropyFwd(self.p, self.t)
        loss = singa.SumAll(ret)
        loss /= x.shape()[0]
        return loss

    def backward(self, dy=1.0):
        dx = singa.SoftmaxCrossEntropyBwd(self.p, self.t)
        dx /= float(self.p.shape()[0])
        return dx


def softmax_cross_entropy(x, t):
    assert x.shape == t.shape, "input and target shape different: %s, %s" % (
        x.shape, t.shape)
    assert x.ndim() == 2, "1st arg required 2d tensor. got shape: %s" % (
        x.shape)
    assert t.ndim() == 2, "2nd arg required 2d tensor. got shape: %s" % (
        t.shape)
    # x is the logits and t is the ground truth; both are 2D.
    return SoftMaxCrossEntropy(t)(x)[0]


class MeanSquareError(Operator):

    def __init__(self):
        super(MeanSquareError, self).__init__()

    def forward(self, x, t):
        self.err = singa.__sub__(x, t)
        sqr = singa.Square(self.err)
        loss = singa.SumAll(sqr)
        loss /= (x.shape()[0] * 2)
        return loss

    def backward(self, dy=1.0):
        dx = self.err
        dx *= float(1 / self.err.shape()[0])
        dx *= dy
        return dx, None


def mse_loss(x, t):
    assert x.shape == t.shape, "input and target shape different: %s, %s" % (
        x.shape, t.shape)
    assert x.ndim() == 2, "2d input required, input shapes: %s, %s" % (x.shape,
                                                                       t.shape)
    assert t.ndim() == 2, "2d input required, input shapes: %s, %s" % (x.shape,
                                                                       t.shape)
    return MeanSquareError()(x, t)[0]


def ctensor2numpy(x):
    """
    To be used in SoftMax Operator.
    Convert a singa_tensor to numpy_tensor.
    """
    np_array = x.GetFloatValue(int(x.Size()))
    return np_array.reshape(x.shape())


class Flatten(Operator):
    """
    Flattens the input tensor into a 2D matrix. If input tensor has shape
    `(d_0, d_1, ... d_n)` then the output will have shape `(d_0 X d_1 ...
    d_(axis-1), d_axis X d_(axis+1) ... X dn)`.
    """

    def __init__(self, axis=1):
        """
        Args:
            axis (int): Indicate up to which input dimensions (exclusive)
                should be flattened to the outer dimension of the output. The
                value for axis must be in the range [-r, r], where r is the
                rank of the input tensor. Negative value means counting
                dimensions from the back. When axis = 0, the shape of the
                output tensor is `(1, (d_0 X d_1 ... d_n)`, where the shape
                of the input tensor is `(d_0, d_1, ... d_n)`.
        Returns:
            the result CTensor
        """
        super(Flatten, self).__init__()
        self.axis = axis

    def forward(self, x):
        """
        Args:
            x (CTensor): the input tensor
        Returns:
            the result CTensor
        """
        self.shape = list(x.shape())
        shape, axis = self.shape, self.axis
        # the axis must be within this range (0, r-1)
        assert axis <= len(
            shape) - 1 or axis >= 0, "the axis must be within (0, %d-1)" % len(
                shape)
        # calculate the new shape
        new_shape = (1, int(np.prod(shape))) if axis == 0 else (
            int(np.prod(shape[0:axis]).astype(int)),
            int(np.prod(shape[axis:]).astype(int)))
        y = singa.Reshape(x, new_shape)
        return y

    def backward(self, dy):
        """
        Args:
            dy (CTensor): data for the dL / dy, L is the loss
        Returns:
            dx (CTensor): data for the dL / dx, L is the loss,
        """
        dx = singa.Reshape(dy, self.shape)
        return dx


def flatten(x, axis=1):
    """
    Flattens the input tensor into a 2D matrix. If input tensor has shape
    `(d_0, d_1, ... d_n)` then the output will have shape `(d_0 X d_1 ...
    d_(axis-1), d_axis X d_(axis+1) ... X dn)`.
    Args:
        x (Tensor): the input tensor
        axis (int): Indicate up to which input dimensions (exclusive)
            should be flattened to the outer dimension of the output. The
            value for axis must be in the range [-r, r], where r is the
            rank of the input tensor. Negative value means counting
            dimensions from the back. When axis = 0, the shape of the
            output tensor is `(1, (d_0 X d_1 ... d_n)`, where the shape
            of the input tensor is `(d_0, d_1, ... d_n)`.
    Returns:
        the result Tensor
    """
    return Flatten(axis)(x)[0]


class Concat(Operator):
    """
    Concatenate a list of tensors into a single tensor. All input tensors must
    have the same shape, except for the dimension size of the axis to
    concatenate on.
    """

    def __init__(self, axis=0):
        """
        Args:
            axis (int): Which axis to concat on. A negative value means
                counting dimensions from the back. Accepted range is [-r, r-1]
                where r = rank(inputs).
        Returns:
            the result CTensor
        """
        super(Concat, self).__init__()
        self.axis = axis

    def forward(self, *xs):
        """
        Args:
            xs (a list of CTensor): List of tensors for concatenation
        Returns:
            a CTensor for the result
        """
        if self.axis < 0:
            self.axis = self.axis % len(xs[0].shape())
        if training:
            offset = 0
            self.slice_point = []
            for t in xs:
                offset += t.shape()[self.axis]
                self.slice_point.append(offset)
        x = singa.VecTensor(list(xs))
        return singa.ConcatOn(x, self.axis)

    def backward(self, dy):
        """
        Args:
            dy (CTensor): data for the dL / dy, L is the loss
        Returns:
            dxs (a tuple of CTensor): data for the dL / dxs, L is the loss,
        """
        assert hasattr(
            self, "slice_point"), "Please set training as True before do BP. "
        assert self.slice_point[-1] == dy.shape()[self.axis], "Shape mismatch."
        dxs = []
        last_offset = 0
        for p in self.slice_point:
            dxs.append(singa.SliceOn(dy, last_offset, p, self.axis))
            last_offset = p
        return tuple(dxs)


def cat(xs, axis=0):
    """
    Concatenate a list of tensors into a single tensor. All input tensors must
    have the same shape, except for the dimension size of the axis to
    concatenate on.
    Args:
        xs (a list of Tensor): List of tensors for concatenation
        axis (int): Which axis to concat on. A negative value means
            counting dimensions from the back. Accepted range is [-r, r-1]
            where r = rank(inputs).
    Returns:
        a Tensor for the result
    """
    return Concat(axis)(*xs)[0]


class _Conv2d(Operator):
    """
    Init a conv 2d operator
    """

    def __init__(self, handle, odd_padding=(0, 0, 0, 0)):
        """
        Args:
            handle (object): ConvHandle for cpu or CudnnConvHandle for gpu
            odd_padding (tuple of four ints):, the odd paddding is the value
                that cannot be handled by the tuple padding (w, h) mode so
                we need to firstly handle the input, then use the nomal padding
                method.
        """
        super(_Conv2d, self).__init__()
        self.handle = handle
        self.odd_padding = odd_padding

    def forward(self, x, W, b=None):
        """
        Args:
            x (CTensor): input
            W (CTensor): weight
            b (CTensor): bias
        Returns:
            CTensor
        """
        assert x.nDim() == 4, "The dimensions of input should be 4D."
        if self.odd_padding != (0, 0, 0, 0):
            x = utils.handle_odd_pad_fwd(x, self.odd_padding)

        if training:
            if self.handle.bias_term:
                self.inputs = (x, W, b)
            else:
                self.inputs = (x, W)

        if not self.handle.bias_term:
            # create empty bias tensor for Cpp API
            b = CTensor((self.handle.num_filters,), x.device())
            b.SetFloatValue(0.0)

        if (type(self.handle) != singa.ConvHandle):
            return singa.GpuConvForward(x, W, b, self.handle)
        else:
            return singa.CpuConvForward(x, W, b, self.handle)

    def backward(self, dy):
        """
        Args:
            dy (CTensor): dL / dy
        Returns:
            dx (CTensor): dL / dx
        """
        assert training is True and hasattr(
            self, "inputs"), "Please set training as True before do BP. "

        if (type(self.handle) != singa.ConvHandle):
            dx = singa.GpuConvBackwardx(dy, self.inputs[1], self.inputs[0],
                                        self.handle)
            dW = singa.GpuConvBackwardW(dy, self.inputs[0], self.inputs[1],
                                        self.handle)
            db = singa.GpuConvBackwardb(
                dy, self.inputs[2],
                self.handle) if self.handle.bias_term else None
        else:
            dx = singa.CpuConvBackwardx(dy, self.inputs[1], self.inputs[0],
                                        self.handle)
            dW = singa.CpuConvBackwardW(dy, self.inputs[0], self.inputs[1],
                                        self.handle)
            db = singa.CpuConvBackwardb(
                dy, self.inputs[2],
                self.handle) if self.handle.bias_term else None
        if self.odd_padding != (0, 0, 0, 0):
            dx = utils.handle_odd_pad_bwd(dx, self.odd_padding)

        if db:
            return dx, dW, db

        else:
            return dx, dW


def conv2d(handle, x, W, b=None, odd_padding=(0, 0, 0, 0)):
    """
    Conv 2d operator
    Args:
        handle (object): ConvHandle for cpu or CudnnConvHandle for gpu
        x (Tensor): input
        W (Tensor): weight
        b (Tensor): bias
        odd_padding (tuple of four ints):, the odd paddding is the value
            that cannot be handled by the tuple padding (w, h) mode so
            we need to firstly handle the input, then use the nomal padding
            method.
    """
    if b is None:
        return _Conv2d(handle, odd_padding)(x, W)[0]
    else:
        return _Conv2d(handle, odd_padding)(x, W, b)[0]


class _BatchNorm2d(Operator):
    """
    Carries out batch normalization as described in the paper
    https://arxiv.org/abs/1502.03167.
    """

    def __init__(self, handle, running_mean, running_var, name=None):
        """
        Args:
            handle (object): BatchNormHandle for cpu and CudnnBatchNormHandle
                for gpu
            running_mean (float): the running_mean
            running_var (float): the running_var
            name (string): the name assigned to this operator
        """
        super(_BatchNorm2d, self).__init__(name)
        self.handle = handle
        self.running_mean = running_mean.data
        self.running_var = running_var.data

    def forward(self, x, scale, bias):
        """
        Args:
            x (CTensor): the input tensor
            scale (CTensor): the bias tensor
            bias (CTensor): the bias tensor
        Returns:
            the result CTensor
        """
        if training:
            if (type(self.handle) == singa.BatchNormHandle):
                y, mean, var = singa.CpuBatchNormForwardTraining(
                    self.handle, x, scale, bias, self.running_mean,
                    self.running_var)

                self.cache = (x, scale, mean, var, y, bias)
            else:
                y, mean, var = singa.GpuBatchNormForwardTraining(
                    self.handle, x, scale, bias, self.running_mean,
                    self.running_var)

                self.cache = (x, scale, mean, var)

        else:

            if (type(self.handle) == singa.BatchNormHandle):
                y = singa.CpuBatchNormForwardInference(
                    self.handle,
                    x,
                    scale,
                    bias,
                    self.running_mean,
                    self.running_var,
                )
            else:
                y = singa.GpuBatchNormForwardInference(
                    self.handle,
                    x,
                    scale,
                    bias,
                    self.running_mean,
                    self.running_var,
                )
        return y

    def backward(self, dy):
        """
        Args:
            dy (CTensor): data for the dL / dy, L is the loss
        Returns:
            dx (CTensor): data for the dL / dx, L is the loss
            ds (CTensor): data for the dL / ds, L is the loss
            db (CTensor): data for the dL / db, L is the loss
        """
        assert training is True and hasattr(
            self, "cache"), "Please set training as True before do BP. "

        if (type(self.handle) == singa.BatchNormHandle):
            x, scale, mean, var, y, bias = self.cache
            dx, ds, db = singa.CpuBatchNormBackwardx(self.handle, y, dy, x,
                                                     scale, bias, mean, var)
        else:
            x, scale, mean, var = self.cache
            dx, ds, db = singa.GpuBatchNormBackward(self.handle, dy, x, scale,
                                                    mean, var)

        return dx, ds, db


def batchnorm_2d(handle, x, scale, bias, running_mean, running_var):
    """
    Carries out batch normalization as described in the paper
    https://arxiv.org/abs/1502.03167.
    Args:
        handle (object): BatchNormHandle for cpu and CudnnBatchNormHandle
            for gpu
        x (Tensor): the input tensor
        scale (Tensor): the bias tensor
        bias (Tensor): the bias tensor
        running_mean (float): the running_mean
        running_var (float): the running_var
    Returns:
        the result Tensor
    """
    return _BatchNorm2d(handle, running_mean, running_var)(x, scale, bias)[0]


class _Pooling2d(Operator):
    """
    Init a pool 2d operator
    """

    def __init__(self, handle, odd_padding=(0, 0, 0, 0)):
        """
        Args:
            handle (object): PoolingHandle for cpu or CudnnPoolingHandle for
                gpu
            odd_padding (tuple of four int): the odd paddding is the value
                that cannot be handled by the tuple padding (w, h) mode so
                it needs to firstly handle the input, then use the normal
                padding method.
        """
        super(_Pooling2d, self).__init__()
        self.handle = handle
        self.odd_padding = odd_padding

    def forward(self, x):
        """
        Args:
            x (CTensor): the input tensor
        Returns:
            the result CTensor
        """
        assert x.nDim() == 4, "The dimensions of input should be 4D."
        if self.odd_padding != (0, 0, 0, 0):
            x = utils.handle_odd_pad_fwd(x, self.odd_padding, True)

        if (type(self.handle) != singa.PoolingHandle):
            y = singa.GpuPoolingForward(self.handle, x)
        else:
            y = singa.CpuPoolingForward(self.handle, x)
        if training:
            self.cache = (x, y)
        return y

    def backward(self, dy):
        """
        Args:
            dy (CTensor): data for the dL / dy, L is the loss
        Returns:
            dx (CTensor): data for the dL / dx, L is the loss,
        """
        if (type(self.handle) != singa.PoolingHandle):
            dx = singa.GpuPoolingBackward(self.handle, dy, self.cache[0],
                                          self.cache[1])
        else:
            dx = singa.CpuPoolingBackward(self.handle, dy, self.cache[0],
                                          self.cache[1])
        if self.odd_padding != (0, 0, 0, 0):
            dx = utils.handle_odd_pad_bwd(dx, self.odd_padding)

        return dx


def pooling_2d(handle, x, odd_padding=(0, 0, 0, 0)):
    """
    Pooling 2d operator
    Args:
        handle (object): PoolingHandle for cpu or CudnnPoolingHandle for
            gpu
        x (Tensor): input
        odd_padding (tuple of four int): the odd paddding is the value
            that cannot be handled by the tuple padding (w, h) mode so
            it needs to firstly handle the input, then use the normal
            padding method.
    Returns:
        the result Tensor
    """
    return _Pooling2d(handle, odd_padding)(x)[0]


class Tanh(Operator):
    """
    Calculates the hyperbolic tangent of the given input tensor element-wise.
    """

    def __init__(self):
        super(Tanh, self).__init__()

    def forward(self, x):
        """
        Args:
            x (CTensor): Input tensor
        Returns:
            CTensor, the output
        """
        out = singa.Tanh(x)
        if training:
            self.cache = (out,)
        return out

    def backward(self, dy):
        """
        Args:
            dy (CTensor): the gradient tensor from upper operations
        Returns:
            CTensor, the gradient over input
        """
        dx = singa.__mul__(self.cache[0], self.cache[0])
        dx = singa.MultFloat(dx, -1.0)
        dx = singa.AddFloat(dx, 1.0)
        dx *= dy
        return dx


def tanh(x):
    """
    Calculates the hyperbolic tangent of the given input tensor element-wise.
    Args:
        x (Tensor): Input tensor
    Returns:
        Tensor, the output
    """
    return Tanh()(x)[0]


class Cos(Operator):
    """
    Calculates the cosine of the given input tensor, element-wise.
    """

    def __init__(self):
        super(Cos, self).__init__()

    def forward(self, x):
        """
        Args:
            x (CTensor): Input tensor
        Returns:
            CTensor, the output
        """
        if training:
            self.input = x
        return singa.Cos(x)

    def backward(self, dy):
        """
        Args:
            dy (CTensor): the gradient tensor from upper operations
        Returns:
            CTensor, the gradient over input
        """
        dx = singa.Sin(self.input)
        dx = singa.MultFloat(dx, -1.0)
        dx *= dy
        return dx


def cos(x):
    """
    Calculates the cosine of the given input tensor, element-wise.
    Args:
        x (Tensor): Input tensor
    Returns:
        Tensor, the output
    """

    return Cos()(x)[0]


class Cosh(Operator):
    """
    Calculates the hyperbolic cosine of the given input tensor element-wise.
    """

    def __init__(self):
        super(Cosh, self).__init__()

    def forward(self, x):
        """
        Args:
            x (CTensor): Input tensor
        Returns:
            CTensor, the output
        """
        if training:
            self.input = x
        return singa.Cosh(x)

    def backward(self, dy):
        """
        Args:
            dy (CTensor): the gradient tensor from upper operations
        Returns:
            CTensor, the gradient over input
        """
        dx = singa.Sinh(self.input)
        dx *= dy
        return dx


def cosh(x):
    """
    Calculates the hyperbolic cosine of the given input tensor element-wise.
    Args:
        x (Tensor): Input tensor
    Returns:
        Tensor, the output
    """
    return Cosh()(x)[0]


class Acos(Operator):
    """
    Calculates the arccosine (inverse of cosine) of the given input tensor,
    element-wise.
    """

    def __init__(self):
        super(Acos, self).__init__()

    def forward(self, x):
        """
        Args:
            x (CTensor): Input tensor
        Returns:
            CTensor, the output
        """
        if training:
            self.input = x
        return singa.Acos(x)

    def backward(self, dy):
        """
        Args:
            dy (CTensor): the gradient tensor from upper operations
        Returns:
            CTensor, the gradient over input
        """
        dx = singa.Square(self.input)
        dx = singa.MultFloat(dx, -1.0)
        dx = singa.AddFloat(dx, 1.0)
        dx = singa.PowFloat(dx, -0.5)
        dx = singa.MultFloat(dx, -1.0)
        dx *= dy
        return dx


def acos(x):
    """
    Calculates the arccosine (inverse of cosine) of the given input tensor,
    element-wise.
    Args:
        x (Tensor): Input tensor
    Returns:
        Tensor, the output
    """
    return Acos()(x)[0]


class Acosh(Operator):
    """
    Calculates the hyperbolic arccosine of the given input tensor element-wise.
    """

    def __init__(self):
        super(Acosh, self).__init__()

    def forward(self, x):
        """
        Args:
            x (CTensor): Input tensor
        Returns:
            CTensor, the output
        """
        if training:
            self.input = x
        return singa.Acosh(x)

    def backward(self, dy):
        """
        Args:
            dy (CTensor): the gradient tensor from upper operations
        Returns:
            CTensor, the gradient over input
        """
        dx = singa.SubFloat(self.input, 1.0)
        dx = singa.Sqrt(dx)
        temp = singa.AddFloat(self.input, 1.0)
        temp = singa.Sqrt(temp)
        dx = singa.__mul__(dx, temp)
        dx = singa.PowFloat(dx, -1.0)
        dx *= dy
        return dx


def acosh(x):
    """
    Calculates the hyperbolic arccosine of the given input tensor element-wise.
    Args:
        x (Tensor): Input tensor
    Returns:
        Tensor, the output
    """
    return Acosh()(x)[0]


class Sin(Operator):
    """
    Calculates the sine of the given input tensor, element-wise.
    """

    def __init__(self):
        super(Sin, self).__init__()

    def forward(self, x):
        """
        Args:
            x (CTensor): Input tensor
        Returns:
            CTensor, the output
        """
        if training:
            self.input = x
        return singa.Sin(x)

    def backward(self, dy):
        """
        Args:
            dy (CTensor): the gradient tensor from upper operations
        Returns:
            CTensor, the gradient over input
        """
        dx = singa.Cos(self.input)
        dx *= dy
        return dx


def sin(x):
    """
    Calculates the sine of the given input tensor, element-wise.
    Args:
        x (Tensor): Input tensor
    Returns:
        Tensor, the output
    """
    return Sin()(x)[0]


class Sinh(Operator):
    """
    Calculates the hyperbolic sine of the given input tensor element-wise.
    """

    def __init__(self):
        super(Sinh, self).__init__()

    def forward(self, x):
        """
        Args:
            x (CTensor): Input tensor
        Returns:
            CTensor, the output
        """
        if training:
            self.input = x
        return singa.Sinh(x)

    def backward(self, dy):
        """
        Args:
            dy (CTensor): the gradient tensor from upper operations
        Returns:
            CTensor, the gradient over input
        """
        dx = singa.Cosh(self.input)
        dx *= dy
        return dx


def sinh(x):
    """
    Calculates the hyperbolic sine of the given input tensor element-wise.
    Args:
        x (Tensor): Input tensor
    Returns:
        Tensor, the output
    """
    return Sinh()(x)[0]


class Asin(Operator):
    """
    Calculates the arcsine (inverse of sine) of the given input tensor, element-wise.
    """

    def __init__(self):
        super(Asin, self).__init__()

    def forward(self, x):
        """
        Args:
            x (CTensor): Input tensor
        Returns:
            CTensor, the output
        """
        if training:
            self.input = x
        return singa.Asin(x)

    def backward(self, dy):
        """
        Args:
            dy (CTensor): the gradient tensor from upper operations
        Returns:
            CTensor, the gradient over input
        """
        dx = singa.Square(self.input)
        dx = singa.MultFloat(dx, -1.0)
        dx = singa.AddFloat(dx, 1.0)
        dx = singa.PowFloat(dx, -0.5)
        dx *= dy
        return dx


def asin(x):
    """
    Calculates the arcsine (inverse of sine) of the given input tensor, element-wise.
    Args:
        x (Tensor): Input tensor
    Returns:
        Tensor, the output
    """

    return Asin()(x)[0]


class Asinh(Operator):
    """
    Calculates the hyperbolic arcsine of the given input tensor element-wise.
    """

    def __init__(self):
        super(Asinh, self).__init__()

    def forward(self, x):
        """
        Args:
            x (CTensor): Input tensor
        Returns:
            CTensor, the output
        """
        if training:
            self.input = x
        return singa.Asinh(x)

    def backward(self, dy):
        """
        Args:
            dy (CTensor): the gradient tensor from upper operations
        Returns:
            CTensor, the gradient over input
        """
        dx = singa.Square(self.input)
        dx = singa.AddFloat(dx, 1.0)
        dx = singa.PowFloat(dx, -0.5)
        dx *= dy
        return dx


def asinh(x):
    """
    Calculates the hyperbolic arcsine of the given input tensor element-wise.
    Args:
        x (Tensor): Input tensor
    Returns:
        Tensor, the output
    """
    return Asinh()(x)[0]


class Tan(Operator):
    """
    Insert single-dimensional entries to the shape of an input tensor (data).
    """

    def __init__(self):
        super(Tan, self).__init__()

    def forward(self, x):
        """
        Args:
            x (CTensor): Input tensor
        Returns:
            CTensor, the output
        """
        if training:
            self.input = x
        return singa.Tan(x)

    def backward(self, dy):
        """
        Args:
            dy (CTensor): the gradient tensor from upper operations
        Returns:
            CTensor, the gradient over input
        """
        dx = singa.Cos(self.input)
        dx = singa.Square(dx)
        dx = singa.PowFloat(dx, -1.0)
        dx *= dy
        return dx


def tan(x):
    """
    Calculates the tangent of the given input tensor, element-wise.
    Args:
        x (Tensor): Input tensor
    Returns:
        Tensor, the output
    """
    return Tan()(x)[0]


class Atan(Operator):
    """
    Calculates the arctangent (inverse of tangent) of the given input tensor, element-wise.
    """

    def __init__(self):
        super(Atan, self).__init__()

    def forward(self, x):
        """
        Args:
            x (CTensor): Input tensor
        Returns:
            CTensor, the output
        """
        if training:
            self.input = x
        return singa.Atan(x)

    def backward(self, dy):
        """
        Args:
            dy (CTensor): the gradient tensor from upper operations
        Returns:
            CTensor, the gradient over input
        """
        dx = singa.Square(self.input)
        dx = singa.AddFloat(dx, 1.0)
        dx = singa.PowFloat(dx, -1.0)
        dx *= dy
        return dx


def atan(x):
    """
    Calculates the arctangent (inverse of tangent) of the given input tensor, element-wise.
    Args:
        x (Tensor): Input tensor
    Returns:
        Tensor, the output
    """
    return Atan()(x)[0]


class Atanh(Operator):
    """
    Calculates the hyperbolic arctangent of the given input tensor element-wise.
    """

    def __init__(self):
        super(Atanh, self).__init__()

    def forward(self, x):
        """
        Args:
            x (CTensor): Input tensor
        Returns:
            CTensor, the output
        """
        if training:
            self.input = x
        return singa.Atanh(x)

    def backward(self, dy):
        """
        Args:
            dy (CTensor): the gradient tensor from upper operations
        Returns:
            CTensor, the gradient over input
        """
        dx = singa.Square(self.input)
        dx = singa.MultFloat(dx, -1.0)
        dx = singa.AddFloat(dx, 1.0)
        dx = singa.PowFloat(dx, -1.0)
        dx *= dy
        return dx


def atanh(x):
    """
    Calculates the hyperbolic arctangent of the given input tensor element-wise.
    Args:
        x (Tensor): Input tensor
    Returns:
        Tensor, the output
    """
    return Atanh()(x)[0]


class Sigmoid(Operator):
    """
    `y = 1 / (1 + exp(-x))`, is applied to the tensor elementwise.
    """

    def __init__(self):
        super(Sigmoid, self).__init__()

    def forward(self, x):
        """
        Args:
            x (CTensor): Input tensor
        Returns:
            CTensor, the output
        """
        out = singa.Sigmoid(x)
        if training:
            self.cache = (out,)
        return out

    def backward(self, dy):
        """
        Args:
            dy (CTensor): the gradient tensor from upper operations
        Returns:
            CTensor, the gradient over input
        """
        dx = singa.MultFloat(self.cache[0], -1.0)
        dx = singa.AddFloat(dx, 1.0)
        dx = singa.__mul__(self.cache[0], dx)
        dx *= dy
        return dx


def sigmoid(x):
    """
    `y = 1 / (1 + exp(-x))`, is applied to the tensor elementwise.
    Args:
        x (Tensor): Input tensor
    Returns:
        Tensor, the output
    """
    return Sigmoid()(x)[0]


class Mul(Operator):
    """
    Performs element-wise binary multiplication (with Numpy-style broadcasting
    support).
    """

    def __init__(self):
        super(Mul, self).__init__()

    def forward(self, a, b):
        """
        Return `np.multiply(a,b)`, where a and b are CTensor.
        """
        # todo we cannot support mul op for int tensors
        _a, _b = a, b
        dtype0 = _a.data_type()
        dtype1 = _b.data_type()
        if dtype0 == singa.kInt or dtype1 == singa.kInt:
            _a = a.AsType(singa.kFloat32)
            _b = b.AsType(singa.kFloat32)
            res = singa.__mul__(_a, _b)
            res = res.AsType(singa.kInt)
        else:
            res = singa.__mul__(_a, _b)
        if training:
            self.input = (_a, _b)
            self.shape0 = list(_a.shape())
            self.shape1 = list(_b.shape())
            self.shape3 = list(res.shape())
        return res

    def backward(self, dy):
        """
        Args:
            dy (CTensor): the gradient tensor from upper operations
        Returns:
            a tuple for (da, db), da is data for dL / da, db is data
                for dL / db.
        """
        dx0 = singa.__mul__(dy, self.input[1])
        dx1 = singa.__mul__(dy, self.input[0])
        if (type(dy) == float) or self.shape0 == self.shape1:
            assert self.shape0 == self.shape1, ('should have same shape')
            return dx0, dx1
        # handle broadcast
        dx0 = back_broadcast(self.shape3, self.shape0, dx0)
        dx1 = back_broadcast(self.shape3, self.shape1, dx1)
        return dx0, dx1


def mul(x, y):
    """
    Return `np.multiply(x,y)`, where a and b are Tensor.
    """
    return Mul()(x, y)[0]


class Unsqueeze(Operator):
    """
    Insert single-dimensional entries to the shape of an input tensor (data).
    """

    def __init__(self, axis):
        """
        Args:
            axis (list of int): the dimensions to be inserted.
        """
        super(Unsqueeze, self).__init__()
        if (type(axis) is int):
            self.axis = list(axis)
        else:
            self.axis = axis

    def forward(self, x):
        """
        Args:
            x (CTensor): Input tensor
        Returns:
            CTensor, the output
        """
        self.cache = x.shape()
        cur = list(self.cache)
        # todo, need optimize after we have scalar tensor
        if len(self.cache) == 1 and self.axis == [0]:
            return x
        for i in self.axis:
            cur.insert(i, 1)
        return singa.Reshape(x, cur)

    def backward(self, dy):
        """
        Args:
            dy (CTensor): the gradient tensor from upper operations
        Returns:
            CTensor, the gradient over input
        """
        return singa.Reshape(dy, self.cache)


def unsqueeze(x, axis=-1):
    """
    Insert single-dimensional entries to the shape of an input tensor (data).
    Args:
        x (Tensor): Input tensor
        axis (list of int): the dimensions to be inserted.
    Returns:
        Tensor, the output
    """
    return Unsqueeze(axis)(x)[0]


class Transpose(Operator):
    """
    Transpose the input tensor similar to numpy.transpose.
    """

    def __init__(self, perm):
        """
        Args:
            perm (list of ints): A list of integers. By default, reverse the
                dimensions, otherwise permute the axes according to the values given.
        """
        super(Transpose, self).__init__()
        self.perm = list(perm)

    def forward(self, x):
        """
        Args:
            x (CTensor): Input tensor
        Returns:
            CTensor, the output
        """
        return singa.Transpose(x, self.perm)

    def backward(self, dy):
        """
        Args:
            dy (CTensor): the gradient tensor from upper operations
        Returns:
            CTensor, the gradient over input
        """
        cur = []
        for i in range(len(self.perm)):
            cur += [self.perm.index(i)]
        return singa.Transpose(dy, cur)


def transpose(x, shape):
    """
    Transpose the input tensor similar to numpy.transpose.
    Args:
        x (Tensor): Input tensor
        perm (list of ints): A list of integers. By default, reverse the
            dimensions, otherwise permute the axes according to the values given.
    Returns:
        Tensor, the output
    """
    return Transpose(shape)(x)[0]


def add_all(*xs):
    assert len(xs) > 2
    y = add(xs[0], xs[1])
    for x in xs[2:]:
        y = add(y, x)
    return


class Abs(Operator):
    """
    `y = abs(x)`, is applied to the tensor elementwise.
    """

    def forward(self, a):
        """
        Return `abs(a)`, where a is CTensor.
        """
        if training:
            self.input = a
        return singa.Abs(a)

    def backward(self, dy):
        """
        Args:
            dy (CTensor): the gradient tensor from upper operations
        Returns:
            CTensor, the gradient over input
        """
        dx = singa.Sign(self.input)
        dx *= dy
        return dx


def abs(a):
    """
    Return abs(a), where a is Tensor.
    """
    return Abs()(a)[0]


class Exp(Operator):
    """
    `y = exp(x)`, is applied to the tensor elementwise.
    """

    def forward(self, a):
        """
        Return `exp(a)`, where a is Tensor.
        """
        if training:
            self.input = a
        return singa.Exp(a)

    def backward(self, dy):
        """
        Args:
            dy (CTensor): the gradient tensor from upper operations
        Returns:
            CTensor, the gradient over input
        """
        dx = singa.Exp(self.input)
        dx *= dy
        return dx


def exp(a):
    """
    Return `exp(a)`, where a is Tensor.
    """
    return Exp()(a)[0]


class LeakyRelu(Operator):
    """
    `f(x) = alpha * x` for x < 0, `f(x) = x` for x >= 0, is applied to the tensor elementwise.
    """

    def __init__(self, a):
        """
        Args:
            a (float): Coefficient of leakage.
        """
        super(LeakyRelu, self).__init__()
        self.a = a

    def forward(self, x):
        """
        Args:
            x (CTensor): Input tensor
        Returns:
            CTensor, the output
        """
        if training:
            self.input = x
        x1 = singa.LTFloat(x, 0.0)
        x1 = singa.__mul__(x, x1)
        x1 = singa.MultFloat(x1, self.a)
        x2 = singa.ReLU(x)
        x1 = singa.__add__(x1, x2)
        return x1

    def backward(self, dy):
        """
        Args:
            dy (CTensor): the gradient tensor from upper operations
        Returns:
            CTensor, the gradient over input
        """
        # TODO(wangwei) check the correctness
        dx1 = singa.GTFloat(self.input, 0.0)
        dx2 = singa.LTFloat(self.input, 0.0)
        dx2 = singa.MultFloat(dx2, self.a)
        dx = singa.__add__(dx1, dx2)
        dx *= dy
        return dx


def leakyrelu(x, a=0.01):
    """
    `f(x) = alpha * x` for x < 0, `f(x) = x` for x >= 0 is applied to the tensor
    elementwise.
    Args:
        x (Tensor): Input tensor
        a (float): Coefficient of leakage, default to 0.01.
    Returns:
        Tensor, the output
    """
    return LeakyRelu(a)(x)[0]


class Sign(Operator):
    """
    Calculate the sign of the given input tensor element-wise. If input > 0,
    output 1. if input < 0, output -1. if input == 0, output 0.
    """

    def __init__(self):
        super(Sign, self).__init__()

    def forward(self, a):
        """
        Args:
            a (CTensor): Input tensor
        Returns:
            CTensor, the output
        """
        if training:
            self.input = a
        return singa.Sign(a)

    def backward(self, dy):
        """
        Args:
            dy (CTensor): the gradient tensor from upper operations
        Returns:
            CTensor, the gradient over input
        """
        dx = singa.MultFloat(dy, 0.0)
        return dx


def sign(a):
    """
    Calculate the sign of the given input tensor element-wise. If input > 0,
    output 1. if input < 0, output -1. if input == 0, output 0.
    Args:
        a (Tensor): Input tensor
    Returns:
        Tensor, the output
    """
    return Sign()(a)[0]


class Pow(Operator):
    """
    `f(x) = a^b`, is applied to the tensor elementwise.
    """

    def __init__(self):
        super(Pow, self).__init__()

    def forward(self, a, b):
        """
        Return `a^b`, where a and b are CTensor.
        """
        res = singa.Pow(a, b)
        if training:
            self.input = (a, b)
            self.shape0 = list(a.shape())
            self.shape1 = list(b.shape())
            self.shape3 = list(res.shape())
        return res

    def backward(self, dy):
        """
        Args:
            dy (CTensor): the gradient tensor from upper operations
        Returns:
            a tuple for (da, db), da is data for dL / da, db is data
                for dL / db.
        """
        da1 = singa.__mul__(
            self.input[1],
            singa.Pow(self.input[0], singa.SubFloat(self.input[1], 1.0)))
        dx0 = singa.__mul__(da1, dy)
        db1 = singa.__mul__(singa.Pow(self.input[0], self.input[1]),
                            singa.Log(self.input[0]))
        dx1 = singa.__mul__(db1, dy)
        if (type(dy) == float) or self.shape0 == self.shape1:
            assert self.shape0 == self.shape1, ('should have same shape')
            return dx0, dx1
        # handle broadcast
        dx0 = back_broadcast(self.shape3, self.shape0, dx0)
        dx1 = back_broadcast(self.shape3, self.shape1, dx1)
        return dx0, dx1


def pow(a, b):
    """
    Return `a^b`, where a and b are Tensor.
    """
    return Pow()(a, b)[0]


class SoftSign(Operator):
    """
    Calculates the softsign `(x/(1+|x|))` of the given input tensor element-wise.
    """

    def __init__(self):
        super(SoftSign, self).__init__()

    def forward(self, x):
        """
        Return `(x/(1+|x|))`, where x is CTensor.
        """
        # y = x / (1 + np.abs(x))
        if training:
            self.input = x
        x1 = singa.AddFloat(singa.Abs(x), 1.0)
        y = singa.__div__(x, x1)

        return y

    def backward(self, dy):
        """
        Args:
            dy (CTensor): the gradient tensor from upper operations
        Returns:
            CTensor, the gradient over input
        """
        dx = singa.AddFloat(singa.Abs(self.input), 1.0)
        dx = singa.PowFloat(singa.Square(dx), -1.0)
        dx = singa.__mul__(dy, dx)
        return dx


def softsign(x):
    """
    Return `(x/(1+|x|))`, where x is Tensor.
    """
    return SoftSign()(x)[0]


class Sqrt(Operator):
    """
    `y = x^0.5`, is applied to the tensor elementwise.
    """

    def __init__(self):
        super(Sqrt, self).__init__()

    def forward(self, x):
        """
        Return `x^0.5`, where x is CTensor.
        """
        if training:
            self.input = x
        return singa.Sqrt(x)

    def backward(self, dy):
        """
        Args:
            dy (CTensor): the gradient tensor from upper operations
        Returns:
            CTensor, the gradient over input
        """
        dx = singa.PowFloat(self.input, -0.5)
        dx = singa.MultFloat(dx, 0.5)
        dx = singa.__mul__(dy, dx)
        return dx


def sqrt(x):
    """
    Return `x^0.5`, where x is Tensor.
    """
    return Sqrt()(x)[0]


class SoftPlus(Operator):
    """
    `y = ln(exp(x) + 1)` is applied to the tensor elementwise.
    """

    def __init__(self):
        super(SoftPlus, self).__init__()

    def forward(self, x):
        """
        Return `ln(exp(x) + 1)`, where x is CTensor.
        """
        #f(x) = ln(exp(x) + 1)
        if training:
            self.input = x
        x1 = singa.AddFloat(singa.Exp(x), 1.0)
        y = singa.Log(x1)
        return y

    def backward(self, dy):
        """
        Args:
            dy (CTensor): the gradient tensor from upper operations
        Returns:
            CTensor, the gradient over input
        """
        dx = singa.Exp(singa.MultFloat(self.input, -1.0))
        dx = singa.PowFloat(singa.AddFloat(dx, 1.0), -1.0)
        dx = singa.__mul__(dy, dx)
        return dx


def softplus(x):
    """
    Return `ln(exp(x) + 1)`, where x is Tensor.
    """
    return SoftPlus()(x)[0]


class Sub(Operator):
    """
    Performs element-wise binary subtraction (with Numpy-style broadcasting
    support).
    """

    def __init__(self):
        super(Sub, self).__init__()

    def forward(self, a, b):
        """
        Return `a-b`, where x is CTensor.
        """
        ori_type = None
        if a.data_type() != singa.kFloat32:
            ori_type = a.data_type()
            a = a.AsType(singa.kFloat32)
            b = b.AsType(singa.kFloat32)
        res = singa.__sub__(a, b)
        if ori_type is not None:
            res = res.AsType(ori_type)
        if training:
            self.shape0 = list(a.shape())
            self.shape1 = list(b.shape())
            self.shape3 = list(res.shape())
        return res

    def backward(self, dy):
        """
        Args:
            dy (CTensor): the gradient tensor from upper operations
        Returns:
            a tuple for (da, db), da is data for dL / da, db is data
                for dL / db.
        """
        dx0 = dy
        dx1 = singa.MultFloat(dy, -1.0)
        if (type(dy) == float) or self.shape0 == self.shape1:
            assert self.shape0 == self.shape1, ('should have same shape')
            return dx0, dx1
        # handle broadcast
        dx0 = back_broadcast(self.shape3, self.shape0, dx0)
        dx1 = back_broadcast(self.shape3, self.shape1, dx1)
        return dx0, dx1


def sub(a, b):
    """
    Return a-b, where a and b are Tensor.
    """
    return Sub()(a, b)[0]


# optimize min to support multi inputs
class Min(Operator):
    """
    Element-wise min of each of the input tensors (with Numpy-style
    broadcasting support).
    """

    def __init__(self):
        super(Min, self).__init__()
        self.masks = []

    def _min(self, a, b):
        """
        Args:
            a (CTensor): First operand
            b (CTensor): Second operand
        Returns:
            CTensor, the output
            tuple of CTensor, mask tensor
        """
        m = singa.__sub__(a, b)
        mask0 = singa.LEFloat(m, 0)
        mask1 = singa.GTFloat(m, 0)
        res = singa.__add__(singa.__mul__(mask0, a), singa.__mul__(mask1, b))
        return res, (mask0, mask1)

    def forward(self, *x):
        """
        Args:
            *x (a list of CTensor): List of tensors for max.
        Returns:
            CTensor, the output
        """
        assert (len(x) > 0)
        self.l = len(x)
        if len(x) == 1:
            res, masks = self._min(x[0], x[0])
            self.masks.append(masks)
            return x[0]
        res, masks = self._min(x[0], x[1])
        self.masks.append(masks)
        for i in range(2, len(x)):
            res, masks = self._min(res, x[i])
            self.masks.append(masks)
        return res

    def backward(self, dy):
        """
        Args:
            dy (CTensor): the gradient tensor from upper operations
        Returns:
            a tuple for (*dx), dx is data for dL / dx.
        """
        if self.l == 1:
            return self.masks[0][0]
        else:
            ret = []
            cumulation = None
            for mask0, mask1 in self.masks[::-1]:
                if not cumulation:
                    ret.insert(0, mask1)
                    cumulation = mask0
                else:
                    ret.insert(0, singa.__mul__(cumulation, mask1))
                    cumulation = singa.__mul__(cumulation, mask0)
            ret.insert(0, cumulation)
            return tuple(ret)


def min(*l):
    """
    Element-wise min of each of the input tensors (with Numpy-style
    broadcasting support).
    Args:
        *x (a list of Tensor): List of tensors for max.
    Returns:
        Tensor, the output
    """
    return Min()(*l)[0]


class Log(Operator):
    """
    `y = log(x)`, is applied to the tensor elementwise.
    """

    def __init__(self):
        super(Log, self).__init__()

    def forward(self, x):
        """
        Return `log(x)`, where x is CTensor.
        """
        if training:
            self.input = x
        return singa.Log(x)

    def backward(self, dy):
        """
        Args:
            dy (CTensor): the gradient tensor from upper operations
        Returns:
            CTensor, the gradient over input
        """
        dx = singa.PowFloat(self.input, -1)
        dx = singa.__mul__(dy, dx)
        return dx


def log(x):
    """
    Return log(x), where x is Tensor.
    """
    return Log()(x)[0]


class HardSigmoid(Operator):
    """
    `y = max(0, min(1, alpha * x + beta))`, is applied to the tensor elementwise.
    """

    def __init__(self, alpha=0.2, gamma=0.5):
        """
        Args:
            alpha (float): Value of alpha.
            gamma (float): Value of beta.
        """
        super(HardSigmoid, self).__init__()
        self.alpha = alpha
        self.gamma = gamma

    def forward(self, x):
        """
        Args:
            x (CTensor): matrix
        Returns:
            a CTensor for the result
        """
        x = singa.AddFloat(singa.MultFloat(x, self.alpha), self.gamma)
        if training:
            self.cache = x

        x = singa.ReLU(x)
        mask1 = singa.LTFloat(x, 1.0)
        mask2 = singa.GEFloat(x, 1.0)

        ans = singa.__add__(singa.__mul__(x, mask1), mask2)
        return singa.ReLU(ans)

    def backward(self, dy):
        """
        Args:
            dy (CTensor): the gradient tensor from upper operations
        Returns:
            CTensor, the gradient over input
        """
        mask0 = singa.GTFloat(self.cache, 0.0)
        mask1 = singa.LTFloat(self.cache, 1.0)
        mask = singa.__mul__(mask0, mask1)
        return singa.__mul__(singa.MultFloat(mask, self.alpha), dy)


def hardsigmoid(x, alpha=0.2, gamma=0.5):
    """
    `y = max(0, min(1, alpha * x + beta))`, is applied to the tensor elementwise.
    Args:
        x (Tensor): matrix
        alpha (float): Value of alpha.
        gamma (float): Value of beta.
    Returns:
        a Tensor for the result
    """
    return HardSigmoid(alpha, gamma)(x)[0]


class Squeeze(Operator):
    """
    Remove single-dimensional entries from the shape of a tensor. Takes a
    parameter axes with a list of axes to squeeze. If axes is not provided,
    all the single dimensions will be removed from the shape. If an axis is
    selected with shape entry not equal to one, an error is raised.
    """

    def __init__(self, axis=[]):
        """
        Args:
            axis (list of ints): List of integers indicating the dimensions
                to squeeze. Negative value means counting dimensions from
                the back. Accepted range is [-r, r-1] where r = rank(data).
        """
        super(Squeeze, self).__init__()
        self.axis = axis

    def forward(self, x):
        """
        Args:
            x (CTensor): Input tensor
        Returns:
            CTensor, the output
        """
        self.cache = x.shape()
        newshape = []
        if (self.axis == []):
            newshape = list(filter(lambda i: i != 1, self.cache))
        else:
            for id, i in enumerate(self.axis):
                assert i < len(self.cache)
                self.axis[id] = i % len(self.cache)
                assert self.cache[
                    i] == 1, "the length of axis {} is {}, which should be 1".format(
                        i, self.cache[i])
            for ind, v in enumerate(self.cache):
                if ind not in self.axis:
                    newshape.append(v)
        # todo, need optimize after we have scalar tensor
        if newshape == []:
            return x
        return singa.Reshape(x, newshape)

    def backward(self, dy):
        """
        Args:
            dy (CTensor): the gradient tensor from upper operations
        Returns:
            CTensor, the gradient over input
        """
        return singa.Reshape(dy, self.cache)


def squeeze(x, axis=[]):
    """
    Remove single-dimensional entries from the shape of a tensor. Takes a
    parameter axes with a list of axes to squeeze. If axes is not provided,
    all the single dimensions will be removed from the shape. If an axis is
    selected with shape entry not equal to one, an error is raised.
    Args:
        x (Tensor): Input tensor
        axis (list of ints): List of integers indicating the dimensions
            to squeeze. Negative value means counting dimensions from
            the back. Accepted range is [-r, r-1] where r = rank(data).
    Returns:
        Tensor, the output
    """
    return Squeeze(axis)(x)[0]


class Div(Operator):
    """
    Performs element-wise binary division (with Numpy-style broadcasting support).
    """

    def __init__(self):
        super(Div, self).__init__()

    def forward(self, a, b):
        """
        Return `np.div(a,b)`, where a and b are CTensor.
        """
        ori_type = None
        if a.data_type() != singa.kFloat32:
            ori_type = a.data_type()
            a = a.AsType(singa.kFloat32)
            b = b.AsType(singa.kFloat32)
        res = singa.__mul__(a, singa.PowFloat(b, -1.0))
        # res = singa.__div__(a, b)
        if ori_type is not None:
            res = res.AsType(ori_type)
        if training:
            self.input = (singa.MultFloat(a, -1.0), singa.PowFloat(b, -1.0)
                         )  # -a, 1/b
            self.shape0 = list(a.shape())
            self.shape1 = list(b.shape())
            self.shape3 = list(res.shape())
        return res

    def backward(self, dy):
        """
        Args:
            dy (CTensor): the gradient tensor from upper operations
        Returns:
            a CTensor tuple for (da, db), da is data for dL / da, db is data
                for dL / db.
        """
        #dy/dx_0 = b^(-1)
        #dy/dx_1 = (-a)*b^(-2)
        dx0 = singa.__mul__(dy, self.input[1])
        dx1 = singa.__mul__(self.input[0], singa.PowFloat(self.input[1], 2.0))
        dx1 = singa.__mul__(dy, dx1)
        if (type(dy) == float) or self.shape0 == self.shape1:
            assert self.shape0 == self.shape1, ('should have same shape')
            return dx0, dx1
        # handle broadcast
        dx0 = back_broadcast(self.shape3, self.shape0, dx0)
        dx1 = back_broadcast(self.shape3, self.shape1, dx1)
        return dx0, dx1


def div(a, b):
    """
    Return `np.div(a,b)`, where a and b are Tensor.
    """
    return Div()(a, b)[0]


class Shape(Operator):
    """
    Takes a tensor as input and outputs a tensor containing the shape of the
    input tensor.
    """

    def __init__(self):
        super(Shape, self).__init__()

    def forward(self, x):
        """
        Args:
            x (CTensor): Input tensor
        Returns:
            CTensor, the output
        """
        cur = list(x.shape())
        cur = tensor.from_numpy(np.array(cur))
        cur.to_device(x.device())
        return cur.data

    def backward(self, dy):
        """
        Args:
            dy (CTensor): the gradient tensor from upper operations
        Returns:
            list of int, the shape of dy
        """
        return list(dy.shape())


def shape(x):
    """
    Takes a tensor as input and outputs a tensor containing the shape of the
    input tensor.
    Args:
        x (Tensor): Input tensor
    Returns:
        Tensor, the output
    """
    return Shape()(x)[0]


# optimize max to support multi inputs
class Max(Operator):
    """
    Element-wise max of each of the input tensors (with Numpy-style
    broadcasting support).
    """

    def __init__(self):
        super(Max, self).__init__()
        self.masks = []

    def _max(self, a, b):
        """
        Args:
            a (CTensor): First operand
            b (CTensor): Second operand
        Returns:
            CTensor, the output
            tuple of CTensor, mask tensor
        """
        m = singa.__sub__(a, b)
        mask0 = singa.GEFloat(m, 0)
        mask1 = singa.LTFloat(m, 0)
        res = singa.__add__(singa.__mul__(mask0, a), singa.__mul__(mask1, b))
        return res, (mask0, mask1)

    def forward(self, *x):
        """
        Args:
            *x (a list of CTensor): List of tensors for max.
        Returns:
            CTensor, the output
        """
        assert (len(x) > 0)
        self.l = len(x)
        if len(x) == 1:
            res, masks = self._max(x[0], x[0])
            self.masks.append(masks)
            return x[0]
        res, masks = self._max(x[0], x[1])
        self.masks.append(masks)
        for i in range(2, len(x)):
            res, masks = self._max(res, x[i])
            self.masks.append(masks)
        return res

    def backward(self, dy):
        """
        Args:
            dy (CTensor): the gradient tensor from upper operations
        Returns:
            a tuple for (*dx), dx is data for dL / dx.
        """
        if self.l == 1:
            return self.masks[0][0]
        else:
            ret = []
            cumulation = None
            for mask0, mask1 in self.masks[::-1]:
                if not cumulation:
                    ret.insert(0, mask1)
                    cumulation = mask0
                else:
                    ret.insert(0, singa.__mul__(cumulation, mask1))
                    cumulation = singa.__mul__(cumulation, mask0)
            ret.insert(0, cumulation)
            return tuple(ret)


def max(*l):
    """
    Element-wise max of each of the input tensors (with Numpy-style broadcasting support).
    Args:
        *x (a list of Tensor): List of tensors for max.
    Returns:
        Tensor, the output
    """
    return Max()(*l)[0]


class And(Operator):
    """
    Returns the tensor resulted from performing the and logical operation elementwise on the input tensors A and B (with Numpy-style broadcasting support).
    """

    def __init__(self):
        super(And, self).__init__()

    def forward(self, a, b):
        """
        Return `np.logical_and(a,b)`, where a and b are CTensor.
        """
        m = singa.__mul__(a, b)
        cur = singa.PowFloat(singa.Sign(m), 2)

        return cur

    def backward(self, dy):
        """
        Args:
            dy (CTensor): the gradient tensor from upper operations
        Raises:
            AssertionError: no backward function for this operator
        """
        assert False, ('no gradient for backward function')


def _and(a, b):
    """
    Return `np.logical_and(a,b)`, where a and b are Tensor.
    """
    return And()(a, b)[0]


class Or(Operator):
    """
    Returns the tensor resulted from performing the or logical operation elementwise on the input tensors A and B (with Numpy-style broadcasting support).
    """

    def __init__(self):
        super(Or, self).__init__()

    def forward(self, a, b):
        """
        Return `np.logical_or(a,b)`, where a and b are CTensor.
        """
        m = singa.__add__(singa.PowFloat(singa.Sign(a), 2.0),
                          singa.PowFloat(singa.Sign(b), 2.0))
        cur = singa.Sign(m)

        return cur

    def backward(self, dy):
        """
        Args:
            dy (CTensor): data for the `dL / dy`, L is the loss.
        Raises:
            AssertionError: no backward function for this operator
        """
        assert False, ('no gradient for backward function')


def _or(a, b):
    """
    Return np.logical_or(a,b), where a and b are Tensor.
    """
    return Or()(a, b)[0]


class Not(Operator):
    """
    Returns the negation of the input tensor element-wise.
    """

    def __init__(self):
        super(Not, self).__init__()

    def forward(self, x):
        """
        Return `np.logical_not(x)`, where x is CTensor.
        """
        mask0 = singa.GEFloat(x, 0)
        mask1 = singa.LEFloat(x, 0)
        cur = singa.__mul__(mask0, mask1)

        return cur

    def backward(self, dy):
        """
        Args:
            dy (CTensor): the gradient tensor from upper operations
        Raises:
            AssertionError: no backward function for this operator
        """
        assert False, ('no gradient for backward function')


def _not(x):
    """
    Return `np.logical_not(x)`, where x is Tensor.
    """
    return Not()(x)[0]


class Xor(Operator):
    """
    Performing the xor logical operation elementwise on the input tensors A and B (with Numpy-style broadcasting support).
    """

    def __init__(self):
        super(Xor, self).__init__()

    def forward(self, a, b):
        """
        Return `np.logical_xor(a,b)`, where a and b are CTensor.
        """
        m = singa.__sub__(singa.PowFloat(singa.Sign(a), 2.0),
                          singa.PowFloat(singa.Sign(b), 2.0))
        cur = singa.PowFloat(singa.Sign(m), 2.0)

        return cur

    def backward(self, dy):
        """
        Args:
            dy (CTensor): the gradient tensor from upper operations
        Raises:
            AssertionError: no backward function for this operator
        """
        assert False, ('no gradient for backward function')


def _xor(a, b):
    """
    Return `np.logical_xor(a,b)`, where a and b are Tensor.
    """
    return Xor()(a, b)[0]


class Negative(Operator):
    """
    `y = -x`, is applied to the tensor elementwise.
    """

    def __init__(self):
        super(Negative, self).__init__()

    def forward(self, x):
        """
        Return `-x`, where x is CTensor.
        """
        #y=-x
        return singa.MultFloat(x, -1)

    def backward(self, dy):
        """
        Args:
            dy (CTensor): the gradient tensor from upper operations
        Returns:
            CTensor, the gradient over input
        """
        return singa.MultFloat(dy, -1)


def negative(x):
    """
    Return `-x`, where x is Tensor.
    """
    return Negative()(x)[0]


class Reciprocal(Operator):
    """
    `y = 1/x`, is applied to the tensor elementwise.
    """

    def __init__(self):
        super(Reciprocal, self).__init__()

    def forward(self, x):
        """
        Return `1/x`, where x is CTensor.
        """
        #y=1/x elementwise
        if training:
            self.input = x

        return singa.PowFloat(x, -1)

    def backward(self, dy):
        """
        Args:
            dy (CTensor): the gradient tensor from upper operations
        Returns:
            CTensor, the gradient over input
        """
        #dy/dx = -1/x**2
        dx = singa.MultFloat(singa.PowFloat(self.input, -2), -1)
        return singa.__mul__(dy, dx)


def reciprocal(x):
    """
    Return 1/x, where x is Tensor.
    """
    return Reciprocal()(x)[0]


class Gemm(Operator):
    """
    Init a General Matrix multiplication(Gemm) operator. Compute `Y = alpha *
    A' * B' + beta * C`, where input tensor A has shape (M, K) or (K, M), input
    tensor B has shape (K, N) or (N, K), input tensor C is broadcastable to
    shape (M, N), and output tensor Y has shape (M, N).
    `A' = transpose(A)` if transA else A
    `B' = transpose(B)` if transB else B
    """

    def __init__(self, alpha=1.0, beta=1.0, transA=0, transB=0):
        """
        Args:
            alpha (float): Scalar multiplier for the product of input tensors
                A * B.
            beta (float): Scalar multiplier for input tensor C.
            ransA (int): Whether A should be transposed
            transB (int): Whether B should be transposed
        Returns:
            CTensor, the output
        """
        super(Gemm, self).__init__()
        self.alpha = alpha
        self.beta = beta
        self.transA = transA
        self.transB = transB

    def forward(self, A, B, C=None):
        """
        forward propogation of Gemm
        Args:
            A (CTensor): The shape of A should be (M, K) if transA is 0, or
                (K, M) if transA is non-zero.
            B (CTensor): The shape of B should be (K, N) if transB is 0, or
                (N, K) if transB is non-zero.
            C (CTensor): (optional), Optional input tensor C. If not specified,
                the computation is done as if C is a scalar 0. The shape of C
                should be unidirectional broadcastable to (M, N).
        Returns:
            tensor, the output
        """
        _A = singa.DefaultTranspose(A) if self.transA == 1 else A
        _B = singa.DefaultTranspose(B) if self.transB == 1 else B
        if training:
            self.inputs = (_A, _B, C)
        tmpM = singa.MultFloat(singa.Mult(_A, _B), self.alpha)
        if C:
            tmpM = singa.__add__(tmpM, singa.MultFloat(C, self.beta))
        return tmpM

    def backward(self, dy):
        """
        backward propogation of Gemm
        Args:
            dy (CTensor): The shape of A should be (M, K) if transA is 0, or (K, M) if transA is non-zero.
        Returns:
            CTensor, the gradient over A
            CTensor, the gradient over B
            CTensor(optional), the gradient over C
        """
        _A, _B, C = self.inputs
        # y = alpha * A  * B  => da = alpha * dy * BT
        # y = alpha * A  * BT => da = alpha * dy * B
        # y = alpha * AT * B  => da = alpha * B * dyT = alpha * (dy * BT)T
        # y = alpha * AT * BT => da = alpha * BT * dyT = alpha * (dy * B)T
        da = singa.MultFloat(singa.Mult(dy, singa.DefaultTranspose(_B)),
                             self.alpha)
        if self.transA:
            da = singa.DefaultTranspose(da)

        # y = alpha * A  * B  => db = alpha * AT * dy
        # y = alpha * AT * B  => db = alpha * A * dy
        # y = alpha * A  * BT => db = alpha * dyT * A = alpha * (AT * dy)T
        # y = alpha * AT * BT => db = alpha * dyT * AT = alpha * (A * dy)T
        db = singa.MultFloat(singa.Mult(singa.DefaultTranspose(_A), dy),
                             self.alpha)
        if self.transB:
            db = singa.DefaultTranspose(db)
        if C:
            dc = back_broadcast(dy.shape(), C.shape(),
                                singa.MultFloat(dy, self.beta))
            return da, db, dc
        else:
            return da, db


def gemm(A, B, C=None, alpha=1.0, beta=1.0, transA=0, transB=0):
    """
    Init a General Matrix multiplication(Gemm) operator. Compute `Y = alpha *
    A' * B' + beta * C`, where input tensor A has shape (M, K) or (K, M), input
    tensor B has shape (K, N) or (N, K), input tensor C is broadcastable to
    shape (M, N), and output tensor Y has shape (M, N).
    `A' = transpose(A)` if transA else A
    `B' = transpose(B)` if transB else B
    Args:
        A (Tensor): The shape of A should be (M, K) if transA is 0, or
            (K, M) if transA is non-zero.
        B (Tensor): The shape of B should be (K, N) if transB is 0, or
            (N, K) if transB is non-zero.
        C (Tensor): (optional), Optional input tensor C. If not specified,
            the computation is done as if C is a scalar 0. The shape of C
            should be unidirectional broadcastable to (M, N).
        alpha (float): Scalar multiplier for the product of input tensors A * B.
        beta (float): Scalar multiplier for input tensor C.
        ransA (int): Whether A should be transposed
        transB (int): Whether B should be transposed
    Returns:
        Tensor, the output
    """
    if C:
        return Gemm(alpha, beta, transA, transB)(A, B, C)[0]
    else:
        return Gemm(alpha, beta, transA, transB)(A, B)[0]


class GlobalAveragePool(Operator):
    """
    Init a GlobalAveragePool operator
    """

    def __init__(self, data_format='channels_first'):
        """
        Args:
            data_format (string): A string, we support two formats:
                channels_last and channels_first, default is channels_first.
                channels_first means the format of input is (N x C x H x W)
                channels_last means the format of input is (N x H x W x C)
        """
        super(GlobalAveragePool, self).__init__()
        self.data_format = data_format

    def forward(self, x):
        """
        forward propogation of GlobalAveragePool
        Args:
            x (CTensor): the input tensor
        Returns:
            CTensor, the output
        """
        if training:
            self.mask = singa.Tensor(x.shape(), x.device())

        shape = list(x.shape())

        # (N x C x H x W) for channels_first
        if self.data_format == 'channels_first':
            axes = tuple(i for i in range(2, len(shape)))
            self.shape_divisor = 1 / np.prod(shape[2:])
        else:  # (N x H x W x C) for channels_last
            axes = tuple(i for i in range(1, len(shape) - 1))
            self.shape_divisor = 1 / np.prod(shape[1:-1])

        # output shape
        # (N x C x 1 x 1) for channels_first
        # (N x 1 x 1 x C) for channels_last
        for i in axes:
            shape[i] = 1

        x = tensor.from_raw_tensor(x)
        x = tensor.sum(x, axis=axes)
        x = tensor.reshape(x, shape)
        return singa.MultFloat(x.data, self.shape_divisor)

    def backward(self, dy):
        """
        backward propogation of GlobalAveragePool
        Args:
            dy (CTensor): the gradient tensor from upper operations
        Returns:
            CTensor, the gradient over input
        """
        self.mask.SetFloatValue(self.shape_divisor)
        return singa.__mul__(self.mask, dy)


def globalaveragepool(x, data_format='channels_first'):
    """
    GlobalAveragePool operator
    Args:
        x (Tensor): the input tensor
        data_format (string): A string, we support two formats:
            channels_last and channels_first, default is channels_first.
            channels_first means the format of input is (N x C x H x W)
            channels_last means the format of input is (N x H x W x C)
    Returns:
        Tensor, the output
    """
    return GlobalAveragePool(data_format)(x)[0]


class ConstantOfShape(Operator):
    """
    Init a ConstantOfShape, generate a tensor with given value and shape.
    """

    def __init__(self, value=0.):
        """
        Args:
            value (float): (Optional) The value of the output elements. Should
                be a one-element value. If not specified, it defaults to 0 and
                datatype float32
        """
        super(ConstantOfShape, self).__init__()
        self.value = value

    def forward(self, x):
        """
        forward of ConstantOfShape
        Args:
            x: CTensor, 1D tensor. The shape of the expected output tensor.
                All values must be >= 0.
        Returns:
            the output CTensor. If attribute 'value' is specified, the value
                and datatype of the output tensor is taken from 'value'. If
                attribute 'value' is not specified, the value in the output
                defaults to 0, and the datatype defaults to float32.
        """
        x_shape = tensor.to_numpy(tensor.from_raw_tensor(x)).astype(
            np.int64).tolist()
        assert np.min(x_shape) >= 0, ('shape cannot be negative')
        x = CTensor(x_shape, x.device())
        x.SetFloatValue(self.value)
        return x

    def backward(self, dy):
        """
        backward of ConstantOfShape
        Args:
            dy (CTensor): gradient tensor.
        Raises:
            AssertionError: no backward function for this operator
        """
        assert False, ('no gradient for backward function')


def constant_of_shape(x, value=0):
    """
    Init a ConstantOfShape, generate a tensor with given value and shape.
    Args:
        x: Tensor, 1D tensor. The shape of the expected output tensor.
            All values must be >= 0.
        value (float): (Optional) The value of the output elements. Should
            be a one-element value. If not specified, it defaults to 0 and
            datatype float32
    Returns:
        the output Tensor. If attribute 'value' is specified, the value
            and datatype of the output tensor is taken from 'value'. If
            attribute 'value' is not specified, the value in the output
            defaults to 0, and the datatype defaults to float32.
    """
    return ConstantOfShape(value)(x)[0]


class Dropout(Operator):
    """
    Init a Dropout, which scales the masked input data by the following equation:
    `output = scale * data * mask`, `scale = 1. / (1. - ratio)`.
    """

    def __init__(self, ratio=0.5):
        """
        Args:
            ratio (float): the ratio of random dropout, with value in [0, 1).
        """
        super(Dropout, self).__init__()
        self.ratio = ratio

    def forward(self, x):
        """
        forward of Dropout
        Args:
            x (CTensor): input tensor.
        Returns:
            the output CTensor.
        """
        if training:
            self.scale = 1 / 1 - self.ratio
            self.mask = singa.Tensor(list(x.shape()), x.device())
            singa.Bernoulli(1 - self.ratio, self.mask)
            x = singa.MultFloat(singa.__mul__(self.mask, x), self.scale)
        return x

    def backward(self, dy):
        """
        backward of Dropout
        Args:
            dy (CTensor): gradient tensor.
        Returns:
            the gradient tensor over input tensor.
        """
        if training:
            dy = singa.MultFloat(singa.__mul__(self.mask, dy), self.scale)
        return dy


def dropout(x, ratio=0.5):
    """
    Init a Dropout, which scales the masked input data by the following
    equation: `output = scale * data * mask`, `scale = 1. / (1. - ratio)`.
    Args:
        x (Tensor): input tensor.
        ratio (float): the ratio of random dropout, with value in [0, 1).
    Returns:
        the output Tensor.
    """
    return Dropout(ratio)(x)[0]


class ReduceSum(Operator):
    """
    Init a ReduceSum, computes the sum of the input tensor's element along
    the provided axes.
    """

    def __init__(self, axes=None, keepdims=1):
        """
        Args:
            axes (list of int): A list of integers, along which to reduce.
                Accepted range is [-r, r-1] where r = rank(data). The default
                is None, which reduces over all the dimensions of the input tensor.
            keepdims (int): Keep the reduced dimension or not, default 1 mean
                keep reduced dimension.
        """
        super(ReduceSum, self).__init__()
        self.axes = axes
        self.keepdims = keepdims

    def forward(self, x):
        """
        forward of ReduceSum
        Args:
            x (CTensor): input tensor.
        Returns:
            the output CTensor.
        """
        _x = tensor.from_raw_tensor(x)
        x_shape = list(_x.shape)
        # handle the special axes
        if self.axes is None:
            self.axes = [i for i in range(len(x_shape))]  # axes = None
        else:
            self.axes = [i if i >= 0 else len(x_shape) + i for i in self.axes
                        ]  # axes has negative
        self.axes.sort(reverse=True)
        for axis in self.axes:
            _x = tensor.sum(_x, axis)
            x_shape[axis] = 1
        if self.keepdims == 1:
            _x = tensor.reshape(_x, x_shape)
        self.cache = (x_shape, x)
        return _x.data

    def backward(self, dy):
        """
        backward of ReduceSum
        Args:
            dy (CTensor): gradient tensor.
        Returns:
            the gradient tensor over input tensor.
        """
        x_shape, x = self.cache
        dy = singa.Reshape(dy, x_shape)
        scale = np.prod(x_shape) / np.prod(x.shape())
        mask = singa.Tensor(list(x.shape()), x.device())
        mask.SetFloatValue(scale)
        dy = singa.__mul__(mask, dy)
        return dy


def reduce_sum(x, axes=None, keepdims=1):
    """
    Init a ReduceSum, computes the sum of the input tensor's element along
    the provided axes.
    Args:
        x (Tensor): input tensor.
        axes (list of int): A list of integers, along which to reduce.
            Accepted range is [-r, r-1] where r = rank(data). The default
            is None, which reduces over all the dimensions of the input tensor.
        keepdims (int): Keep the reduced dimension or not, default 1 mean
            keep reduced dimension.
    Returns:
        the output Tensor.
    """
    return ReduceSum(axes, keepdims)(x)[0]


class ReduceMean(Operator):
    """
    Init a ReduceMean, computes the mean of the input tensor's element along
    the provided axes.
    """

    def __init__(self, axes=None, keepdims=1):
        """
        Args:
            axes (list of int): A list of integers, along which to reduce.
                Accepted range is [-r, r-1] where r = rank(data). The default
                is None, which reduces over all the dimensions of the input tensor.
            keepdims (int): Keep the reduced dimension or not, default 1 mean
                keep reduced dimension.
        """
        super(ReduceMean, self).__init__()
        self.axes = axes
        self.keepdims = keepdims

    def forward(self, x):
        """
        forward of ReduceMean
        Args:
            x (CTensor): input tensor.
        Returns:
            the output CTensor.
        """
        _x = tensor.from_raw_tensor(x)
        x_shape = list(_x.shape)
        # handle the special axes
        if self.axes is None:
            self.axes = [i for i in range(len(x_shape))]  # axes = None
        else:
            self.axes = [i if i >= 0 else len(x_shape) + i for i in self.axes
                        ]  # axes has negative
        self.axes.sort(reverse=True)
        for axis in self.axes:
            _x = tensor.sum(_x, axis)
            x_shape[axis] = 1
        if self.keepdims == 1:
            _x = tensor.reshape(_x, x_shape)
        self.cache = (x_shape, x)
        scale = np.prod(x_shape) / np.prod(x.shape())
        _x = singa.MultFloat(_x.data, scale)
        return _x

    def backward(self, dy):
        """
        backward of ReduceMean
        Args:
            dy (CTensor): gradient tensor.
        Returns:
            the gradient tensor over input tensor.
        """
        x_shape, x = self.cache
        dy = singa.Reshape(dy, x_shape)
        mask = singa.Tensor(list(x.shape()), x.device())
        mask.SetFloatValue(1.0)
        dy = singa.__mul__(mask, dy)
        return dy


def reduce_mean(x, axes=None, keepdims=1):
    """
    Init a ReduceMean, computes the mean of the input tensor's element along
    the provided axes.
    Args:
        x (Tensor): input tensor.
        axes (list of int): A list of integers, along which to reduce.
            Accepted range is [-r, r-1] where r = rank(data). The default
            is None, which reduces over all the dimensions of the input tensor.
        keepdims (int): Keep the reduced dimension or not, default 1 mean
            keep reduced dimension.
    Returns:
        the output Tensor.
    """
    return ReduceMean(axes, keepdims)(x)[0]


class Slice(Operator):
    """
    Init a Slice, Produces a slice of the input tensor along multiple axes.
    Similar to numpy: https://docs.scipy.org/doc/numpy/reference/arrays.indexing.html
    """

    def __init__(self, starts, ends, axes=None, steps=None):
        """
        Args:
            starts (list of int): starting indices of corresponding axis
            ends (list of int): ending indices of corresponding axis
            axes (list of int): axes that `starts` and `ends` apply to.
                Negative value means counting dimensions from the back.
                Accepted range is [-r, r-1] where r = rank(data).
            steps (list of int): slice step of corresponding axis in `axes`.
                Negative value means slicing backward. 'steps' cannot be 0.
                Defaults to 1.
        """
        super(Slice, self).__init__()
        self.starts = starts
        self.ends = ends
        self.axes = axes
        self.steps = steps

    def forward(self, x):
        """
        forward of Slice
        Args:
            x (CTensor): input tensor.
        Returns:
            the output CTensor.
        """
        x_shape = list(x.shape())
        # handle the special axes
        if self.axes is None:
            self.axes = [i for i in range(len(x_shape))]  # axes = None
        else:
            self.axes = [i if i >= 0 else len(x_shape) + i for i in self.axes
                        ]  # axes has negative
        self.cache = []
        # handle the special steps
        if self.steps is None:
            self.steps = [1] * len(x_shape)  # steps = None
        for idx, axis in enumerate(self.axes):
            axis = int(axis)
            start, end, step = self.starts[idx], self.ends[idx], self.steps[idx]
            if end > x_shape[axis]:
                end = x_shape[axis]
            self.cache.append((axis, x_shape[axis], start, end, step))
            xs = []
            for step_idx in range(x_shape[axis])[start:end:step]:
                xs.append(singa.SliceOn(x, step_idx, step_idx + 1, axis))
            assert len(xs) > 0, "Cannot support empty tensor"
            x = singa.VecTensor(xs)
            x = singa.ConcatOn(x, axis)
        return x

    def backward(self, dy):
        """
        backward of Slice
        Args:
            dy (CTensor): gradient tensor.
        Returns:
            the gradient tensor over input tensor.
        """
        for axis, shape, start, end, step in self.cache[::-1]:
            data_idxes = tuple(range(shape)[start:end:step])
            dys = []
            data_idx = 0
            for step_idx in range(shape):
                if step_idx in data_idxes:
                    tmp_tensor = singa.SliceOn(dy, data_idx, data_idx + 1, axis)
                    data_idx += 1
                else:
                    tmp_shape = list(dy.shape())
                    tmp_shape[axis] = 1
                    tmp_tensor = singa.Tensor(tmp_shape, dy.device())
                    tmp_tensor.SetFloatValue(0.)
                dys.append(tmp_tensor)
            dys = singa.VecTensor(dys)
            dy = singa.ConcatOn(dys, axis)
        return dy


def slice(x, starts, ends, axes=None, steps=None):
    """
    Init a Slice, Produces a slice of the input tensor along multiple axes.
    Similar to numpy: https://docs.scipy.org/doc/numpy/reference/arrays.indexing.html
    Args:
        x (Tensor): input tensor.
        starts (list of int): starting indices of corresponding axis
        ends (list of int): ending indices of corresponding axis
        axes (list of int): axes that `starts` and `ends` apply to.
            Negative value means counting dimensions from the back.
            Accepted range is [-r, r-1] where r = rank(data).
        steps (list of int): slice step of corresponding axis in `axes`.
            Negative value means slicing backward. 'steps' cannot be 0.
            Defaults to 1.
    Returns:
        the output Tensor.
    """
    return Slice(starts, ends, axes, steps)(x)[0]


class Ceil(Operator):
    """
    Ceil takes one input data (Tensor) and produces one output data (Tensor)
    where the ceil is, `y = ceil(x)`, is applied to the tensor elementwise.
    """

    def __init__(self):
        super(Ceil, self).__init__()

    def forward(self, x):
        """
        forward of Ceil
        Args:
            x (CTensor): input tensor.
        Returns:
            the output CTensor.
        """
        return singa.Ceil(x)

    def backward(self, dy):
        """
        backward of Ceil
        Args:
            dy (CTensor): gradient tensor.
        Returns:
            the gradient tensor over input tensor.
        """
        dy = singa.Tensor(dy.shape(), dy.device())
        dy.SetFloatValue(0.)
        return dy


def ceil(x):
    """
    Ceil takes one input data (Tensor) and produces one output data (Tensor)
    where the ceil is, `y = ceil(x)`, is applied to the tensor elementwise.
    Args:
        x (Tensor): input tensor.
    Returns:
        the output Tensor.
    """
    return Ceil()(x)[0]


class Split(Operator):
    """
    Init a Split, Split a tensor into a list of tensors, along the specified
    'axis'.
    """

    def __init__(self, axis, parts, num_output=None):
        """
        Args:
            axis (int): which axis to split on. A negative value means
                counting dimensions from the back. Accepted range is
                [-rank, rank-1] where r = rank(input).
            parts (list of int): length of each output, which can be specified
                using argument 'parts'. Otherwise, the tensor is parts to equal
                sized parts.
            num_output (bool): once parts is none, the tensor is split to equal
                sized parts for each output.
        """
        super(Split, self).__init__()
        self.axis = axis
        self.parts = parts
        self.num_output = num_output
        if self.parts is None:
            assert self.num_output is not None, "For (parts, num_output), it at least requires one."

    def forward(self, x):
        """
        forward of Split
        Args:
            x (CTensor): input tensor.
        Returns:
            the output CTensor.
        """
        x_shape = list(x.shape())
        self.axis = self.axis % len(x_shape)
        if self.parts is None:
            self.parts = [x_shape[self.axis] // self.num_output
                         ] * self.num_output
        xs = []
        _s = 0
        for _l in self.parts:
            xs.append(singa.SliceOn(x, _s, _s + _l, self.axis))
            _s += _l
        return tuple(xs)

    def backward(self, *dys):
        """
        backward of Split
        Args:
            dys: list of CTensor, gradient tensor.
        Returns:
            the gradient tensor over input tensor.
        """
        dys = singa.VecTensor(dys)
        dy = singa.ConcatOn(dys, self.axis)
        return dy


def split(x, axis, parts, num_output=None):
    """
    Init a Split, Split a tensor into a list of tensors, along the specified
    'axis'.
    Args:
        x (Tensor): input tensor.
        axis (int): which axis to split on. A negative value means
            counting dimensions from the back. Accepted range is
            [-rank, rank-1] where r = rank(input).
        parts (list of int): length of each output, which can be specified
            using argument 'parts'. Otherwise, the tensor is parts to equal
            sized parts.
        num_output (bool): once parts is none, the tensor is split to equal
            sized parts for each output.
    Returns:
        the output Tensor.
    """
    return Split(axis, parts, num_output)(x)


class Gather(Operator):
    """
    Init a Gather, Given data tensor of rank r >= 1, and indices tensor of
    rank q, gather entries of the axis dimension of data (by default outer-most
    one as axis=0) indexed by indices, and concatenates them in an output tensor of rank `q + (r - 1)`.
    """

    def __init__(self, axis, indices):
        """
        Args:
            axis (int): which axis to slice on. A negative value means counting
                dimensions from the back. Accepted range is [-rank, rank-1]
                where r = rank(input).
            indices (list of int): entries of the axis dimension of data.
        """
        super(Gather, self).__init__()
        self.axis = axis
        self.indices = indices

    def forward(self, x):
        """
        forward of Gather
        Args:
            x (CTensor): input tensor.
        Returns:
            the output CTensor.
        """
        self.x_shape = list(x.shape())
        self.axis = self.axis % len(self.x_shape)  # handle the negative value
        _shape = self.x_shape[self.axis]
        xs = []
        for indice in self.indices:
            # each indice is a sub-indice
            if isinstance(indice, (tuple, list, np.ndarray)):
                sub_xs = []
                for idx in indice:
                    idx = int(idx % _shape)
                    tmp_tensor = singa.SliceOn(x, idx, idx + 1, self.axis)
                    sub_xs.append(tmp_tensor)
                sub_xs = singa.VecTensor(sub_xs)
                tmp_tensor = singa.ConcatOn(sub_xs, self.axis)
                _slice_shape = list(tmp_tensor.shape())
                _slice_shape.insert(self.axis, 1)  # add a new axis to concat
                tmp_tensor = singa.Reshape(tmp_tensor, _slice_shape)
            else:
                indice = int(indice % _shape)
                tmp_tensor = singa.SliceOn(x, indice, indice + 1, self.axis)
            xs.append(tmp_tensor)
        xs = singa.VecTensor(xs)
        return singa.ConcatOn(xs, self.axis)

    def backward(self, dy):
        """
        backward of Gather
        Args:
            dy (CTensor): gradient tensor.
        Returns:
            the gradient tensor over input tensor.
        """
        _shape = self.x_shape[self.axis]

        def construct_dx(dy, axis, indices, _shape):
            dys = []
            data_idx = 0
            data_idxes = tuple(indices)
            for step_idx in range(_shape):
                if step_idx in data_idxes:
                    tmp_tensor = singa.SliceOn(dy, data_idx, data_idx + 1, axis)
                    data_idx += 1
                else:
                    tmp_shape = list(dy.shape())
                    tmp_shape[axis] = 1
                    tmp_tensor = singa.Tensor(tmp_shape, dy.device())
                    tmp_tensor.SetFloatValue(0.)
                dys.append(tmp_tensor)
            dys = singa.VecTensor(dys)
            dy = singa.ConcatOn(dys, axis)
            return dy

        if isinstance(self.indices[0], tuple) or isinstance(
                self.indices[0], list):
            dx = singa.Tensor(self.x_shape, dy.device())
            dx.SetFloatValue(0.)
            for data_idx in range(len(self.indices)):
                # get a piece of the dy and remove its new axis added at forward
                tmp_tensor = singa.SliceOn(dy, data_idx, data_idx + 1,
                                           self.axis)
                _slice_shape = list(tmp_tensor.shape())
                del _slice_shape[self.axis]
                tmp_tensor = singa.Reshape(tmp_tensor, _slice_shape)
                # construct dx and sum them together
                tmp_tensor = construct_dx(tmp_tensor, self.axis,
                                          self.indices[data_idx],
                                          self.x_shape[self.axis])
                dx = singa.__add__(dx, tmp_tensor)
            return dx
        else:
            return construct_dx(dy, self.axis, self.indices, _shape)


def gather(x, axis, indices):
    """
    Init a Gather, Given data tensor of rank r >= 1, and indices tensor of
    rank q, gather entries of the axis dimension of data (by default outer-most
    one as axis=0) indexed by indices, and concatenates them in an output tensor of rank `q + (r - 1)`.
    Args:
        x (Tensor): input tensor.
        axis (int): which axis to slice on. A negative value means counting
            dimensions from the back. Accepted range is [-rank, rank-1]
            where r = rank(input).
        indices (list of int): entries of the axis dimension of data.
    Returns:
        the output Tensor.
    """
    return Gather(axis, indices)(x)[0]


class Tile(Operator):
    """
    Init a Tile, Constructs a tensor by tiling a given tensor. This is the same
    as function tile in Numpy: https://docs.scipy.org/doc/numpy/reference/generated/numpy.tile.html
    """

    def __init__(self, repeats):
        """
        Args:
            repeats (list of int): 1D int matrix of the same length as input's
                dimension number, includes numbers of repeated copies along
                input's dimensions.
        """
        super(Tile, self).__init__()
        self.repeats = [repeats] if isinstance(repeats, int) else repeats

    def forward(self, x):
        """
        forward of Tile
        Args:
            x (CTensor): input tensor.
        Returns:
            the output CTensor.
        """
        self.x_shape = list(x.shape())
        # add new axis from head
        if len(self.x_shape) < len(self.repeats):
            append_len = len(self.repeats) - len(self.x_shape)
            new_shape = [1] * append_len + self.x_shape
            x = singa.Reshape(x, new_shape)
        for axis, rp in enumerate(self.repeats):
            if rp == 1:
                continue
            xs = []
            for idx in range(rp):
                xs.append(x.Clone())
            xs = singa.VecTensor(xs)
            x = singa.ConcatOn(xs, axis)
        return x

    def backward(self, dy):
        """
        backward of Tile
        Args:
            dy (CTensor): gradient tensor.
        Returns:
            the gradient tensor over input tensor.
        """
        for axis, rp in enumerate(self.repeats):
            if rp == 1:
                continue
            _slice_shape = list(dy.shape())
            ori_len = _slice_shape[axis] // rp
            _slice_shape[axis] = ori_len
            _dy = singa.Tensor(_slice_shape, dy.device())
            _dy.SetFloatValue(0.)

            for idx in range(rp):
                tmp_tensor = singa.SliceOn(dy, ori_len * idx,
                                           ori_len * (idx + 1), axis)
                _dy = singa.__add__(_dy, tmp_tensor)
            dy = _dy
        # remove the new axis we added at forward
        if len(self.x_shape) < len(self.repeats):
            dy = singa.Reshape(dy, self.x_shape)
        return dy


def tile(x, repeats):
    """
    Init a Tile, Constructs a tensor by tiling a given tensor. This is the same
    as function tile in Numpy: https://docs.scipy.org/doc/numpy/reference/generated/numpy.tile.html
    Args:
        x (Tensor): input tensor.
        repeats (list of int): 1D int matrix of the same length as input's
            dimension number, includes numbers of repeated copies along
            input's dimensions.
    Returns:
        the output Tensor.
    """
    return Tile(repeats)(x)[0]


class NonZero(Operator):
    """
    Init a NonZero, Constructs a tensor by tiling a given tensor. This is the same
    as function tile in Numpy: https://docs.scipy.org/doc/numpy/reference/generated/numpy.tile.html
    """

    def __init__(self):
        super(NonZero, self).__init__()

    def forward(self, x):
        """
        forward of NonZero
        Args:
            x (CTensor): input tensor.
        Returns:
            the output CTensor.
        """
        y = tensor.to_numpy(tensor.from_raw_tensor(x))
        y = np.array((np.nonzero(y))).astype(np.int32)
        y = tensor.from_numpy(y)
        y.to_device(x.device())
        return y.data

    def backward(self, dy):
        """
        backward of NonZero
        Args:
            dy (CTensor): gradient tensor.
        Raises:
            AssertionError: no backward function for this operator
        """
        assert False, ('no gradient for backward function')


def nonzero(x):
    """
    Init a NonZero, Constructs a tensor by tiling a given tensor. This is the same
    as function tile in Numpy: https://docs.scipy.org/doc/numpy/reference/generated/numpy.tile.html
    Args:
        x (Tensor): input tensor.
    Returns:
        the output Tensor.
    """
    return NonZero()(x)[0]


class Cast(Operator):
    """
    The operator casts the elements of a given input tensor to a data type
    specified by the 'to' argument and returns an output tensor of the same
    size in the converted type.
    """

    def __init__(self, to):
        """
        Args:
            to (int): data type, float32 = 0; int = 2.
        """
        super(Cast, self).__init__()
        self.to = to

    def forward(self, x):
        """
        forward of Cast
        Args:
            x (CTensor): input tensor.
        Returns:
            the output CTensor.
        """
        if x.data_type() != self.to:
            x = x.AsType(self.to)
        return x

    def backward(self, dy):
        """
        backward of Cast
        Args:
            dy (CTensor), gradient tensor.
        Raises:
            AssertionError: no backward function for this operator
        """
        assert False, ('no gradient for backward function')


def cast(x, to):
    """
    The operator casts the elements of a given input tensor to a data type
    specified by the 'to' argument and returns an output tensor of the same
    size in the converted type.
    Args:
        x (Tensor): input tensor.
        to (int): data type, float32 = 0; int = 2.
    Returns:
        the output Tensor.
    """
    return Cast(to)(x)[0]


class OneHot(Operator):
    """
    Produces a one-hot tensor based on inputs.
    """

    def __init__(self, axis, depth, values):
        """
        Args:
            axis (int): Axis along which one-hot representation in added.
                Default: axis=-1. axis=-1 means that the additional dimension
                will be inserted as the innermost/last dimension in the output
                tensor.
            depth (int): Scalar specifying the number of classes in one-hot
                tensor. This is also the size of the one-hot dimension
                (specified by 'axis' attribute) added on in the output tensor.
                The values in the 'indices' input tensor are expected to be in
                the range [-depth, depth-1].
            values (float): Rank 1 tensor containing exactly two elements, in
                the format [off_value, on_value], where 'on_value' is the
                value used for filling locations specified in 'indices' input
                tensor,
        """
        super(OneHot, self).__init__()
        self.axis = axis
        self.depth = depth
        self.values = values

    def forward(self, indices):
        """
        forward of OneHot, we borrow this function from onnx
        Args:
            indices (CTensor): Scalar specifying the number of classes in
                one-hot tensor. The values in the 'indices' input tensor are
                expected to be in the range [-depth, depth-1].
        Returns:
            the output CTensor.
        """
        values = tensor.to_numpy(tensor.from_raw_tensor(indices))
        rank = len(values.shape)
        depth_range = np.arange(self.depth)
        if self.axis < 0:
            self.axis += (rank + 1)
        ls = values.shape[0:self.axis]
        rs = values.shape[self.axis:rank]
        targets = np.reshape(depth_range, (1,) * len(ls) + depth_range.shape +
                             (1,) * len(rs))
        values = np.reshape(np.mod(values, self.depth), ls + (1,) + rs)
        np_tensor = np.asarray(targets == values, dtype=np.float32)
        np_tensor = np_tensor * (self.values[1] -
                                 self.values[0]) + self.values[0]
        tmp_tensor = tensor.from_numpy(np_tensor)
        tmp_tensor.to_device(indices.device())
        return tmp_tensor.data

    def backward(self, dy):
        """
        backward of OneHot
        Args:
            dy (CTensor):gradient tensor.
        Raises:
            AssertionError: no backward function for this operator
        """
        assert False, ('no gradient for backward function')


def onehot(axis, indices, depth, values):
    """
    Produces a one-hot tensor based on inputs.
    Args:
        axis (int): Axis along which one-hot representation in added.
            Default: axis=-1. axis=-1 means that the additional dimension
            will be inserted as the innermost/last dimension in the output
            tensor.
        indices (Tensor): Scalar specifying the number of classes in
            one-hot tensor. The values in the 'indices' input tensor are
            expected to be in the range [-depth, depth-1].
        depth (int): Scalar specifying the number of classes in one-hot
            tensor. This is also the size of the one-hot dimension
            (specified by 'axis' attribute) added on in the output tensor.
            The values in the 'indices' input tensor are expected to be in
            the range [-depth, depth-1].
        values (float): Rank 1 tensor containing exactly two elements, in
            the format [off_value, on_value], where 'on_value' is the
            value used for filling locations specified in 'indices' input
            tensor,
    Returns:
        the output Tensor.
    """
    return OneHot(axis, depth, values)(indices)[0]


class _RNN(Operator):
    """ RNN operation with c++ backend
    """

    def __init__(self,
                 handle,
                 return_sequences=False,
                 batch_first=True,
                 use_mask=False,
                 seq_lengths=None):
        assert singa.USE_CUDA, "Not able to run without CUDA"
        super(_RNN, self).__init__()
        self.handle = handle
        self.return_sequences = return_sequences
        self.batch_first = batch_first
        self.use_mask = use_mask
        if use_mask:
            assert type(seq_lengths) == Tensor, "wrong type for seq_lengths"
        self.seq_lengths = seq_lengths

    def forward(self, x, hx, cx, w):
        if training:
            if self.use_mask:
                (y, hy,
                 cy) = singa.GpuRNNForwardTrainingEx(x, hx, cx, w,
                                                     self.seq_lengths.data,
                                                     self.handle)
            else:
                (y, hy,
                 cy) = singa.GpuRNNForwardTraining(x, hx, cx, w, self.handle)
            self.inputs = {
                'x': x,
                'hx': hx,
                'cx': cx,
                'w': w,
                'y': y,
                'hy': hy,
                'cy': cy
            }
        else:
            if self.use_mask:
                (y, hy,
                 cy) = singa.GpuRNNForwardInferenceEx(x, hx, cx, w,
                                                      self.seq_lengths.data,
                                                      self.handle)
            else:
                (y, hy,
                 cy) = singa.GpuRNNForwardInference(x, hx, cx, w, self.handle)

        if self.return_sequences:
            # return full y {seq, bs, data_size}
            return y
        else:
            # return last time step of y
            last_y_shape = (y.shape()[1], y.shape()[2])
            last_y = singa.Tensor(list(last_y_shape), x.device())

            src_offset = y.Size() - last_y.Size()
            # def copy_data_to_from(dst, src, size, dst_offset=0, src_offset=0):
            singa.CopyDataToFrom(last_y, y, last_y.Size(), 0, src_offset)
            return last_y

    def backward(self, grad):
        assert training is True and hasattr(
            self, "inputs"), "Please set training as True before do BP. "

        dy = None
        if self.return_sequences:
            # from: dy shape {bs, seq, ..}
            # to:   dy shape {seq, bs, ..}
            assert grad.shape() == self.inputs['y'].shape(), (
                "grad shape %s != y shape %s" %
                (grad.shape(), self.inputs['y'].shape()))
            dy = grad
            dy = dy.transpose((1, 0, 2))
        else:
            # from: grad shape (bs, directions*hidden)
            # to:     dy shape (seq, bs, directions*hidden)
            #                  empty space filled by zeros
            assert grad.shape() == (self.inputs['y'].shape()[1],
                                    self.inputs['y'].shape()[2]), (
                                        "grad y shape %s != last y shape %s" %
                                        (grad.shape(),
                                         (self.inputs['y'].shape()[1],
                                          self.inputs['y'].shape()[2])))
            dy = singa.Tensor(list(self.inputs['y'].shape()), grad.device())
            dy.SetFloatValue(0.0)
            dst_offset = dy.Size() - grad.Size()
            singa.CopyDataToFrom(dy, grad, grad.Size(), dst_offset, 0)

        # states grad are zeros, since states are not used in forward pass
        dhy = singa.Tensor(list(self.inputs['hy'].shape()), grad.device())
        dhy.SetFloatValue(0.0)
        dcy = singa.Tensor(list(self.inputs['cy'].shape()), grad.device())
        dcy.SetFloatValue(0.0)

        if self.use_mask:
            (dx, dhx,
             dcx) = singa.GpuRNNBackwardxEx(self.inputs['y'], dy, dhy, dcy,
                                            self.inputs['w'], self.inputs['hx'],
                                            self.inputs['cx'],
                                            self.seq_lengths.data, self.handle)
            dW = singa.GpuRNNBackwardWEx(self.inputs['x'], self.inputs['hx'],
                                         self.inputs['y'],
                                         self.seq_lengths.data, self.handle)
        else:
            (dx, dhx,
             dcx) = singa.GpuRNNBackwardx(self.inputs['y'], dy, dhy, dcy,
                                          self.inputs['w'], self.inputs['hx'],
                                          self.inputs['cx'], self.handle)
            dW = singa.GpuRNNBackwardW(self.inputs['x'], self.inputs['hx'],
                                       self.inputs['y'], self.handle)

        # dx {seq, bs, ..} => {bat, seq, ..}
        if self.batch_first:
            dx = singa.Transpose(dx, list((1, 0, 2)))

        return dx, dhx, dcx, dW


class CosSim(Operator):
    """
    Init a cos similarity operator
    """

    def __init__(self):
        super(CosSim, self).__init__()

    @classmethod
    def dot(cls, a, b):
        """ 
        dot multiply
        Args:
            a (CTensor): 2d input tensor.
            b (CTensor): 2d input tensor.
        Returns:
            CTensor: the output CTensor.
        """
        batch_size = a.shape()[0]
        ret = []
        for indice in range(batch_size):
            tmp_a = singa.SliceOn(a, indice, indice + 1, 0)  # 1 * d
            tmp_b = singa.SliceOn(b, indice, indice + 1, 0)  # 1 * d
            tmp_b = singa.DefaultTranspose(tmp_b)
            tmp_tensor = singa.Mult(tmp_a, tmp_b)  # 1 * d * d * 1
            ret.append(tmp_tensor)
        ret = singa.VecTensor(ret)
        ret = singa.ConcatOn(ret, 0)  # b * 1
        return singa.Reshape(ret, [ret.shape()[0]])  # b

    def forward(self, a, b):
        """
        forward of CosSim
        Args:
            a (CTensor): input tensor.
            b (CTensor): input tensor.
        Returns:
            the output CTensor.
        """
        ad = CosSim.dot(a, a)
        bd = CosSim.dot(b, b)
        ap = singa.PowFloat(ad, 0.5)
        bp = singa.PowFloat(bd, 0.5)
        ret = singa.__div__(CosSim.dot(a, b), singa.__mul__(ap, bp))
        if training:
            self.cache = (a, b, ad, bd, ap, bp, ret)
        return ret

    def backward(self, dy):
        """
        backward of CosSim
        follow https://math.stackexchange.com/a/1923705
        Args:
            dy (CTensor): gradient tensor.
        Return:
            the gradient tensor over input tensor.
        """
        a, b, ad, bd, ap, bp, ret = self.cache
        ab = singa.__mul__(ap, bp)
        ab = singa.Reshape(ab, list(ab.shape()) + [1])  # b * 1
        ad = singa.Reshape(ad, list(ad.shape()) + [1])  # b * 1
        bd = singa.Reshape(bd, list(bd.shape()) + [1])  # b * 1
        ret = singa.Reshape(ret, list(ret.shape()) + [1])  # b * 1
        da = singa.__sub__(singa.__div__(b, ab),
                           singa.__mul__(ret, singa.__div__(a, ad)))
        db = singa.__sub__(singa.__div__(a, ab),
                           singa.__mul__(ret, singa.__div__(b, bd)))
        return da, db


def cossim(a, b):
    """
    Produces a cos similarity operator
    Args:
        a (CTensor): input tensor.
        b (CTensor): input tensor.
    Returns:
        the output Tensor.
    """
    return CosSim()(a, b)[0]


class Expand(Operator):
    """
    Expand operator following ONNX Operator Schemas
    https://github.com/onnx/onnx/blob/master/docs/Operators.md#Expand

    Example usage::
    data = [[1.], [2.], [3.]]

    # dim_changed
    shape = [2, 1, 6]
    output = [[[1., 1., 1., 1., 1., 1.], 
               [2., 2., 2., 2., 2., 2.],
               [3., 3., 3., 3., 3., 3.]],
              [[1., 1., 1., 1., 1., 1.],
               [2., 2., 2., 2., 2., 2.],
               [3., 3., 3., 3., 3., 3.]]]

    # dim_unchanged
    shape = [3, 4]
    output = [[1., 1., 1., 1.],
              [2., 2., 2., 2.],
              [3., 3., 3., 3.]]
    """

    def __init__(self, shape):
        """
        Args:
            shape (list[int]: indicates the shape you want to expand to, 
                following the broadcast rule
        """
        super(Expand, self).__init__()
        self.shape = shape

    def forward(self, x):
        if isinstance(self.shape, np.ndarray):
            self.shape = self.shape.tolist()
        else:
            self.shape = list(self.shape)
        self.dim_changed = True
        self.x_shape = list(x.shape())
        x_shape = self.x_shape.copy()
        for s_1, s_2 in zip(self.shape[::-1], x_shape[::-1]):
            if s_1 != 1 and s_2 != 1:
                if len(self.shape) != len(x_shape):
                    assert False, ('not support dim_unchanged mode')
                self.dim_changed = False
                break
        if self.dim_changed:
            tmp_tensor = singa.Tensor(self.shape, x.device())
            tmp_tensor.SetFloatValue(1.)
            x = singa.__mul__(x, tmp_tensor)
        else:
            for axis, s_1, s_2 in zip(range(len(self.shape)), self.shape,
                                      x_shape):
                if s_1 == s_2:
                    continue
                xs = [x] * (s_1 // s_2)
                x = singa.VecTensor(xs)
                x = singa.ConcatOn(x, axis)
        return x

    def backward(self, dy):
        x_shape = self.x_shape
        if self.dim_changed:
            dy = tensor.from_raw_tensor(dy)
            if len(self.shape) > len(x_shape):
                x_shape = [1] * (len(self.shape) - len(x_shape)) + x_shape
            for axis, s in zip(range(len(self.shape))[::-1], x_shape[::1]):
                if s == 1:
                    dy = tensor.sum(dy, axis)
            dy = dy.data
        else:
            for axis, s_1, s_2 in zip(
                    range(len(self.shape))[::-1], self.shape[::-1],
                    x_shape[::-1]):
                if s_1 > s_2:
                    duplic = s_1 // s_2
                    dxs = []
                    for i in range(s_2):
                        tmp_tensor = None
                        for j in range(duplic):
                            if not tmp_tensor:
                                tmp_tensor = singa.SliceOn(
                                    dy, j * s_2 + i, j * s_2 + i + 1, axis)
                            else:
                                tmp_tensor += singa.SliceOn(
                                    dy, j * s_2 + i, j * s_2 + i + 1, axis)
                        dxs.append(tmp_tensor)
                    dxs = singa.VecTensor(dxs)
                    dy = singa.ConcatOn(dxs, axis)
        dy = singa.Reshape(dy, self.x_shape)
        return dy


def expand(x, shape):
    """
    Produces a Expand operator
    Args:
        x (Tensor): input tensor.
        shape (list[int]: indicates the shape you want to expand to, 
            following the broadcast rule
    Returns:
        the output Tensor.
    """
    return Expand(shape)(x)[0]


class Pad(Operator):
    """
    Pad operator following ONNX Operator Schemas
    https://github.com/onnx/onnx/blob/master/docs/Operators.md#Pad

    Example usage::
        data = 
        [
            [1.0, 1.2],
            [2.3, 3.4],
            [4.5, 5.7],
        ] 
        pads = [0, 2, 0, 0]

        # constant mode
        mode = 'constant'
        constant_value = 0.0
        output = 
        [
            [
                [0.0, 0.0, 1.0, 1.2],
                [0.0, 0.0, 2.3, 3.4],
                [0.0, 0.0, 4.5, 5.7],
            ],
        ]

        # reflect mode
        mode = 'reflect'
        output = 
        [
            [
                [1.0, 1.2, 1.0, 1.2],
                [2.3, 3.4, 2.3, 3.4],
                [4.5, 5.7, 4.5, 5.7],
            ],
        ]

        # edge mode
        mode = 'edge'
        output = 
        [
            [
                [1.0, 1.0, 1.0, 1.2],
                [2.3, 2.3, 2.3, 3.4],
                [4.5, 4.5, 4.5, 5.7],
            ],
        ]
    """

    def __init__(self, mode, pads, constant=0.):
        """
        Args:
            mode (string): Supported modes: `constant`(default), `reflect`, `edge`.
            pads (list[int]): list of integers indicating the number of padding elements 
                to add at the beginning each axis.
            constant (float): A scalar value to be used if the mode chosen is 
                `constant`
        """
        super(Pad, self).__init__()
        self.mode = mode
        if self.mode not in ("constant", "reflect", "edge"):
            assert False, ('Only support three modes: constant, reflect, edge')
        self.constant = constant
        self.pads = pads
        self.pad_width = ()

    def forward(self, x):
        if not self.pad_width:
            half_width = len(self.pads) // 2
            for i in range(half_width):
                self.pad_width += ((self.pads[i], self.pads[i + half_width])),

        for axis, pads in zip(range(len(x.shape())), self.pad_width):
            for pad, is_left in zip(pads, (True, False)):
                if pad == 0:
                    continue
                pad_shape = list(x.shape())
                if self.mode == "constant":
                    pad_shape[axis] = pad
                    padding = singa.Tensor(list(pad_shape), x.device())
                    padding.SetFloatValue(self.constant)
                    if is_left:
                        x = singa.ConcatOn(singa.VecTensor([padding, x]), axis)
                    else:
                        x = singa.ConcatOn(singa.VecTensor([x, padding]), axis)
                elif self.mode == "reflect":
                    axis_shape = pad_shape[axis]
                    if is_left:
                        padding = singa.SliceOn(x, 0, pad, axis)
                        x = singa.ConcatOn(singa.VecTensor([padding, x]), axis)
                    else:
                        padding = singa.SliceOn(x, axis_shape - pad, axis_shape,
                                                axis)
                        x = singa.ConcatOn(singa.VecTensor([x, padding]), axis)
                elif self.mode == "edge":
                    axis_shape = pad_shape[axis]
                    if is_left:
                        padding = []
                        for _ in range(pad):
                            padding.append(singa.SliceOn(x, 0, 1, axis))
                        padding.append(x)
                        padding = singa.VecTensor(padding)
                        x = singa.ConcatOn(padding, axis)
                    else:
                        padding = [x]
                        for _ in range(pad):
                            padding.append(
                                singa.SliceOn(x, axis_shape - 1, axis_shape,
                                              axis))
                        padding = singa.VecTensor(padding)
                        x = singa.ConcatOn(padding, axis)
        return x

    def backward(self, dy):
        for axis, pads in zip(range(len(dy.shape())), self.pad_width):
            for pad, is_left in zip(pads, (True, False)):
                if pad == 0:
                    continue
                axis_shape = list(dy.shape())[axis]
                if is_left:
                    dy = singa.SliceOn(dy, pad, axis_shape, axis)
                else:
                    dy = singa.SliceOn(dy, 0, axis_shape - pad, axis)
        return dy


def pad(x, mode, pads, constant=0.):
    """
    Produces a pad operator
    Args:
        x (Tensor): input tensor.
        mode (string): Supported modes: `constant`(default), `reflect`, `edge`.
        pads (list[int]): list of integers indicating the number of padding elements 
            to add at the beginning each axis.
        constant (float): A scalar value to be used if the mode chosen is 
            `constant`
    Returns:
        the output Tensor.
    """
    return Pad(mode, pads, constant)(x)[0]


class UpSample(Operator):
    """
    UpSample operator following ONNX Operator Schemas
    https://github.com/onnx/onnx/blob/master/docs/Operators.md#upsample

    Example usage::
    data = [[[[1, 2],
              [3, 4],]]]

    # nearest
    scales = [1.0, 1.0, 2.0, 3.0]
    output = [[[[1, 1, 1, 2, 2, 2],
                [1, 1, 1, 2, 2, 2],
                [3, 3, 3, 4, 4, 4],
                [3, 3, 3, 4, 4, 4],]]]
    """

    def __init__(self, mode, scales):
        """
        Args:
            scales (list[int]): The scale array along each dimension. It takes 
                value greater than or equal to 1. 
        """
        super(UpSample, self).__init__()
        self.scales = scales
        self.mode = mode.lower()
        if self.mode != "nearest":
            assert False, "only support nearest mode."

    def forward(self, x):
        if isinstance(self.scales, np.ndarray):
            self.scales = self.scales.tolist()
        else:
            self.scales = list(self.scales)
        self.x_shape = list(x.shape())
        for axis, s in zip(range(len(self.scales)), self.scales):
            s = int(s)
            if s == 1:
                continue
            x = x.Repeat([
                s,
            ], axis)
        return x

    def backward(self, dy):
        x_shape = self.x_shape.copy()
        for axis, s_1, s_2 in zip(
                range(len(self.scales))[::-1], self.scales[::-1],
                x_shape[::-1]):
            s_1 = int(s_1)
            if s_1 != 1:
                duplic = s_1
                dxs = []
                for i in range(s_2):
                    tmp_tensor = None
                    for j in range(duplic):
                        if not tmp_tensor:
                            tmp_tensor = singa.SliceOn(dy, i * duplic + j,
                                                       i * duplic + j + 1, axis)
                        else:
                            tmp_tensor += singa.SliceOn(dy, i * duplic + j,
                                                        i * duplic + j + 1,
                                                        axis)
                    dxs.append(tmp_tensor)
                dxs = singa.VecTensor(dxs)
                dy = singa.ConcatOn(dxs, axis)
        dy = singa.Reshape(dy, self.x_shape)
        return dy


def upsample(x, mode, scales):
    """
    Produces a upsample operator
    Args:
        x (Tensor): input tensor.
        scales (list[int]): The scale array along each dimension. It takes 
                value greater than or equal to 1. 
    Returns:
        the output Tensor.
    """
    return UpSample(mode, scales)(x)[0]


<<<<<<< HEAD
class Where(Operator):
    """
    Where operator following ONNX Operator Schemas
    https://github.com/onnx/onnx/blob/master/docs/Operators.md#Where
    and Numpy
    https://numpy.org/doc/stable/reference/generated/numpy.where.html
    Example usage::
    condition = [[True, False], 
              [True, True]]
    x = [[1, 2], 
        [3, 4]]
    y =  [[9, 8], 
        [7, 6]]

    output = [[1, 8],
            [3, 4]]
    """

    def __init__(self, condition):
        """
        Args:
            condition (Tensor): When True (nonzero), yield X, otherwise yield Y
        """
        super(Where, self).__init__()
        self.condition = condition

    def forward(self, a, b):
        if isinstance(self.condition, list):
            self.condition = np.array(self.condition)
        if isinstance(self.condition, np.ndarray):
            self.condition = self.condition.astype(np.float32)
            self.condition = tensor.from_numpy(self.condition)
            self.condition.to_device(a.device())
            self.condition = self.condition.data
        self.neg_condition = singa.AddFloat(singa.MultFloat(self.condition, -1.), 1.)
        _a, _b = a, b
        dtype0 = _a.data_type()
        dtype1 = _b.data_type()
        if dtype0 == singa.kInt or dtype1 == singa.kInt:
            _a = a.AsType(singa.kFloat32)
            _b = b.AsType(singa.kFloat32)
            res = singa.__add__(singa.__mul__(self.condition, _a),
                             singa.__mul__(self.neg_condition, _b))
            res = res.AsType(singa.kInt)
        else:
            res = singa.__add__(singa.__mul__(self.condition, _a),
                             singa.__mul__(self.neg_condition, _b))
        return res

    def backward(self, dy):
        da = singa.__mul__(self.condition, dy)
        db = singa.__mul__(self.neg_condition, dy)
        return da, db


def where(x, y, condition):
    """
    Produces a Where operator
    Args:
        x (Tensor): input tensor.
        y (Tensor): input tensor.
        condition (Tensor): When True (nonzero), yield X, otherwise yield Y
    Returns:
        the output Tensor.
    """
    return Where(condition)(x, y)[0]

=======
class Round(Operator):
    """
    Element-wise round the input
    """

    def __init__(self):
        super(Round, self).__init__()

    def forward(self, x):
        return singa.Round(x)

    def backward(self, dy):
        dy = singa.Tensor(dy.shape(), dy.device())
        dy.SetFloatValue(0.)
        return dy


def round(x):
    """
    Element-wise round the input
    Args:
        x (Tensor): input tensor.
    Returns:
        the output Tensor.
    """
    return Round()(x)[0]


class Rounde(Operator):
    """
    Element-wise round the input, In case of halfs, round to the nearest even integer
    """

    def __init__(self):
        super(Rounde, self).__init__()

    def forward(self, x):
        return singa.RoundE(x)

    def backward(self, dy):
        dy = singa.Tensor(dy.shape(), dy.device())
        dy.SetFloatValue(0.)
        return dy


def rounde(x):
    """
    Element-wise round the input, In case of halfs, round to the nearest even integer
    Args:
        x (Tensor): input tensor.
    Returns:
        the output Tensor.
    """
    return Rounde()(x)[0]
>>>>>>> b58384c2

''' alias for Operator and Layers
'''
Operation = Operator
''' import layer at the end to resolve circular import
'''
from singa import layer
Linear = layer.Linear
Conv2d = layer.Conv2d
SeparableConv2d = layer.SeparableConv2d
BatchNorm2d = layer.BatchNorm2d
Pooling2d = layer.Pooling2d
MaxPool2d = layer.MaxPool2d
AvgPool2d = layer.AvgPool2d
MaxPool1d = layer.MaxPool1d
AvgPool1d = layer.AvgPool1d
RNN_Base = layer.RNN_Base
RNN = layer.RNN
LSTM = layer.LSTM<|MERGE_RESOLUTION|>--- conflicted
+++ resolved
@@ -5117,7 +5117,6 @@
     return UpSample(mode, scales)(x)[0]
 
 
-<<<<<<< HEAD
 class Where(Operator):
     """
     Where operator following ONNX Operator Schemas
@@ -5185,7 +5184,7 @@
     """
     return Where(condition)(x, y)[0]
 
-=======
+
 class Round(Operator):
     """
     Element-wise round the input
@@ -5240,7 +5239,7 @@
         the output Tensor.
     """
     return Rounde()(x)[0]
->>>>>>> b58384c2
+
 
 ''' alias for Operator and Layers
 '''
