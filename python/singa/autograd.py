--- conflicted
+++ resolved
@@ -1192,12 +1192,7 @@
 
 
 class _Conv2d(Operation):
-<<<<<<< HEAD
     def __init__(self, handle, pad_mode="NOTSET"):
-=======
-
-    def __init__(self, handle):
->>>>>>> 186db4f3
         super(_Conv2d, self).__init__()
         self.handle = handle
         # Where default value is NOTSET, which means explicit padding is used. 
