--- conflicted
+++ resolved
@@ -2762,7 +2762,6 @@
     return Reciprocal()(x)[0]
 
 
-<<<<<<< HEAD
 class Gemm(Operation):
     def __init__(self, alpha=1.0, beta=1.0, transA=0, transB=0):
         """
@@ -2868,7 +2867,6 @@
         tensor, the output
     """
     return Gemm(alpha, beta, transA, transB)(A, B, C)[0]
-=======
 class GlobalAveragePool(Operation):
     def __init__(self, data_format='channels_first'):
         """
@@ -2937,5 +2935,4 @@
     Returns: 
         tensor, the output
     """
-    return GlobalAveragePool(data_format)(x)[0]
->>>>>>> 5ca217e2
+    return GlobalAveragePool(data_format)(x)[0]