#
# Licensed to the Apache Software Foundation (ASF) under one
# or more contributor license agreements.  See the NOTICE file
# distributed with this work for additional information
# regarding copyright ownership.  The ASF licenses this file
# to you under the Apache License, Version 2.0 (the
# "License"); you may not use this file except in compliance
# with the License.  You may obtain a copy of the License at
#
#   http://www.apache.org/licenses/LICENSE-2.0
#
# Unless required by applicable law or agreed to in writing,
# software distributed under the License is distributed on an
# "AS IS" BASIS, WITHOUT WARRANTIES OR CONDITIONS OF ANY
# KIND, either express or implied.  See the License for the
# specific language governing permissions and limitations
# under the License.
#

from __future__ import division

from collections import Counter, deque
import numpy as np
import math

from singa import tensor
from singa import utils
from .tensor import Tensor
from . import singa_wrap as singa

CTensor = singa.Tensor
training = False


def axis_helper(y_shape, x_shape):
    """
    check which axes the x has been broadcasted
    Args:
        y_shape: the shape of result
        x_shape: the shape of x
    Return:
        a tuple refering the axes 
    """
    res = []
    j = len(x_shape) - 1
    for i in range(len(y_shape) - 1, -1, -1):
        if j < 0 or x_shape[j] != y_shape[i]:
            res.append(i)
        j -= 1
    return tuple(res[::-1])


def back_broadcast(y_shape, x_shape, x):
    """
    for a brodcasted tensor, restore its shape of x from y_shape to x_shape
    Args:
        y_shape: the shape of result
        x_shape: the shape of x
        x: the input
    Return:
        a tensor
    """
    if y_shape != x_shape:
        x = tensor.from_raw_tensor(x)
        axis = axis_helper(y_shape, x_shape)
        x = tensor.sum(x, axis)
        x = tensor.reshape(x, x_shape)
        x = x.data
    return x


def infer_dependency(op):
    """
    Infer the dependency of all operations with the
    given op as the last operation.
    Operation A is depending on B if A uses the output(s) of B.

    Args:
        op: an Operation instance, e.g. the loss operation.

    Return:
        a Counter instance with the operation as the key,
        and the number of operations that are depending on it as the value;
        and a Counter instance with the id of the output tensor as the key, and 
        the number of operations that are depending on it as the value.
    """

    # current op is not inserted into the dependency_count
    # if the current op is not a terminal op, then this function may just
    # count dependency of a branch.
    op_count = Counter()
    tensor_count = Counter()
    queue = deque([op])
    while len(queue) > 0:
        cur_op = queue.pop()
        for src_op, xid, _, _ in cur_op.src:
            if src_op not in op_count:
                op_count[src_op] = 1
                queue.append(src_op)
            else:
                op_count[src_op] += 1
            tensor_count[xid] += 1
    return op_count, tensor_count


def gradients(y, dy=None):
    """
    Compute the gradients of the output w.r.t the parameters

    Args:
        y: the output tensor, e.g., the loss
        dy: gradient of the target w.r.t y; None indicates the gradient is 1.0;
            it can be used to rescale the loss.

    Return:
        a dictionary storing the gradient tensors of all tensors
            whose stores_grad is true (e.g. parameter tensors)
    """
    grads = {}  # mapping: x->dx if x.stores_grad
    for p, dp in backward(y, dy):
        grads[p] = dp
    return grads


def backward(y, dy=None):
    """
    Run the backward propagation starting at y.
    Args:
        y: a Tensor instance, usually the loss
        dy: a number or a Tensor instance, for the gradient of the
            objective/loss w.r.t y, usually None, i.e., 1.0
    Return:
        yeild the parameter (tensor with stores_grad true) and the
            gradient tensors.
    """
    assert isinstance(y, Tensor), "wrong input type."
    op_dep, tensor_dep = infer_dependency(y.creator)
    assert y.size() == 1, ("y must be a Tensor with a single value;"
                           "size of y is % d" % y.size())

    # by default the dy is a tensor with 1.0 for each sample;
    if dy is None:
        dy = float(1.0)
    elif isinstance(dy, Tensor):
        dy = dy.data
    else:
        dy = float(dy)

    # ready is a queue of (operation, dy list)
    ready = deque([(y.creator, (dy,))])
    not_ready = {}  # mapping: op->[dy]

    if y.stores_grad:
        # gradients[y] = dy
        if isinstance(dy, float):
            g = np.array(dy)
        else:
            g = dy
        tg = Tensor(device=g.device(), data=g)
        yield (y, tg)

    while len(ready) > 0:
        op, dys = ready.pop()
        if not op.requires_grad or isinstance(op, Dummy):
            continue
        # if not isinstance(op, tensor.Dummy):
        dxs = op._do_backward(*dys)
        # TODO src and dx must match

        assert len(op.src) == len(dxs), (
            "the number of src ops (=%d) and dx (=%d) not match" %
            (len(op.src), len(dxs)))
        for (src_op, x_id, y, y_stores_grad), dx in zip(op.src, dxs):
            # prefix x is w.r.t op; prefix y is w.r.t src_op.
            # x_id is the python id of one input arg of src_op, denoted as x.
            # y_idx (below) is the index of x among the outputs of src_op.
            # not_ready[src_op][y_idx] records the intermediate gradient
            # of the y_idx'th output of src_op. 'intermediate gradient'
            # indicates that if this output is used in multiple children
            # operations, then we have to add the graident (dx) from all these
            # children operations. When src_op is ready, it means that
            # the gradient of all its outputs are available, i.e. all children
            # operations have been backwarded.
            # y is None if y.stores_grad is false; otherwise it is a Tensor

            if isinstance(src_op, Dummy) and (not src_op.stores_grad):
                continue

            y_idx = src_op.y_id2idx[x_id]
            if src_op not in not_ready:
                # src_op may have mulitple outputs
                not_ready[src_op] = [None for _ in src_op.y_id2idx]
                not_ready[src_op][y_idx] = dx
            else:
                dxs_ = not_ready[src_op]
                if dxs_[y_idx] is None:
                    dxs_[y_idx] = dx
                else:
                    # add the gradient from another children operation that
                    # uses y_idx'th output of src_op as input arg
                    dxs_[y_idx] += dx

            op_dep[src_op] -= 1
            tensor_dep[x_id] -= 1
            if y_stores_grad and tensor_dep[x_id] == 0:
                # store the gradient for final return, e.g. for parameters.
                # it may cause a delay to yield. Only after src_op's all
                # output tensors have recieved the gradients, then output
                g = not_ready[src_op][y_idx]
                tg = Tensor(device=g.device(),
                            data=g,
                            name=src_op.grad_name(y_idx))
                yield (y, tg)

            if op_dep[src_op] == 0:
                if src_op.requires_grad is True:
                    assert not isinstance(
                        src_op, Dummy), "Dummy op does not do backward()"
                    ready.append((src_op, not_ready[src_op]))
                del not_ready[src_op]
        del op  # delete the operation to free all tensors from this op


class Operation(object):
    """
    An operation includes the forward and backward function of
    tensor calculation.
    Steps to add a specific operation Xxxx:
    1. create a subclass of Operation, name it as Xxxx
    2. override the forward() and backward(); The arguments of forward()
       and backward() should only include CTensor;
    """

    op_count = 0

    def __init__(self, name=None):
        if name is None:
            self.name = "{}#{}".format(self.__class__.__name__,
                                       Operation.op_count)
            Operation.op_count += 1
        else:
            self.name = name

    def __call__(self, *xs):
        return self._do_forward(*xs)

    def output_name(self, idx):
        """
        Args:
            idx: index of the output among all outputs

        Return:
            the name of the output tensor
        """
        return "{}:{}".format(self.name, idx)

    def grad_name(self, idx):
        """
        Args:
            idx: index of the output among all outputs

        Return:
            the name of the gradient of the output tensor
        """
        return "{}_g".format(self.output_name(idx))

    def _do_forward(self, *xs):
        """
        Do not call this function from user code. It is called by __call__().
        Args:
            xs, Tensor instance(s)
        Returns:
            Tensor instance(s)
        """
        # TODO add the pre hook
        assert all([isinstance(x, Tensor) for x in xs
                   ]), "xs should include only Tensor instances"

        # need to do backward if any of its input arg needs gradient
        self.requires_grad = any([x.requires_grad for x in xs])

        self.src = []
        for x in xs:
            if x.stores_grad:
                # store the tensor whose gradient needs be returned in
                # backward(), e.g. if x is parameter
                self.src.append((x.creator, id(x), x, x.stores_grad))
            else:
                # for intermediate tensors, they will be released soon;
                # no need to store them --> use None
                self.src.append((x.creator, id(x), None, x.stores_grad))

        # get the CTensor (data) if the input arg is Tensor
        xs = tuple(x.data for x in xs)
        ys = self.forward(*xs)
        if not isinstance(ys, tuple):
            ys = (ys,)
        # create Tensor based on CTensor(data);
        # assume outputs are all Tensor instances
        ys = tuple(
            Tensor(
                device=y.device(),
                data=y,
                requires_grad=self.requires_grad,
                creator=self,
                name=self.output_name(idx),
            ) for idx, y in enumerate(ys))
        # map from python id to output index
        self.y_id2idx = {id(y): i for i, y in enumerate(ys)}
        # TODO add the post hook
        return ys

    def _do_backward(self, *dys):
        dxs = self.backward(*dys)
        if not isinstance(dxs, tuple):
            dxs = (dxs,)
        return dxs

    def forward(self, *xs):
        """Forward propagation.
        Args:
            xs: input args consisting of only CTensors.
        Returns:
            CTensor instance(s)
        """
        raise NotImplementedError

    def backward(self, *dys):
        """ Backward propagation.
        Args:
            dys: input args consisting of only CTensors.
        Returns:
            CTensor instance(s)
        """
        raise NotImplementedError

    def get_params(self):
        return []


class Dummy(Operation):
    """Dummy operation whice serves as a placehoder for autograd
    Args:
        name(string): set it for debug
    """

    def __init__(self, tensor, name=None):
        super(Dummy, self).__init__(name)
        self.src = []
        self.y_id2idx = {id(tensor): 0}
        self.tensor = tensor
        self.requires_grad = False

    def output_name(self, idx):
        return self.name

    def grad_name(self, idx):
        return "{}_g".format(self.name)

    def __getattr__(self, name):
        return self.tensor.__getattribute__(name)


class Mean(Operation):

    def __init__(self):
        super(Mean, self).__init__()

    def forward(self, *l):
        """
        Args:
            l: a list of CTensor
            element-wise mean operator
        Returns:
            a new CTensor
        """
        if training:
            self.l = len(l)
        assert (len(l) > 0)
        x = singa.Tensor(list(l[0].shape()), l[0].device())
        x.SetFloatValue(0.0)
        for i in range(len(l)):
            x += l[i]
        return singa.MultFloat(x, 1 / len(l))

    def backward(self, dy):
        """
        Args:
            dy(CTensor): dL / dy
        Returns:
            a list of dx(CTensor)
        """
        return [singa.MultFloat(dy, 1 / self.l)] * self.l


def mean(*l):
    return Mean()(*l)[0]


class ReLU(Operation):

    def __init__(self):
        super(ReLU, self).__init__()

    def forward(self, x):
        """
        Args:
            x(CTensor): input tensor
        Returns:
            a new CTensor whose element y = x if x >= 0; otherwise 0;
        """
        if training:
            self.input = x
        return singa.ReLU(x)

    def backward(self, dy):
        """
        Args:
            dy(CTensor): dL / dy
        Returns:
            dx(CTensor): dL / dx = dy if x >= 0; otherwise 0;
        """
        return singa.ReLUBackward(dy, self.input)


def relu(x):
    return ReLU()(x)[0]


class Less(Operation):

    def __init__(self):
        super(Less, self).__init__()

    def forward(self, x, y):
        """Do forward propgation.
        Store the [x<y] if requires gradient.
        Args:
            x (CTensor): matrix
            y (CTensor): matrix
        Returns:
            a CTensor for the result
        """
        cur = singa.LTFloat(singa.__sub__(x, y), 0)
        if training:
            self.cache = cur
        return cur

    def backward(self, dy):
        """
        Args:
            dy (CTensor): data for the dL / dy, L is the loss
        """
        assert False, ('no backward function for less')


def less(x, y):
    return Less()(x, y)[0]


class Clip(Operation):

    def __init__(self, min, max):
        super(Clip, self).__init__()
        self.max = max
        self.min = min

    def forward(self, x):
        """
        Args:
            x(CTensor): input tensor
        Returns:
            np.clip(x,min,max)
        """
        self.mask = singa.Tensor(list(x.shape()), x.device())
        self.mask.SetFloatValue(1.0)

        if self.min is not None:
            mask0 = singa.LTFloat(x, self.min)
            mask1 = singa.GEFloat(x, self.min)
            self.mask = singa.__mul__(mask1, self.mask)
            x = singa.__add__(singa.MultFloat(mask0, self.min),
                              singa.__mul__(mask1, x))

        if self.max is not None:
            mask0 = singa.GTFloat(x, self.max)
            mask1 = singa.LEFloat(x, self.max)
            self.mask = singa.__mul__(mask1, self.mask)
            x = singa.__add__(singa.MultFloat(mask0, self.max),
                              singa.__mul__(mask1, x))

        return x

    def backward(self, dy):
        return singa.__mul__(dy, self.mask)


def clip(x, min=None, max=None):
    return Clip(min, max)(x)[0]


class Identity(Operation):

    def __init__(self):
        super(Identity, self).__init__()

    def forward(self, x):
        return x

    def backward(self, dy):
        """
        Args:
            dy(CTensor): dL / dy
        Returns:
            dx(CTensor): dL / dx = dy;
        """
        return dy


def identity(x):
    return Identity()(x)[0]


class Matmul(Operation):
    """For matrix multiplication"""

    def __init__(self):
        super(Matmul, self).__init__()

    def forward(self, x, w):
        """Do forward propgation.
        Store the x(or w) if w(or x) requires gradient.
        Args:
            x (CTensor): matrix
            w (CTensor): matrix
        Returns:
            a CTensor for the result
        """
        if training:
            self.input = (x, w)
        return singa.Mult(x, w)

    def backward(self, dy):
        """
        Args:
            dy (CTensor): data for the dL / dy, L is the loss
        Returns:
            a tuple for (dx, dw)
        """
        return (
            singa.Mult(dy, singa.DefaultTranspose(self.input[1])),
            singa.Mult(singa.DefaultTranspose(self.input[0]), dy),
        )


def matmul(x, w):
    return Matmul()(x, w)[0]


class Greater(Operation):

    def __init__(self):
        super(Greater, self).__init__()

    def forward(self, x, y):
        """Do forward propgation.
        Store the [x>y] if requires gradient.
        Args:
            x (CTensor): matrix
            y (CTensor): matrix
        Returns:
            a CTensor for the result
        """
        cur = singa.GTFloat(singa.__sub__(x, y), 0)
        if training:
            self.cache = cur
        return cur

    def backward(self, dy):
        """
        Args:
            dy (CTensor): data for the dL / dy, L is the loss
        """
        assert False, ('no backward function for greater')


def greater(x, y):
    return Greater()(x, y)[0]


class AddBias(Operation):
    """
    Add Bias to each row / column of the Tensor, depending on the axis arg.
    """

    def __init__(self, axis=0):
        """
        To indicate the calculation axis, 0 for row, 1 for column.
        Args:
            axis: 0 or 1, default is 0.
        """
        super(AddBias, self).__init__()
        self.axis = axis

    def forward(self, x, b):
        """
        Args:
            x: matrix.
            b: bias to be added.
        Return:
            the result Tensor
        """
        if self.axis == 0:
            singa.AddRow(b, x)
        elif self.axis == 1:
            singa.AddColumn(b, x)
        return x

    def backward(self, dy):
        """
        Args:
            dy (CTensor): data for the dL / dy, L is the loss.
        Return:
            a tuple for (db, dx), db is data for dL / db, dx is data
            for dL / dx.
        """
        if self.axis == 0:
            return dy, singa.Sum(dy, 0)
        elif self.axis == 1:
            return dy, singa.Sum(dy, 0)


def add_bias(x, b, axis=0):
    return AddBias(axis)(x, b)[0]


class Reshape(Operation):

    def __init__(self, shape):
        super(Reshape, self).__init__()
        if isinstance(shape, tensor.Tensor):
            self.shape = np.asarray(tensor.to_numpy(shape).astype(
                np.int32)).tolist()
        else:
            self.shape = list(shape)

    def forward(self, x):
        self._shape = x.shape()
        shape = self.shape
        # handle the shape with 0
        shape = [
            self._shape[i]
            if i < len(self._shape) and shape[i] == 0 else shape[i]
            for i in range(len(shape))
        ]
        # handle the shape with -1
        hidden_shape = int(np.prod(self._shape) // np.abs(np.prod(shape)))
        self.cache = [s if s != -1 else hidden_shape for s in shape]

        return singa.Reshape(x, self.cache)

    def backward(self, dy):
        return singa.Reshape(dy, self._shape)


def reshape(a, shape):
    return Reshape(shape)(a)[0]


class PRelu(Operation):

    def __init__(self):
        super(PRelu, self).__init__()

    def forward(self, x, slope):
        mask0 = singa.LTFloat(x, 0.0)
        res = singa.__mul__(x, mask0)
        res = singa.__mul__(res, slope)
        res += singa.ReLU(x)
        if training:
            self.input = x
            self.slope = slope
            self.mask0 = mask0
            self.shape0 = list(x.shape())
            self.shape1 = list(slope.shape())
            self.shape3 = list(res.shape())
        return res

    def backward(self, dy):
        dx1mask = singa.GEFloat(self.input, 0.0)
        dx2 = singa.__mul__(self.mask0, self.slope)
        dx = singa.__add__(dx1mask, dx2)
        dx = singa.__mul__(dy, dx)
        dslope = singa.__mul__(dy, singa.__mul__(self.mask0, self.input))
        if (type(dy) == float) or self.shape0 == self.shape1:
            assert self.shape0 == self.shape1, ('should have same shape')
            return dx, dslope
        # handle broadcast
        dx = back_broadcast(self.shape3, self.shape0, dx)
        dslope = back_broadcast(self.shape3, self.shape1, dslope)
        return dx, dslope


def prelu(x, slope):
    return PRelu()(x, slope)[0]


class Add(Operation):

    def __init__(self):
        super(Add, self).__init__()

    def forward(self, a, b):
        res = singa.__add__(a, b)
        if training:
            self.shape0 = list(a.shape())
            self.shape1 = list(b.shape())
            self.shape3 = list(res.shape())
        return res

    def backward(self, dy):
        dx0, dx1 = dy, dy
        if (type(dy) == float) or self.shape0 == self.shape1:
            assert self.shape0 == self.shape1, ('should have same shape')
            return dx0, dx1
        # handle broadcast
        dx0 = back_broadcast(self.shape3, self.shape0, dx0)
        dx1 = back_broadcast(self.shape3, self.shape1, dx1)
        return dx0, dx1


def add(a, b):
    return Add()(a, b)[0]


class Elu(Operation):

    def __init__(self, alpha=1):
        super(Elu, self).__init__()
        self.alpha = alpha

    def forward(self, x):
        """Do forward propgation.
        Store the x if requires gradient.
        Args:
            x (CTensor): matrix
        Returns:
            a CTensor for the result
        """
        #f(x) = alpha * (exp(x) - 1.) for x < 0, f(x) = x for x >= 0
        if training:
            self.input = x
        x1 = singa.LTFloat(x, 0.0)
        x1 *= x
        x1 = singa.MultFloat(singa.SubFloat(singa.Exp(x1), 1.0), self.alpha)
        x2 = singa.ReLU(x)
        x1 += x2
        return x1

    def backward(self, dy):
        """
        Args:
            dy (CTensor): data for the dL / dy, L is the loss
        Returns:
            a tuple for dx
        """
        dx1mask = singa.LTFloat(self.input, 0.0)
        dx = singa.MultFloat(singa.Exp(self.input), self.alpha)
        dx *= dx1mask

        dx2mask = singa.GEFloat(self.input, 0.0)

        dx += dx2mask
        dx *= dy
        return dx


def elu(x, alpha=1):
    return Elu(alpha)(x)[0]


class Equal(Operation):

    def __init__(self):
        super(Equal, self).__init__()

    def forward(self, x, y):
        """Do forward propgation.
       Store the x if requires gradient.
       Args:
           x (CTensor): matrix
       Returns:
           a CTensor for the result
       """
        m = singa.__sub__(x, y)
        cur = singa.__mul__(singa.GEFloat(m, 0), singa.LEFloat(m, 0))
        return cur

    def backward(self, dy):
        """
        Args:
            dy (CTensor): data for the dL / dy, L is the loss
        """
        assert False, ('no backward function for equal')


def equal(x, y):
    return Equal()(x, y)[0]


class SeLU(Operation):

    def __init__(self, alpha=1.67326, gamma=1.0507):
        super(SeLU, self).__init__()
        self.alpha = alpha
        self.gamma = gamma

    def forward(self, x):
        """Do forward propgation.
        Store the x if x requires gradient.
        Args:
            x (CTensor): matrix
        Returns:
            a CTensor for the result
        """
        #y = gamma * (alpha * e^x - alpha) for x <= 0, y = gamma * x for x > 0
        if training:
            self.input = x
        x1 = singa.LEFloat(x, 0.0)
        x1 *= x
        x1 = singa.MultFloat(singa.SubFloat(singa.Exp(x1), 1.0),
                             self.alpha * self.gamma)
        x2 = singa.ReLU(x)
        x2 = singa.MultFloat(x2, self.gamma)
        x1 += x2
        return x1

    def backward(self, dy):
        """
        Args:
            dy (CTensor): data for the dL / dy, L is the loss
        Returns:
            dx
        """
        dx1mask = singa.LEFloat(self.input, 0.0)
        dx1 = singa.MultFloat(singa.Exp(self.input), self.gamma * self.alpha)
        dx1 = singa.__mul__(dx1mask, dx1)

        dx2mask = singa.GTFloat(self.input, 0.0)
        dx2 = singa.MultFloat(dx2mask, self.gamma)

        dx = singa.__add__(dx1, dx2)
        dx *= dy
        return dx


def selu(x, alpha=1.67326, gamma=1.0507):
    return SeLU(alpha, gamma)(x)[0]


class SoftMax(Operation):
    """
    Apply SoftMax for each row of the Tensor or each column of the Tensor
    according to the parameter axis.
    """

    def __init__(self, axis=1):
        super(SoftMax, self).__init__()
        self.axis = axis

    def forward(self, x):
        """
        Args:
            x(data): the input 1d or 2d tensor
        Returns:
            the result Tensor
        """
        self.output = singa.SoftMax(x, self.axis)
        return self.output

    def backward(self, dy):
        """
        Args:
            dy (CTensor): data for the dL / dy, L is the loss
        Returns:
            dx (Ctensor): data for the dL / dx, L is the loss,
            x is the input of current Opertion
        """
        return singa.SoftMaxBackward(dy, self.axis, self.output)


def softmax(x, axis=1):
    return SoftMax(axis)(x)[0]


class Sum(Operation):

    def __init__(self):
        super(Sum, self).__init__()

    def forward(self, *l):
        if training:
            self.l = len(l)
        assert (len(l) > 0)
        x = singa.Tensor(list(l[0].shape()), l[0].device())
        x.SetFloatValue(0.0)
        for i in range(len(l)):
            x += l[i]
        return x

    def backward(self, dy):
        return [dy] * self.l


def sum(*l):
    return Sum()(*l)[0]


class CrossEntropy(Operation):

    def __init__(self):
        super(CrossEntropy, self).__init__()

    """
    Calculte negative log likelihood loss for a batch of training data.
    """

    def forward(self, x, t):
        """
        Args:
            x (CTensor): 1d or 2d tensor, the prediction data(output)
                         of current network.
            t (CTensor): 1d or 2d tensor, the target data for training.
        Returns:
            loss (CTensor): scalar.
        """
        loss = singa.SumAll(singa.__mul__(t, singa.Log(x)))
        loss /= -x.shape()[0]
        self.x = x
        self.t = t
        self.input = (x, t)
        return loss

    def backward(self, dy=1.0):
        """
        Args:
            dy (float or CTensor): scalar, accumulate gradient from outside
                                of current network, usually equal to 1.0
        Returns:
            dx (CTensor): data for the dL /dx, L is the loss, x is the output
                          of current network. note that this is true for
                          dy = 1.0
        """
        dx = singa.__div__(self.t, self.x)
        dx *= float(-1.0 / self.x.shape()[0])
        if isinstance(dy, float):
            # dtype of dy: float
            dx *= dy
            return dx, None
        elif isinstance(dy, CTensor):
            pass  # TODO, broadcast elementwise multiply seems not support


def cross_entropy(y, t):
    return CrossEntropy()(y, t)[0]


class SoftMaxCrossEntropy(Operation):

    def __init__(self, t):
        super(SoftMaxCrossEntropy, self).__init__()
        self.t = t.data

    def forward(self, x):
        self.p = singa.SoftMax(x)
        ret = singa.CrossEntropyFwd(self.p, self.t)
        loss = singa.SumAll(ret)
        loss /= x.shape()[0]
        return loss

    def backward(self, dy=1.0):
        dx = singa.SoftmaxCrossEntropyBwd(self.p, self.t)
        dx /= float(self.p.shape()[0])
        return dx


def softmax_cross_entropy(x, t):
    # x is the logits and t is the ground truth; both are 2D.
    return SoftMaxCrossEntropy(t)(x)[0]


class MeanSquareError(Operation):

    def __init__(self):
        super(MeanSquareError, self).__init__()

    def forward(self, x, t):
        self.err = singa.__sub__(x, t)
        sqr = singa.Square(self.err)
        loss = singa.SumAll(sqr)
        loss /= (x.shape()[0] * 2)
        return loss

    def backward(self, dy=1.0):
        dx = self.err
        dx *= float(1 / self.err.shape()[0])
        if isinstance(dy, float):
            # dtype of dy: float
            dx *= dy
            return dx, None
        elif isinstance(dy, CTensor):
            pass  # TODO, broadcast elementwise multiply seems not support


def mse_loss(x, t):
    return MeanSquareError()(x, t)[0]


def ctensor2numpy(x):
    """
    To be used in SoftMax Operation.
    Convert a singa_tensor to numpy_tensor.
    """
    np_array = x.GetFloatValue(int(x.Size()))
    return np_array.reshape(x.shape())


class Flatten(Operation):

    def __init__(self, start_axis=1):
        super(Flatten, self).__init__()
        # flatten all axis after (inclusive) start_axis
        self.start_axis = start_axis

    def forward(self, x):
        self.shape = list(x.shape())
        shape, axis = self.shape, self.start_axis
        # the start_axis must be within this range (0, r-1)
        assert axis <= len(
            shape
        ) - 1 or axis >= 0, "the start_axis must be within (0, %d-1)" % len(
            shape)
        # calculate the new shape
        new_shape = (1, int(np.prod(shape))) if axis == 0 else (
            int(np.prod(shape[0:axis]).astype(int)),
            int(np.prod(shape[axis:]).astype(int)))
        y = singa.Reshape(x, new_shape)
        return y

    def backward(self, dy):
        dx = singa.Reshape(dy, self.shape)
        return dx


def flatten(x):
    return Flatten()(x)[0]


class Layer(object):

    def __init__(self):
        self.allow_params = []
        pass

    def device_check(self, *inputs):
        x_device = inputs[0].device
        x_dev_id = x_device.id()
        for var in inputs:
            if var.device.id() != x_dev_id:
                var.to_device(x_device)

    def find_sublayers(self):
        # return a list whose elements are in form of (attribute_name,
        # sublayer)
        sublayers = []
        for attr in self.__dict__:
            if isinstance(self.__dict__[attr], Layer):
                sublayers.append((attr, self.__dict__[attr]))
        return sublayers

    def get_params(self):
        sublayers = self.find_sublayers()
        params = dict()
        for sublayer_name, sublayer in sublayers:
            params[sublayer_name] = sublayer.get_params()
        return params

    def set_params(self, **parameters):
        # set parameters for Layer
        # input should be either a PyTensor or numpy ndarray.
        # examples: Layer.set_params(W=np.ones((in, out), dtype=np.float32)),
        # Layer.set_params(**{'block1':{'linear1':{'W':np.ones((in, out),
        # dtype=np.float32)}}})
        for (parameter_name, parameter_value) in parameters.items():
            # assert isinstance(self.__dict__[parameter_name], Layer)
            assert (parameter_name in self.__dict__
                   ), "please input correct parameters."
            if isinstance(self.__dict__[parameter_name], Layer):
                self.__dict__[parameter_name].set_params(
                    **parameters[parameter_name])
            elif isinstance(self.__dict__[parameter_name], Tensor):
                self.set_one_param(parameter_name, parameter_value)
            else:
                raise ValueError("please input correct parameters.")

    def set_one_param(self, parameter_name, parameter_value):
        assert (parameter_name in self.allow_params
               ), "please input allowed parameters."
        assert (parameter_value.shape == self.__dict__[parameter_name].shape
               ), "Shape dismatched."
        if isinstance(parameter_value, Tensor):
            self.__dict__[parameter_name].reset_like(parameter_value)
        elif isinstance(parameter_value, np.ndarray):
            self.__dict__[parameter_name].copy_from_numpy(parameter_value)
        else:
            raise ValueError("parameters should be Tensor or Numpy array.")


class Linear(Layer):

    def __init__(self, in_features, out_features, bias=True):
        w_shape = (in_features, out_features)
        b_shape = (out_features,)
        self.bias = bias

        self.W = Tensor(shape=w_shape, requires_grad=True, stores_grad=True)
        std = math.sqrt(2.0 / (in_features + out_features))
        self.W.gaussian(0.0, std)

        if self.bias:
            self.b = Tensor(shape=b_shape, requires_grad=True, stores_grad=True)
            self.b.set_value(0.0)

    def __call__(self, x):
        if self.bias:
            self.device_check(x, self.W, self.b)
        else:
            self.device_check(x, self.W)
        y = matmul(x, self.W)
        if self.bias:
            y = add_bias(y, self.b, axis=0)
        return y

    def get_params(self):
        if self.bias:
            return {"W": self.W, "b": self.b}
        else:
            return {"W": self.W}

    def set_params(self, **parameters):
        # TODO(wangwei) remove this funciton as Opeation's set_params() enough
        # set parameters for Linear Layer
        # input should be either a PyTensor or numpy ndarray.
        # examples: Linear.set_params(W=np.ones((in, out), dtype=np.float32)),
        # Linear.set_params(**{'W':np.ones((in, out), dtype=np.float32)})
        self.allow_params = ["W", "b"]
        super(Linear, self).set_params(**parameters)
        for parameter_name in parameters:
            if parameter_name is "b":
                self.bias = True


class Concat(Operation):

    def __init__(self, axis=0):
        super(Concat, self).__init__()
        self.axis = axis

    def forward(self, *xs):
        if training:
            offset = 0
            self.slice_point = []
            for t in xs:
                offset += t.shape()[self.axis]
                self.slice_point.append(offset)
        x = singa.VecTensor(list(xs))
        return singa.ConcatOn(x, self.axis)

    def backward(self, dy):
        assert hasattr(
            self, "slice_point"), "Please set training as True before do BP. "
        assert self.slice_point[-1] == dy.shape()[self.axis], "Shape mismatch."
        dxs = []
        last_offset = 0
        for p in self.slice_point:
            dxs.append(singa.SliceOn(dy, last_offset, p, self.axis))
            last_offset = p
        return tuple(dxs)


def cat(xs, axis=0):
    # xs is a tuple of multiple Tensors
    return Concat(axis)(*xs)[0]


class _Conv2d(Operation):

<<<<<<< HEAD
    def __init__(self, handle, pad_mode="NOTSET"):
=======
    def __init__(self, handle, odd_padding=(0, 0, 0, 0)):
>>>>>>> 001ba4c1
        """
        Init a conv 2d operator
        Args:
            handle: ConvHandle for cpu or CudnnConvHandle for gpu
        Args:
<<<<<<< HEAD
            pad_mode: string, can be NOTSET, SAME_UPPER, or SAME_LOWER, where default value is NOTSET, which means explicit padding is used.
            SAME_UPPER or SAME_LOWER mean pad the input so that the output spatial size match the input.
            In case of odd number add the extra padding at the end for SAME_UPPER and at the beginning for SAME_LOWER.
        """
        super(_Conv2d, self).__init__()
        self.handle = handle
        self.pad_mode = pad_mode
        self.padding = [self.handle.pad_h, self.handle.pad_w]
        if self.pad_mode in ("SAME_UPPER", "SAME_LOWER"):
=======
            odd_padding:tuple of four bins, the odd paddding is the value that cannot be handled by the tuple padding (w, h) mode
            so we need to firstly handle the input, then use the nomal padding method.
        """
        super(_Conv2d, self).__init__()
        self.handle = handle
        self.odd_padding = odd_padding
        if self.odd_padding != (0, 0, 0, 0):
>>>>>>> 001ba4c1
            self.re_new_handle = True

    def forward(self, x, W, b=None):
        """
        Do forward of conv
        Args:
            x: CTensor, input
        Args:
            W: CTensor, weight
        Args:
            b: CTensor, bias
        Returns:
            CTensor 
        """
        assert x.nDim() == 4, "The dimensions of input should be 4D."
<<<<<<< HEAD
        if self.pad_mode in ("SAME_UPPER", "SAME_LOWER"):
            utils.same_pad_shape_check(self.handle, self.pad_mode, x,
                                       self.padding)
            x = utils.handle_same_pad_fwd(x, self.padding, self.pad_mode)
            # re-new a handle with update x
=======
        if self.odd_padding != (0, 0, 0, 0):
            x = utils.handle_odd_pad_fwd(x, self.odd_padding)
            # re-new a handle with updated x
>>>>>>> 001ba4c1
            if self.re_new_handle:
                self.re_new_handle = False
                self.handle = utils.re_new_handle(self.handle, x)

        if training:
            if self.handle.bias_term:
                self.inputs = (x, W, b)
            else:
                self.inputs = (x, W)

        if not self.handle.bias_term:
            # create empty bias tensor for Cpp API
            b = CTensor((self.handle.num_filters,), x.device())
            b.SetFloatValue(0.0)

        if (type(self.handle) != singa.ConvHandle):
            return singa.GpuConvForward(x, W, b, self.handle)
        else:
            return singa.CpuConvForward(x, W, b, self.handle)

    def backward(self, dy):
        """
        Do backward of conv
        Args:
            dy: CTensor, gradient
        Returns:
            CTensor 
        """
        assert training is True and hasattr(
            self, "inputs"), "Please set training as True before do BP. "

        if (type(self.handle) != singa.ConvHandle):
            dx = singa.GpuConvBackwardx(dy, self.inputs[1], self.inputs[0],
                                        self.handle)
            dW = singa.GpuConvBackwardW(dy, self.inputs[0], self.inputs[1],
                                        self.handle)
            db = singa.GpuConvBackwardb(
                dy, self.inputs[2],
                self.handle) if self.handle.bias_term else None
        else:
            dx = singa.CpuConvBackwardx(dy, self.inputs[1], self.inputs[0],
                                        self.handle)
            dW = singa.CpuConvBackwardW(dy, self.inputs[0], self.inputs[1],
                                        self.handle)
            db = singa.CpuConvBackwardb(
                dy, self.inputs[2],
                self.handle) if self.handle.bias_term else None
<<<<<<< HEAD

        if self.pad_mode in ("SAME_UPPER", "SAME_LOWER"):
            dx = utils.handle_same_pad_bwd(dx, self.padding, self.pad_mode)
=======
        if self.odd_padding != (0, 0, 0, 0):
            dx = utils.handle_odd_pad_bwd(dx, self.odd_padding)
>>>>>>> 001ba4c1

        if db:
            return dx, dW, db

        else:
            return dx, dW


<<<<<<< HEAD
def conv2d(handle, x, W, b=None, pad_mode="NOTSET"):
=======
def conv2d(handle, x, W, b=None, odd_padding=(0, 0, 0, 0)):
>>>>>>> 001ba4c1
    """
    Conv 2d operator
    Args:
        handle: ConvHandle for cpu or CudnnConvHandle for gpu
    Args:
        x: CTensor, input
    Args:
        W: CTensor, weight
    Args:
        b: CTensor, bias
    Args:
<<<<<<< HEAD
        pad_mode: string, can be NOTSET, SAME_UPPER, or SAME_LOWER, where default value is NOTSET, which means explicit padding is used.
        SAME_UPPER or SAME_LOWER mean pad the input so that the output spatial size match the input.
        In case of odd number add the extra padding at the end for SAME_UPPER and at the beginning for SAME_LOWER.
    """
    if b is None:
        return _Conv2d(handle, pad_mode)(x, W)[0]
    else:
        return _Conv2d(handle, pad_mode)(x, W, b)[0]
=======
        odd_padding:tuple of four bins, the odd paddding is the value that cannot be handled by the tuple padding (w, h) mode
        so we need to firstly handle the input, then use the nomal padding method.
    """
    if b is None:
        return _Conv2d(handle, odd_padding)(x, W)[0]
    else:
        return _Conv2d(handle, odd_padding)(x, W, b)[0]
>>>>>>> 001ba4c1


class Conv2d(Layer):

    def __init__(self,
                 in_channels,
                 out_channels,
                 kernel_size,
                 stride=1,
                 padding=0,
                 dilation=1,
                 group=1,
                 bias=True,
                 pad_mode="NOTSET",
                 **kwargs):
        """
        Generate a Conv 2d operator
        Args:
            in_channels: int, the channel of input
        Args:
            out_channels: int, the channel of output, also is the number of filters
        Args:
            kernel_size: int or tuple, kernel size for two direction of each axis. For example, (2, 3), the first 2 means will add 2 at the beginning and also 2 at the end for its axis.
            and if a int is accepted, the kernel size will be inited as (int, int)
        Args:
            stride: int or tuple, stride, the logic is the same as kernel size.
        Args:
<<<<<<< HEAD
            padding: int or tuple or None, padding, the logic is the same as kernel size. However, if you set pad_mode as "SAME_UPPER" or "SAME_LOWER" mode, 
=======
            padding: int, tuple, list or None, padding, the logic is the same as kernel size. However, if you set pad_mode as "SAME_UPPER" or "SAME_LOWER" mode, 
>>>>>>> 001ba4c1
            you can set padding as None, and the padding will be computed automatically.
        Args:
            dilation: int, only support 1
        Args:
            group: int
        Args:
            bias: bool
        Args:
            pad_mode: string, can be NOTSET, SAME_UPPER, or SAME_LOWER, where default value is NOTSET, which means explicit padding is used.
            SAME_UPPER or SAME_LOWER mean pad the input so that the output spatial size match the input.
            In case of odd number add the extra padding at the end for SAME_UPPER and at the beginning for SAME_LOWER.
        """
        self.in_channels = in_channels
        self.out_channels = out_channels

        self.group = group

        assert (self.group >= 1 and self.in_channels %
                self.group == 0), "please set reasonable group."

        assert (self.out_channels >= self.group and self.out_channels %
                self.group == 0), "out_channels and group dismatched."

        if isinstance(kernel_size, int):
            self.kernel_size = (kernel_size, kernel_size)
        elif isinstance(kernel_size, tuple):
            self.kernel_size = kernel_size
        else:
            raise TypeError("Wrong kernel_size type.")

        if isinstance(stride, int):
            self.stride = (stride, stride)
        elif isinstance(stride, tuple):
            self.stride = stride
        else:
            raise TypeError("Wrong stride type.")

        self.odd_padding = (0, 0, 0, 0)
        if isinstance(padding, int):
            self.padding = (padding, padding)
<<<<<<< HEAD
        elif isinstance(padding, tuple):
            self.padding = padding
        elif pad_mode == "NOTSET":
            raise TypeError("Wrong padding type.")
=======
        elif isinstance(padding, tuple) or isinstance(padding, list):
            if len(padding) == 2:
                self.padding = padding
            elif len(padding) == 4:
                _h_mask = padding[0] - padding[1]
                _w_mask = padding[2] - padding[3]
                # the odd paddding is the value that cannot be handled by the tuple padding (w, h) mode
                # so we need to firstly handle the input, then use the nomal padding method.
                self.odd_padding = (max(_h_mask, 0), max(-_h_mask, 0),
                                    max(_w_mask, 0), max(-_w_mask, 0))
                self.padding = (
                    padding[0] - self.odd_padding[0],
                    padding[2] - self.odd_padding[2],
                )
            else:
                raise TypeError("Wrong padding value.")
>>>>>>> 001ba4c1

        if dilation != 1:
            raise ValueError("Not implemented yet")

        self.bias = bias

        self.inner_params = {
            "cudnn_prefer": "fastest",
            "workspace_MB_limit": 1024,
        }
        # TODO valid value of inner_params check

        for kwarg in kwargs:
            if kwarg not in self.inner_params:
                raise TypeError("Keyword argument not understood:", kwarg)
            else:
                self.inner_params[kwarg] = kwargs[kwarg]

        w_shape = (
            self.out_channels,
            int(self.in_channels / self.group),
            self.kernel_size[0],
            self.kernel_size[1],
        )

        self.W = Tensor(shape=w_shape, requires_grad=True, stores_grad=True)
        # std = math.sqrt(
        # 2.0 / (self.in_channels * self.kernel_size[0] * self.kernel_size[1] +
        # self.out_channels))
        std = math.sqrt(
            2.0 / (w_shape[1] * self.kernel_size[0] * self.kernel_size[1] +
                   self.out_channels))
        self.W.gaussian(0.0, std)

        if self.bias:
            b_shape = (self.out_channels,)
            self.b = Tensor(shape=b_shape, requires_grad=True, stores_grad=True)
            self.b.set_value(0.0)
        else:
            # to keep consistency when to do forward.
            self.b = None
            # Tensor(data=CTensor([]), requires_grad=False, stores_grad=False)
        self.pad_mode = pad_mode

    def __call__(self, x):
        assert x.shape[1] == self.in_channels, "in_channels mismatched"

        # if same pad mode, re-compute the padding
        if self.pad_mode in ("SAME_UPPER", "SAME_LOWER"):
<<<<<<< HEAD
            output_shape = utils.get_output_shape(self.pad_mode,
                                                  x.shape()[2:],
                                                  self.kernel_size, self.stride)
            self.padding = utils.get_padding_shape(x.shape[2:],
                                                   self.kernel_size,
                                                   self.stride, output_shape)
=======
            self.padding, self.odd_padding = utils.get_padding_shape(
                self.pad_mode, x.shape[2:], self.kernel_size, self.stride)

>>>>>>> 001ba4c1
        if self.bias:
            self.device_check(x, self.W, self.b)
        else:
            self.device_check(x, self.W)

        if x.device.id() == -1:
            if self.group != 1:
                raise ValueError("Not implemented yet")
            else:
                if (not hasattr(self, "handle")) or (x.shape[0] !=
                                                     self.handle.batchsize):
                    self.handle = singa.ConvHandle(
                        x.data,
                        self.kernel_size,
                        self.stride,
                        self.padding,
                        self.in_channels,
                        self.out_channels,
                        self.bias,
                        self.group,
                    )
        else:
            if (not hasattr(self,
                            "handle")) or (x.shape[0] != self.handle.batchsize):
                self.handle = singa.CudnnConvHandle(
                    x.data,
                    self.kernel_size,
                    self.stride,
                    self.padding,
                    self.in_channels,
                    self.out_channels,
                    self.bias,
                    self.group,
                )

        y = conv2d(self.handle, x, self.W, self.b, self.odd_padding)
        return y

    def get_params(self):
        if self.bias:
            return {"W": self.W, "b": self.b}
        else:
            return {"W": self.W}

    def set_params(self, **parameters):
        # TODO(wangwei) remove it as Operation's set_params() is enough
        # input should be either a PyTensor or numpy ndarray.
        # Conv2d.set_params(W=np.ones((n, c, h, w), dtype=np.float32)),
        # Conv2d.set_params(**{'W':np.ones((n, c, h, w), dtype=np.float32)})
        self.allow_params = ["W", "b"]
        super(Conv2d, self).set_params(**parameters)
        for parameter_name in parameters:
            if parameter_name is "b":
                self.bias = True


class SeparableConv2d(Layer):

    def __init__(
        self,
        in_channels,
        out_channels,
        kernel_size,
        stride=1,
        padding=0,
        bias=False,
    ):
        self.depthwise_conv = Conv2d(
            in_channels,
            in_channels,
            kernel_size,
            stride,
            padding,
            group=in_channels,
            bias=bias,
        )

        self.point_conv = Conv2d(in_channels, out_channels, 1, bias=bias)

    def __call__(self, x):
        y = self.depthwise_conv(x)
        y = self.point_conv(y)
        return y


class BatchNorm2d(Layer):

    def __init__(self, num_features, momentum=0.9):
        self.channels = num_features
        self.momentum = momentum

        param_shape = (self.channels,)

        self.scale = Tensor(shape=param_shape,
                            requires_grad=True,
                            stores_grad=True)
        self.scale.set_value(1.0)

        self.bias = Tensor(shape=param_shape,
                           requires_grad=True,
                           stores_grad=True)
        self.bias.set_value(0.0)

        self.running_mean = Tensor(shape=param_shape,
                                   requires_grad=False,
                                   stores_grad=False)
        self.running_mean.set_value(0.0)

        self.running_var = Tensor(shape=param_shape,
                                  requires_grad=False,
                                  stores_grad=False)
        self.running_var.set_value(1.0)

    def __call__(self, x):
        assert x.shape[1] == self.channels, (
            "number of channels dismatched. %d vs %d" %
            (x.shape[1], self.channels))

        self.device_check(x, self.scale, self.bias, self.running_mean,
                          self.running_var)

        if x.device.id() == -1:
            if not hasattr(self, "handle"):
                self.handle = singa.BatchNormHandle(self.momentum, x.data)
            elif x.shape[0] != self.handle.batchsize:
                self.handle = singa.BatchNormHandle(self.momentum, x.data)
        else:
            if not hasattr(self, "handle"):
                self.handle = singa.CudnnBatchNormHandle(self.momentum, x.data)
            elif x.shape[0] != self.handle.batchsize:
                self.handle = singa.CudnnBatchNormHandle(self.momentum, x.data)

        y = batchnorm_2d(
            self.handle,
            x,
            self.scale,
            self.bias,
            self.running_mean,
            self.running_var,
        )
        return y

    def get_params(self):
        return {"scale": self.scale, "bias": self.bias}

    def set_params(self, **parameters):
        # set parameters for BatchNorm2d Layer
        # input should be either a PyTensor or numpy ndarray.
        # examples:
        #   Batchnorm2d.set_params(scale=np.ones((1,), dtype=np.float32)),
        #   Batchnorm2d.set_params(**{'bias':np.ones((1), dtype=np.float32)})
        self.allow_params = ["scale", "bias"]
        super(BatchNorm2d, self).set_params(**parameters)


class _BatchNorm2d(Operation):

    def __init__(self, handle, running_mean, running_var, name=None):
        super(_BatchNorm2d, self).__init__(name)
        self.handle = handle
        self.running_mean = running_mean.data
        self.running_var = running_var.data

    def forward(self, x, scale, bias):
        if training:
            if (type(self.handle) == singa.BatchNormHandle):
                y, mean, var = singa.CpuBatchNormForwardTraining(
                    self.handle, x, scale, bias, self.running_mean,
                    self.running_var)

                self.cache = (x, scale, mean, var, y, bias)
            else:
                y, mean, var = singa.GpuBatchNormForwardTraining(
                    self.handle, x, scale, bias, self.running_mean,
                    self.running_var)

                self.cache = (x, scale, mean, var)

        else:

            if (type(self.handle) == singa.BatchNormHandle):
                y = singa.CpuBatchNormForwardInference(
                    self.handle,
                    x,
                    scale,
                    bias,
                    self.running_mean,
                    self.running_var,
                )
            else:
                y = singa.GpuBatchNormForwardInference(
                    self.handle,
                    x,
                    scale,
                    bias,
                    self.running_mean,
                    self.running_var,
                )
        return y

    def backward(self, dy):
        assert training is True and hasattr(
            self, "cache"), "Please set training as True before do BP. "

        if (type(self.handle) == singa.BatchNormHandle):
            x, scale, mean, var, y, bias = self.cache
            dx, ds, db = singa.CpuBatchNormBackwardx(self.handle, y, dy, x,
                                                     scale, bias, mean, var)
        else:
            x, scale, mean, var = self.cache
            dx, ds, db = singa.GpuBatchNormBackward(self.handle, dy, x, scale,
                                                    mean, var)

        return dx, ds, db


def batchnorm_2d(handle, x, scale, bias, running_mean, running_var):
    return _BatchNorm2d(handle, running_mean, running_var)(x, scale, bias)[0]


class _Pooling2d(Operation):

<<<<<<< HEAD
    def __init__(self, handle, pad_mode="NOTSET"):
        # Where default value is NOTSET, which means explicit padding is used.
        # SAME_UPPER or SAME_LOWER mean pad the input so that the output spatial size match the input.
        # In case of odd number add the extra padding at the end for SAME_UPPER and at the beginning for SAME_LOWER.
        super(_Pooling2d, self).__init__()
        self.handle = handle
        self.pad_mode = pad_mode
        self.padding = [self.handle.pad_h, self.handle.pad_w]
        if self.pad_mode in ("SAME_UPPER", "SAME_LOWER"):
            self.re_new_handle = True


    def forward(self, x):
        # check padding shape
        if self.pad_mode in ("SAME_UPPER", "SAME_LOWER"):
            utils.same_pad_shape_check(self.handle, self.pad_mode, x,
                                       self.padding)
            x = utils.handle_same_pad_fwd(x, self.padding, self.pad_mode)
            # re-new a handle with update x
=======
    def __init__(self, handle, odd_padding=(0, 0, 0, 0)):
        """
        Init a pool 2d operator
        Args:
            handle: PoolingHandle for cpu or CudnnPoolingHandle for gpu
        Args:
            odd_padding:tuple of four bins, the odd paddding is the value that cannot be handled by the tuple padding (w, h) mode
            so we need to firstly handle the input, then use the nomal padding method.
        """
        super(_Pooling2d, self).__init__()
        self.handle = handle
        self.odd_padding = odd_padding
        if self.odd_padding != (0, 0, 0, 0):
            self.re_new_handle = True

    def forward(self, x):
        assert x.nDim() == 4, "The dimensions of input should be 4D."
        if self.odd_padding != (0, 0, 0, 0):
            x = utils.handle_odd_pad_fwd(x, self.odd_padding)
            # re-new a handle with updated x
>>>>>>> 001ba4c1
            if self.re_new_handle:
                self.re_new_handle = False
                self.handle = utils.re_new_handle(self.handle, x, True)

        if (type(self.handle) != singa.PoolingHandle):
            y = singa.GpuPoolingForward(self.handle, x)
        else:
            y = singa.CpuPoolingForward(self.handle, x)
        if training:
            self.cache = (x, y)
        return y

    def backward(self, dy):
        if (type(self.handle) != singa.PoolingHandle):
            dx = singa.GpuPoolingBackward(self.handle, dy, self.cache[0],
                                          self.cache[1])
        else:
            dx = singa.CpuPoolingBackward(self.handle, dy, self.cache[0],
                                          self.cache[1])
<<<<<<< HEAD
        if self.pad_mode in ("SAME_UPPER", "SAME_LOWER"):
            dx = utils.handle_same_pad_bwd(dx, self.padding, self.pad_mode)
=======
        if self.odd_padding != (0, 0, 0, 0):
            dx = utils.handle_odd_pad_bwd(dx, self.odd_padding)
>>>>>>> 001ba4c1

        return dx


<<<<<<< HEAD
def pooling_2d(handle, x, pad_mode="NOTSET"):
=======
def pooling_2d(handle, x, odd_padding=(0, 0, 0, 0)):
>>>>>>> 001ba4c1
    """
    Pooling 2d operator
    Args:
        handle: ConvHandle for cpu or CudnnConvHandle for gpu
    Args:
        x: CTensor, input
    Args:
<<<<<<< HEAD
        pad_mode: string, can be NOTSET, SAME_UPPER, or SAME_LOWER, where default value is NOTSET, which means explicit padding is used.
        SAME_UPPER or SAME_LOWER mean pad the input so that the output spatial size match the input.
        In case of odd number add the extra padding at the end for SAME_UPPER and at the beginning for SAME_LOWER.
    """
    return _Pooling2d(handle, pad_mode)(x)[0]
=======
        odd_padding:tuple of four bins, the odd paddding is the value that cannot be handled by the tuple padding (w, h) mode
        so we need to firstly handle the input, then use the nomal padding method.
    """
    return _Pooling2d(handle, odd_padding)(x)[0]
>>>>>>> 001ba4c1


class Pooling2d(Layer):

    def __init__(self,
                 kernel_size,
                 stride=None,
                 padding=0,
                 is_max=True,
                 pad_mode="NOTSET"):
        """
        Generate a Pooling 2d operator
        Args:
            kernel_size: int or tuple, kernel size for two direction of each axis. For example, (2, 3), the first 2 means will add 2 at the beginning and also 2 at the end for its axis.
            and if a int is accepted, the kernel size will be inited as (int, int)
        Args:
            stride: int or tuple, stride, the logic is the same as kernel size.
        Args:
            padding: int or tuple or None, padding, the logic is the same as kernel size. However, if you set pad_mode as "SAME_UPPER" or "SAME_LOWER" mode, 
            you can set padding as None, and the padding will be computed automatically.
        Args:
            is_max: bool, is max pooling or avg pooling
        Args:
            pad_mode: string, can be NOTSET, SAME_UPPER, or SAME_LOWER, where default value is NOTSET, which means explicit padding is used.
            SAME_UPPER or SAME_LOWER mean pad the input so that the output spatial size match the input.
            In case of odd number add the extra padding at the end for SAME_UPPER and at the beginning for SAME_LOWER.
        """
        if isinstance(kernel_size, int):
            self.kernel_size = (kernel_size, kernel_size)
        elif isinstance(kernel_size, tuple):
            self.kernel_size = kernel_size
        else:
            raise TypeError("Wrong kernel_size type.")

        if stride is None:
            self.stride = self.kernel_size
        elif isinstance(stride, int):
            self.stride = (stride, stride)
        elif isinstance(stride, tuple):
            self.stride = stride
            assert stride[0] > 0 or (kernel_size[0] == 1 and padding[0] == 0), (
                "stride[0]=0, but kernel_size[0]=%d, padding[0]=%d" %
                (kernel_size[0], padding[0]))
        else:
            raise TypeError("Wrong stride type.")

        self.odd_padding = (0, 0, 0, 0)
        if isinstance(padding, int):
            self.padding = (padding, padding)
<<<<<<< HEAD
        elif isinstance(padding, tuple):
            self.padding = padding
        elif pad_mode == "NOTSET":
            raise TypeError("Wrong padding type.")
=======
        elif isinstance(padding, tuple) or isinstance(padding, list):
            if len(padding) == 2:
                self.padding = padding
            elif len(padding) == 4:
                _h_mask = padding[0] - padding[1]
                _w_mask = padding[2] - padding[3]
                # the odd paddding is the value that cannot be handled by the tuple padding (w, h) mode
                # so we need to firstly handle the input, then use the nomal padding method.
                self.odd_padding = (max(_h_mask, 0), max(-_h_mask, 0),
                                    max(_w_mask, 0), max(-_w_mask, 0))
                self.padding = (
                    padding[0] - self.odd_padding[0],
                    padding[2] - self.odd_padding[2],
                )
            else:
                raise TypeError("Wrong padding value.")
>>>>>>> 001ba4c1

        self.is_max = is_max
        self.pad_mode = pad_mode

    def __call__(self, x):
        # if same pad mode, re-compute the padding
        if self.pad_mode in ("SAME_UPPER", "SAME_LOWER"):
<<<<<<< HEAD
            output_shape = utils.get_output_shape(self.pad_mode,
                                                  x.shape()[2:],
                                                  self.kernel_size, self.stride)
            self.padding = utils.get_padding_shape(x.shape[2:],
                                                   self.kernel_size,
                                                   self.stride, output_shape)
=======
            self.padding, self.odd_padding = utils.get_padding_shape(
                self.pad_mode, x.shape[2:], self.kernel_size, self.stride)
>>>>>>> 001ba4c1

        out_shape_h = (int(
            (x.shape[2] + 2 * self.padding[0] - self.kernel_size[0]) //
            self.stride[0]) + 1)
        out_shape_w = (int(
            (x.shape[3] + 2 * self.padding[1] - self.kernel_size[1]) //
            self.stride[1]) + 1)
        if x.device.id() == -1:
            if not hasattr(self, "handle"):
                self.handle = singa.PoolingHandle(
                    x.data,
                    self.kernel_size,
                    self.stride,
                    self.padding,
                    self.is_max,
                )
            elif (x.shape[0] != self.handle.batchsize or
                  out_shape_h != self.handle.pooled_height or
                  out_shape_w != self.handle.pooled_width):
                self.handle = singa.PoolingHandle(
                    x.data,
                    self.kernel_size,
                    self.stride,
                    self.padding,
                    self.is_max,
                )
        else:
            if not hasattr(self, "handle"):
                self.handle = singa.CudnnPoolingHandle(
                    x.data,
                    self.kernel_size,
                    self.stride,
                    self.padding,
                    self.is_max,
                )
            elif (x.shape[0] != self.handle.batchsize or
                  out_shape_h != self.handle.pooled_height or
                  out_shape_w != self.handle.pooled_width):
                self.handle = singa.CudnnPoolingHandle(
                    x.data,
                    self.kernel_size,
                    self.stride,
                    self.padding,
                    self.is_max,
                )

<<<<<<< HEAD
        y = pooling_2d(self.handle, x, self.pad_mode)
=======
        y = pooling_2d(self.handle, x, self.odd_padding)
>>>>>>> 001ba4c1
        return y


class MaxPool2d(Pooling2d):

<<<<<<< HEAD
    def __init__(self, kernel_size, stride=None, padding=0, pad_mode="NOTSET"):
=======
    def __init__(self,
                 kernel_size,
                 stride=None,
                 padding=0,
                 odd_padding=(0, 0, 0, 0)):
>>>>>>> 001ba4c1
        """
        Generate a Max Pooling 2d operator
        Args:
            kernel_size: int or tuple, kernel size for two direction of each axis. For example, (2, 3), the first 2 means will add 2 at the beginning and also 2 at the end for its axis.
            and if a int is accepted, the kernel size will be inited as (int, int)
        Args:
            stride: int or tuple, stride, the logic is the same as kernel size.
        Args:
            padding: int or tuple or None, padding, the logic is the same as kernel size. However, if you set pad_mode as "SAME_UPPER" or "SAME_LOWER" mode, 
            you can set padding as None, and the padding will be computed automatically.
        Args:
            pad_mode: string, can be NOTSET, SAME_UPPER, or SAME_LOWER, where default value is NOTSET, which means explicit padding is used.
            SAME_UPPER or SAME_LOWER mean pad the input so that the output spatial size match the input.
            In case of odd number add the extra padding at the end for SAME_UPPER and at the beginning for SAME_LOWER.
        """
        super(MaxPool2d, self).__init__(kernel_size, stride, padding, True,
<<<<<<< HEAD
                                        pad_mode)
=======
                                        odd_padding)
>>>>>>> 001ba4c1


class AvgPool2d(Pooling2d):

<<<<<<< HEAD
    def __init__(self, kernel_size, stride=None, padding=0, pad_mode="NOTSET"):
=======
    def __init__(self,
                 kernel_size,
                 stride=None,
                 padding=0,
                 odd_padding=(0, 0, 0, 0)):
>>>>>>> 001ba4c1
        """
        Generate a Avg Pooling 2d operator
        Args:
            kernel_size: int or tuple, kernel size for two direction of each axis. For example, (2, 3), the first 2 means will add 2 at the beginning and also 2 at the end for its axis.
            and if a int is accepted, the kernel size will be inited as (int, int)
        Args:
            stride: int or tuple, stride, the logic is the same as kernel size.
        Args:
            padding: int or tuple or None, padding, the logic is the same as kernel size. However, if you set pad_mode as "SAME_UPPER" or "SAME_LOWER" mode, 
            you can set padding as None, and the padding will be computed automatically.
        Args:
<<<<<<< HEAD
            pad_mode: string, can be NOTSET, SAME_UPPER, or SAME_LOWER, where default value is NOTSET, which means explicit padding is used.
            SAME_UPPER or SAME_LOWER mean pad the input so that the output spatial size match the input.
            In case of odd number add the extra padding at the end for SAME_UPPER and at the beginning for SAME_LOWER.
        """
        super(AvgPool2d, self).__init__(kernel_size, stride, padding, False,
                                        pad_mode)
=======
            odd_padding:tuple of four bins, the odd paddding is the value that cannot be handled by the tuple padding (w, h) mode
            so we need to firstly handle the input, then use the nomal padding method.
        """
        super(AvgPool2d, self).__init__(kernel_size, stride, padding, False,
                                        odd_padding)
>>>>>>> 001ba4c1


class MaxPool1d(Pooling2d):

<<<<<<< HEAD
    def __init__(self, kernel_size, stride=None, padding=0, pad_mode="NOTSET"):
=======
    def __init__(self,
                 kernel_size,
                 stride=None,
                 padding=0,
                 odd_padding=(0, 0, 0, 0)):
>>>>>>> 001ba4c1
        """
        Generate a Max Pooling 1d operator
        Args:
            kernel_size: int or tuple, kernel size for two direction of each axis. For example, (2, 3), the first 2 means will add 2 at the beginning and also 2 at the end for its axis.
            and if a int is accepted, the kernel size will be inited as (int, int)
        Args:
            stride: int or tuple, stride, the logic is the same as kernel size.
        Args:
            padding: int or tuple or None, padding, the logic is the same as kernel size. However, if you set pad_mode as "SAME_UPPER" or "SAME_LOWER" mode, 
            you can set padding as None, and the padding will be computed automatically.
        Args:
<<<<<<< HEAD
            pad_mode: string, can be NOTSET, SAME_UPPER, or SAME_LOWER, where default value is NOTSET, which means explicit padding is used.
            SAME_UPPER or SAME_LOWER mean pad the input so that the output spatial size match the input.
            In case of odd number add the extra padding at the end for SAME_UPPER and at the beginning for SAME_LOWER.
=======
            odd_padding:tuple of four bins, the odd paddding is the value that cannot be handled by the tuple padding (w, h) mode
            so we need to firstly handle the input, then use the nomal padding method.
>>>>>>> 001ba4c1
        """
        if stride is None:
            stride = kernel_size
        super(MaxPool1d, self).__init__((1, kernel_size), (1, stride),
<<<<<<< HEAD
                                        (0, padding), True, pad_mode)
=======
                                        (0, padding), True, odd_padding)
>>>>>>> 001ba4c1


class AvgPool1d(Pooling2d):

<<<<<<< HEAD
    def __init__(self, kernel_size, stride=None, padding=0, pad_mode="NOTSET"):
=======
    def __init__(self,
                 kernel_size,
                 stride=None,
                 padding=0,
                 odd_padding=(0, 0, 0, 0)):
>>>>>>> 001ba4c1
        """
        Generate a Avg Pooling 1d operator
        Args:
            kernel_size: int or tuple, kernel size for two direction of each axis. For example, (2, 3), the first 2 means will add 2 at the beginning and also 2 at the end for its axis.
            and if a int is accepted, the kernel size will be inited as (int, int)
        Args:
            stride: int or tuple, stride, the logic is the same as kernel size.
        Args:
            padding: int or tuple or None, padding, the logic is the same as kernel size. However, if you set pad_mode as "SAME_UPPER" or "SAME_LOWER" mode, 
            you can set padding as None, and the padding will be computed automatically.
        Args:
<<<<<<< HEAD
            pad_mode: string, can be NOTSET, SAME_UPPER, or SAME_LOWER, where default value is NOTSET, which means explicit padding is used.
            SAME_UPPER or SAME_LOWER mean pad the input so that the output spatial size match the input.
            In case of odd number add the extra padding at the end for SAME_UPPER and at the beginning for SAME_LOWER.
=======
            odd_padding:tuple of four bins, the odd paddding is the value that cannot be handled by the tuple padding (w, h) mode
            so we need to firstly handle the input, then use the nomal padding method.
>>>>>>> 001ba4c1
        """
        if stride is None:
            stride = kernel_size
        super(AvgPool1d, self).__init__((1, kernel_size), (1, stride),
<<<<<<< HEAD
                                        (0, padding), False, pad_mode)
=======
                                        (0, padding), False, odd_padding)
>>>>>>> 001ba4c1


class Tanh(Operation):

    def __init__(self):
        super(Tanh, self).__init__()

    def forward(self, x):
        out = singa.Tanh(x)
        if training:
            self.cache = (out,)
        return out

    def backward(self, dy):
        dx = singa.__mul__(self.cache[0], self.cache[0])
        dx = singa.MultFloat(dx, -1.0)
        dx = singa.AddFloat(dx, 1.0)
        dx *= dy
        return dx


def tanh(x):
    return Tanh()(x)[0]


class Cos(Operation):

    def __init__(self):
        super(Cos, self).__init__()

    def forward(self, x):
        if training:
            self.input = x
        return singa.Cos(x)

    def backward(self, dy):
        dx = singa.Sin(self.input)
        dx = singa.MultFloat(dx, -1.0)
        dx *= dy
        return dx


def cos(x):
    return Cos()(x)[0]


class Cosh(Operation):

    def __init__(self):
        super(Cosh, self).__init__()

    def forward(self, x):
        if training:
            self.input = x
        return singa.Cosh(x)

    def backward(self, dy):
        dx = singa.Sinh(self.input)
        dx *= dy
        return dx


def cosh(x):
    return Cosh()(x)[0]


class Acos(Operation):

    def __init__(self):
        super(Acos, self).__init__()

    def forward(self, x):
        if training:
            self.input = x
        return singa.Acos(x)

    def backward(self, dy):
        dx = singa.Square(self.input)
        dx = singa.MultFloat(dx, -1.0)
        dx = singa.AddFloat(dx, 1.0)
        dx = singa.PowFloat(dx, -0.5)
        dx = singa.MultFloat(dx, -1.0)
        dx *= dy
        return dx


def acos(x):
    return Acos()(x)[0]


class Acosh(Operation):

    def __init__(self):
        super(Acosh, self).__init__()

    def forward(self, x):
        if training:
            self.input = x
        return singa.Acosh(x)

    def backward(self, dy):
        dx = singa.SubFloat(self.input, 1.0)
        dx = singa.Sqrt(dx)
        temp = singa.AddFloat(self.input, 1.0)
        temp = singa.Sqrt(temp)
        dx = singa.__mul__(dx, temp)
        dx = singa.PowFloat(dx, -1.0)
        dx *= dy
        return dx


def acosh(x):
    return Acosh()(x)[0]


class Sin(Operation):

    def __init__(self):
        super(Sin, self).__init__()

    def forward(self, x):
        if training:
            self.input = x
        return singa.Sin(x)

    def backward(self, dy):
        dx = singa.Cos(self.input)
        dx *= dy
        return dx


def sin(x):
    return Sin()(x)[0]


class Sinh(Operation):

    def __init__(self):
        super(Sinh, self).__init__()

    def forward(self, x):
        if training:
            self.input = x
        return singa.Sinh(x)

    def backward(self, dy):
        dx = singa.Cosh(self.input)
        dx *= dy
        return dx


def sinh(x):
    return Sinh()(x)[0]


class Asin(Operation):

    def __init__(self):
        super(Asin, self).__init__()

    def forward(self, x):
        if training:
            self.input = x
        return singa.Asin(x)

    def backward(self, dy):
        dx = singa.Square(self.input)
        dx = singa.MultFloat(dx, -1.0)
        dx = singa.AddFloat(dx, 1.0)
        dx = singa.PowFloat(dx, -0.5)
        dx *= dy
        return dx


def asin(x):
    return Asin()(x)[0]


class Asinh(Operation):

    def __init__(self):
        super(Asinh, self).__init__()

    def forward(self, x):
        if training:
            self.input = x
        return singa.Asinh(x)

    def backward(self, dy):
        dx = singa.Square(self.input)
        dx = singa.AddFloat(dx, 1.0)
        dx = singa.PowFloat(dx, -0.5)
        dx *= dy
        return dx


def asinh(x):
    return Asinh()(x)[0]


class Tan(Operation):

    def __init__(self):
        super(Tan, self).__init__()

    def forward(self, x):
        if training:
            self.input = x
        return singa.Tan(x)

    def backward(self, dy):
        dx = singa.Cos(self.input)
        dx = singa.Square(dx)
        dx = singa.PowFloat(dx, -1.0)
        dx *= dy
        return dx


def tan(x):
    return Tan()(x)[0]


class Atan(Operation):

    def __init__(self):
        super(Atan, self).__init__()

    def forward(self, x):
        if training:
            self.input = x
        return singa.Atan(x)

    def backward(self, dy):
        dx = singa.Square(self.input)
        dx = singa.AddFloat(dx, 1.0)
        dx = singa.PowFloat(dx, -1.0)
        dx *= dy
        return dx


def atan(x):
    return Atan()(x)[0]


class Atanh(Operation):

    def __init__(self):
        super(Atanh, self).__init__()

    def forward(self, x):
        if training:
            self.input = x
        return singa.Atanh(x)

    def backward(self, dy):
        dx = singa.Square(self.input)
        dx = singa.MultFloat(dx, -1.0)
        dx = singa.AddFloat(dx, 1.0)
        dx = singa.PowFloat(dx, -1.0)
        dx *= dy
        return dx


def atanh(x):
    return Atanh()(x)[0]


class Sigmoid(Operation):

    def __init__(self):
        super(Sigmoid, self).__init__()

    def forward(self, x):
        out = singa.Sigmoid(x)
        if training:
            self.cache = (out,)
        return out

    def backward(self, dy):
        dx = singa.MultFloat(self.cache[0], -1.0)
        dx = singa.AddFloat(dx, 1.0)
        dx = singa.__mul__(self.cache[0], dx)
        dx *= dy
        return dx


def sigmoid(x):
    return Sigmoid()(x)[0]


class Mul(Operation):

    def __init__(self):
        super(Mul, self).__init__()

    def forward(self, a, b):
        res = singa.__mul__(a, b)
        if training:
            self.input = (a, b)
            self.shape0 = list(a.shape())
            self.shape1 = list(b.shape())
            self.shape3 = list(res.shape())
        return res

    def backward(self, dy):
        dx0 = singa.__mul__(dy, self.input[1])
        dx1 = singa.__mul__(dy, self.input[0])
        if (type(dy) == float) or self.shape0 == self.shape1:
            assert self.shape0 == self.shape1, ('should have same shape')
            return dx0, dx1
        # handle broadcast
        dx0 = back_broadcast(self.shape3, self.shape0, dx0)
        dx1 = back_broadcast(self.shape3, self.shape1, dx1)
        return dx0, dx1


class Unsqueeze(Operation):

    def __init__(self, axis):
        super(Unsqueeze, self).__init__()
        if (type(axis) is int):
            self.axis = list(axis)
        else:
            self.axis = axis

    def forward(self, x):
        self.cache = x.shape()
        cur = list(self.cache)
        for i in self.axis:
            cur.insert(i, 1)
        return singa.Reshape(x, cur)

    def backward(self, dy):
        return singa.Reshape(dy, self.cache)


def unsqueeze(x, axis=-1):
    return Unsqueeze(axis)(x)[0]


def mul(x, y):
    # do pointwise multiplication
    return Mul()(x, y)[0]


class Transpose(Operation):

    def __init__(self, perm):
        super(Transpose, self).__init__()
        self.perm = list(perm)

    def forward(self, x):
        return singa.Transpose(x, self.perm)

    def backward(self, dy):
        cur = []
        for i in range(len(self.perm)):
            cur += [self.perm.index(i)]
        return singa.Transpose(dy, cur)


def transpose(x, shape):
    return Transpose(shape)(x)[0]


def add_all(*xs):
    assert len(xs) > 2
    y = add(xs[0], xs[1])
    for x in xs[2:]:
        y = add(y, x)
    return


class RNN_Base(Layer):

    def __init__(self):
        raise NotImplementedError

    def __call__(self):
        raise NotImplementedError

    def step_forward(self,
                     x=None,
                     h=None,
                     c=None,
                     Wx=None,
                     Wh=None,
                     Bx=None,
                     Bh=None,
                     b=None):
        raise NotImplementedError


class RNN(RNN_Base):

    def __init__(
        self,
        input_size,
        hidden_size,
        num_layers=1,
        nonlinearity="tanh",
        bias=True,
        batch_first=False,
        dropout=0,
        bidirectional=False,
    ):
        self.nonlinearity = nonlinearity

        Wx_shape = (input_size, hidden_size)
        self.Wx = Tensor(shape=Wx_shape, requires_grad=True, stores_grad=True)
        self.Wx.gaussian(0.0, 1.0)

        Wh_shape = (hidden_size, hidden_size)
        self.Wh = Tensor(shape=Wh_shape, requires_grad=True, stores_grad=True)
        self.Wh.gaussian(0.0, 1.0)

        B_shape = (hidden_size,)
        self.b = Tensor(shape=B_shape, requires_grad=True, stores_grad=True)
        self.b.set_value(0.0)

        self.params = (self.Wx, self.Wh, self.b)

    def __call__(self, xs, h0):
        # xs: a tuple or list of input tensors
        if not isinstance(xs, tuple):
            xs = tuple(xs)
        inputs = xs + (h0,)
        self.device_check(*inputs)
        # self.device_check(inputs[0], *self.params)
        self.device_check(inputs[0], self.Wx, self.Wh, self.b)
        batchsize = xs[0].shape[0]
        out = []
        h = self.step_forward(xs[0], h0, self.Wx, self.Wh, self.b)
        out.append(h)
        for x in xs[1:]:
            assert x.shape[0] == batchsize
            h = self.step_forward(x, h, self.Wx, self.Wh, self.b)
            out.append(h)
        return out, h

    def step_forward(self, x, h, Wx, Wh, b):
        y2 = matmul(h, Wh)
        y1 = matmul(x, Wx)
        y = add(y2, y1)
        y = add_bias(y, b, axis=0)
        if self.nonlinearity == "tanh":
            y = tanh(y)
        elif self.nonlinearity == "relu":
            y = relu(y)
        else:
            raise ValueError
        return y


class LSTM(RNN_Base):

    def __init__(
        self,
        input_size,
        hidden_size,
        nonlinearity="tanh",
        num_layers=1,
        bias=True,
        batch_first=False,
        dropout=0,
        bidirectional=False,
    ):
        self.nonlinearity = nonlinearity

        Wx_shape = (input_size, hidden_size)
        self.Wx = []
        for i in range(4):
            w = Tensor(shape=Wx_shape, requires_grad=True, stores_grad=True)
            w.gaussian(0.0, 1.0)
            self.Wx.append(w)

        Wh_shape = (hidden_size, hidden_size)
        self.Wh = []
        for i in range(4):
            w = Tensor(shape=Wh_shape, requires_grad=True, stores_grad=True)
            w.gaussian(0.0, 1.0)
            self.Wh.append(w)

        Bx_shape = (hidden_size,)
        self.Bx = []
        for i in range(4):
            b = Tensor(shape=Bx_shape, requires_grad=True, stores_grad=True)
            b.set_value(0.0)
            self.Bx.append(b)

        self.Bh = []
        for i in range(4):
            b = Tensor(shape=Bx_shape, requires_grad=True, stores_grad=True)
            b.set_value(0.0)
            self.Bh.append(b)

        self.params = self.Wx + self.Wh + self.Bx + self.Bh

    def __call__(self, xs, h0_c0):
        # xs: a tuple or list of input tensors
        # h0_c0: a tuple of (h0, c0)
        h0, c0 = h0_c0
        if not isinstance(xs, list):
            xs = list(xs)
        inputs = xs + list((h0, c0))
        self.device_check(*inputs)
        # self.device_check(inputs[0], *self.params)
        self.device_check(inputs[0], *(self.Wx + self.Wh + self.Bx + self.Bh))
        batchsize = xs[0].shape[0]
        out = []
        h, c = self.step_forward(xs[0], h0, c0, self.Wx, self.Wh, self.Bx,
                                 self.Bh)
        out.append(h)
        for x in xs[1:]:
            assert x.shape[0] == batchsize
            h, c = self.step_forward(x, h, c, self.Wx, self.Wh, self.Bx,
                                     self.Bh)
            out.append(h)
        return out, h, c

    def step_forward(self, x, h, c, Wx, Wh, Bx, Bh):
        y1 = matmul(x, Wx[0])
        y1 = add_bias(y1, Bx[0], axis=0)
        y2 = matmul(h, Wh[0])
        y2 = add_bias(y2, Bh[0], axis=0)
        i = add(y1, y2)
        i = sigmoid(i)

        y1 = matmul(x, Wx[1])
        y1 = add_bias(y1, Bx[1], axis=0)
        y2 = matmul(h, Wh[1])
        y2 = add_bias(y2, Bh[1], axis=0)
        f = add(y1, y2)
        f = sigmoid(f)

        y1 = matmul(x, Wx[2])
        y1 = add_bias(y1, Bx[2], axis=0)
        y2 = matmul(h, Wh[2])
        y2 = add_bias(y2, Bh[2], axis=0)
        o = add(y1, y2)
        o = sigmoid(o)

        y1 = matmul(x, Wx[3])
        y1 = add_bias(y1, Bx[3], axis=0)
        y2 = matmul(h, Wh[3])
        y2 = add_bias(y2, Bh[3], axis=0)
        g = add(y1, y2)
        g = tanh(g)

        cout1 = mul(f, c)
        cout2 = mul(i, g)
        cout = add(cout1, cout2)

        hout = tanh(cout)
        hout = mul(o, hout)
        return hout, cout


class Abs(Operation):

    def forward(self, a):
        if training:
            self.input = a
        return singa.Abs(a)

    def backward(self, dy):
        dx = singa.Sign(self.input)
        dx *= dy
        return dx


def abs(a):
    return Abs()(a)[0]


class Exp(Operation):

    def forward(self, a):
        if training:
            self.input = a
        return singa.Exp(a)

    def backward(self, dy):
        dx = singa.Exp(self.input)
        dx *= dy
        return dx


def exp(a):
    return Exp()(a)[0]


class LeakyRelu(Operation):

    def __init__(self, a):
        super(LeakyRelu, self).__init__()
        self.a = a

    def forward(self, x):
        if training:
            self.input = x
        x1 = singa.LTFloat(x, 0.0)
        x1 = singa.__mul__(x, x1)
        x1 = singa.MultFloat(x1, self.a)
        x2 = singa.ReLU(x)
        x1 = singa.__add__(x1, x2)
        return x1

    def backward(self, dy):
        # TODO(wangwei) check the correctness
        dx1 = singa.GTFloat(self.input, 0.0)
        dx2 = singa.LTFloat(self.input, 0.0)
        dx2 = singa.MultFloat(dx2, self.a)
        dx = singa.__add__(dx1, dx2)
        dx *= dy
        return dx


def leakyrelu(x, a=0.01):
    return LeakyRelu(a)(x)[0]


class Sign(Operation):

    def __init__(self):
        super(Sign, self).__init__()

    def forward(self, a):
        if training:
            self.input = a
        return singa.Sign(a)

    def backward(self, dy):
        dx = singa.MultFloat(dy, 0.0)
        return dx


def sign(a):
    return Sign()(a)[0]


class Pow(Operation):

    def __init__(self):
        super(Pow, self).__init__()

    def forward(self, a, b):
        res = singa.Pow(a, b)
        if training:
            self.input = (a, b)
            self.shape0 = list(a.shape())
            self.shape1 = list(b.shape())
            self.shape3 = list(res.shape())
        return res

    def backward(self, dy):
        da1 = singa.__mul__(
            self.input[1],
            singa.Pow(self.input[0], singa.SubFloat(self.input[1], 1.0)))
        dx0 = singa.__mul__(da1, dy)
        db1 = singa.__mul__(singa.Pow(self.input[0], self.input[1]),
                            singa.Log(self.input[0]))
        dx1 = singa.__mul__(db1, dy)
        if (type(dy) == float) or self.shape0 == self.shape1:
            assert self.shape0 == self.shape1, ('should have same shape')
            return dx0, dx1
        # handle broadcast
        dx0 = back_broadcast(self.shape3, self.shape0, dx0)
        dx1 = back_broadcast(self.shape3, self.shape1, dx1)
        return dx0, dx1


def pow(a, b):
    return Pow()(a, b)[0]


class SoftSign(Operation):

    def __init__(self):
        super(SoftSign, self).__init__()

    def forward(self, x):
        # y = x / (1 + np.abs(x))
        if training:
            self.input = x
        x1 = singa.AddFloat(singa.Abs(x), 1.0)
        y = singa.__div__(x, x1)

        return y

    def backward(self, dy):
        dx = singa.AddFloat(singa.Abs(self.input), 1.0)
        dx = singa.PowFloat(singa.Square(dx), -1.0)
        dx = singa.__mul__(dy, dx)
        return dx


def softsign(x):
    return SoftSign()(x)[0]


class Sqrt(Operation):

    def __init__(self):
        super(Sqrt, self).__init__()

    def forward(self, x):
        if training:
            self.input = x
        return singa.Sqrt(x)

    def backward(self, dy):
        dx = singa.PowFloat(self.input, -0.5)
        dx = singa.MultFloat(dx, 0.5)
        dx = singa.__mul__(dy, dx)
        return dx


def sqrt(x):
    return Sqrt()(x)[0]


class SoftPlus(Operation):

    def __init__(self):
        super(SoftPlus, self).__init__()

    def forward(self, x):
        #f(x) = ln(exp(x) + 1)
        if training:
            self.input = x
        x1 = singa.AddFloat(singa.Exp(x), 1.0)
        y = singa.Log(x1)
        return y

    def backward(self, dy):
        dx = singa.Exp(singa.MultFloat(self.input, -1.0))
        dx = singa.PowFloat(singa.AddFloat(dx, 1.0), -1.0)
        dx = singa.__mul__(dy, dx)
        return dx


def softplus(x):
    return SoftPlus()(x)[0]


class Sub(Operation):

    def __init__(self):
        super(Sub, self).__init__()

    def forward(self, a, b):
        res = singa.__sub__(a, b)
        if training:
            self.shape0 = list(a.shape())
            self.shape1 = list(b.shape())
            self.shape3 = list(res.shape())
        return res

    def backward(self, dy):
        dx0 = dy
        dx1 = singa.MultFloat(dy, -1.0)
        if (type(dy) == float) or self.shape0 == self.shape1:
            assert self.shape0 == self.shape1, ('should have same shape')
            return dx0, dx1
        # handle broadcast
        dx0 = back_broadcast(self.shape3, self.shape0, dx0)
        dx1 = back_broadcast(self.shape3, self.shape1, dx1)
        return dx0, dx1


def sub(a, b):
    return Sub()(a, b)[0]


# optimize min to support multi inputs
class Min(Operation):

    def __init__(self):
        super(Min, self).__init__()
        self.masks = []

    def _min(self, a, b):
        m = singa.__sub__(a, b)
        mask0 = singa.LEFloat(m, 0)
        mask1 = singa.GTFloat(m, 0)
        res = singa.__add__(singa.__mul__(mask0, a), singa.__mul__(mask1, b))
        return res, (mask0, mask1)

    def forward(self, *x):
        assert (len(x) > 0)
        self.l = len(x)
        if len(x) == 1:
            res, masks = self._min(x[0], x[0])
            self.masks.append(masks)
            return x[0]
        res, masks = self._min(x[0], x[1])
        self.masks.append(masks)
        for i in range(2, len(x)):
            res, masks = self._min(res, x[i])
            self.masks.append(masks)
        return res

    def backward(self, dy):
        if self.l == 1:
            return self.masks[0][0]
        else:
            ret = []
            cumulation = None
            for mask0, mask1 in self.masks[::-1]:
                if not cumulation:
                    ret.insert(0, mask1)
                    cumulation = mask0
                else:
                    ret.insert(0, singa.__mul__(cumulation, mask1))
                    cumulation = singa.__mul__(cumulation, mask0)
            ret.insert(0, cumulation)
            return tuple(ret)


def min(*l):
    return Min()(*l)[0]


class Log(Operation):

    def __init__(self):
        super(Log, self).__init__()

    def forward(self, x):
        if training:
            self.input = x
        return singa.Log(x)

    def backward(self, dy):
        dx = singa.PowFloat(self.input, -1)
        dx = singa.__mul__(dy, dx)
        return dx


def log(x):
    return Log()(x)[0]


class HardSigmoid(Operation):

    def __init__(self, alpha=0.2, gamma=0.5):
        super(HardSigmoid, self).__init__()
        self.alpha = alpha
        self.gamma = gamma

    def forward(self, x):
        """Do forward propgation.
        #y = max(0, min(1, alpha * x + gamma))
        Args:
            x (CTensor): matrix
        Returns:
            a CTensor for the result
        """
        x = singa.AddFloat(singa.MultFloat(x, self.alpha), self.gamma)
        if training:
            self.cache = x

        x = singa.ReLU(x)
        mask1 = singa.LTFloat(x, 1.0)
        mask2 = singa.GEFloat(x, 1.0)

        ans = singa.__add__(singa.__mul__(x, mask1), mask2)
        return singa.ReLU(ans)

    def backward(self, dy):
        mask0 = singa.GTFloat(self.cache, 0.0)
        mask1 = singa.LTFloat(self.cache, 1.0)
        mask = singa.__mul__(mask0, mask1)
        return singa.__mul__(singa.MultFloat(mask, self.alpha), dy)


def hardsigmoid(x, alpha=0.2, gamma=0.5):
    return HardSigmoid(alpha, gamma)(x)[0]


class Squeeze(Operation):

    def __init__(self, axis=[]):
        super(Squeeze, self).__init__()
        self.axis = axis

    def forward(self, x):
        self.cache = x.shape()
        newshape = []
        if (self.axis == []):
            newshape = list(filter(lambda i: i != 1, self.cache))
        else:
            for i in self.axis:
                assert i < len(self.cache)
                assert self.cache[
                    i] == 1, "the length of axis {} is {}, which should be 1".format(
                        i, self.cache[i])
            for ind, v in enumerate(self.cache):
                if ind not in self.axis:
                    newshape.append(v)
        return singa.Reshape(x, newshape)

    def backward(self, dy):
        return singa.Reshape(dy, self.cache)


def squeeze(x, axis=[]):
    return Squeeze(axis)(x)[0]


class Div(Operation):

    def __init__(self):
        super(Div, self).__init__()

    def forward(self, a, b):
        res = singa.__mul__(a, singa.PowFloat(b, -1.0))
        # res = singa.__div__(a, b)
        if training:
            self.input = (singa.MultFloat(a, -1.0), singa.PowFloat(b, -1.0)
                         )  # -a, 1/b
            self.shape0 = list(a.shape())
            self.shape1 = list(b.shape())
            self.shape3 = list(res.shape())
        return res

    def backward(self, dy):
        #dy/dx_0 = b^(-1)
        #dy/dx_1 = (-a)*b^(-2)
        dx0 = singa.__mul__(dy, self.input[1])
        dx1 = singa.__mul__(self.input[0], singa.PowFloat(self.input[1], 2.0))
        dx1 = singa.__mul__(dy, dx1)
        if (type(dy) == float) or self.shape0 == self.shape1:
            assert self.shape0 == self.shape1, ('should have same shape')
            return dx0, dx1
        # handle broadcast
        dx0 = back_broadcast(self.shape3, self.shape0, dx0)
        dx1 = back_broadcast(self.shape3, self.shape1, dx1)
        return dx0, dx1


def div(a, b):
    return Div()(a, b)[0]


class Shape(Operation):

    def __init__(self):
        super(Shape, self).__init__()

    def forward(self, x):
        cur = list(x.shape())
        cur = tensor.from_numpy(np.array(cur))
        cur.to_device(x.device())
        return cur.data

    def backward(self, dy):
        return list(dy.shape())


def shape(x):
    return Shape()(x)[0]


# optimize max to support multi inputs
class Max(Operation):

    def __init__(self):
        super(Max, self).__init__()
        self.masks = []

    def _max(self, a, b):
        m = singa.__sub__(a, b)
        mask0 = singa.GEFloat(m, 0)
        mask1 = singa.LTFloat(m, 0)
        res = singa.__add__(singa.__mul__(mask0, a), singa.__mul__(mask1, b))
        return res, (mask0, mask1)

    def forward(self, *x):
        assert (len(x) > 0)
        self.l = len(x)
        if len(x) == 1:
            res, masks = self._max(x[0], x[0])
            self.masks.append(masks)
            return x[0]
        res, masks = self._max(x[0], x[1])
        self.masks.append(masks)
        for i in range(2, len(x)):
            res, masks = self._max(res, x[i])
            self.masks.append(masks)
        return res

    def backward(self, dy):
        if self.l == 1:
            return self.masks[0][0]
        else:
            ret = []
            cumulation = None
            for mask0, mask1 in self.masks[::-1]:
                if not cumulation:
                    ret.insert(0, mask1)
                    cumulation = mask0
                else:
                    ret.insert(0, singa.__mul__(cumulation, mask1))
                    cumulation = singa.__mul__(cumulation, mask0)
            ret.insert(0, cumulation)
            return tuple(ret)


def max(*l):
    return Max()(*l)[0]


class And(Operation):

    def __init__(self):
        super(And, self).__init__()

    def forward(self, a, b):
        m = singa.__mul__(a, b)
        cur = singa.PowFloat(singa.Sign(m), 2)

        return cur

    def backward(self, dy):
        assert False, ('no gradient for backward function')


def _and(a, b):
    return And()(a, b)[0]


class Or(Operation):

    def __init__(self):
        super(Or, self).__init__()

    def forward(self, a, b):
        m = singa.__add__(singa.PowFloat(singa.Sign(a), 2.0),
                          singa.PowFloat(singa.Sign(b), 2.0))
        cur = singa.Sign(m)

        return cur

    def backward(self, dy):
        assert False, ('no gradient for backward function')


def _or(a, b):
    return Or()(a, b)[0]


class Not(Operation):

    def __init__(self):
        super(Not, self).__init__()

    def forward(self, x):
        mask0 = singa.GEFloat(x, 0)
        mask1 = singa.LEFloat(x, 0)
        cur = singa.__mul__(mask0, mask1)

        return cur

    def backward(self, dy):
        assert False, ('no gradient for backward function')


def _not(x):
    return Not()(x)[0]


class Xor(Operation):

    def __init__(self):
        super(Xor, self).__init__()

    def forward(self, a, b):
        m = singa.__sub__(singa.PowFloat(singa.Sign(a), 2.0),
                          singa.PowFloat(singa.Sign(b), 2.0))
        cur = singa.PowFloat(singa.Sign(m), 2.0)

        return cur

    def backward(self, dy):
        assert False, ('no gradient for backward function')


def _xor(a, b):
    return Xor()(a, b)[0]


class Negative(Operation):

    def __init__(self):
        super(Negative, self).__init__()

    def forward(self, x):
        #y=-x
        return singa.MultFloat(x, -1)

    def backward(self, dy):
        return singa.MultFloat(dy, -1)


def negative(x):
    return Negative()(x)[0]


class Reciprocal(Operation):

    def __init__(self):
        super(Reciprocal, self).__init__()

    def forward(self, x):
        #y=1/x elementwise
        if training:
            self.input = x

        return singa.PowFloat(x, -1)

    def backward(self, dy):
        #dy/dx = -1/x**2
        dx = singa.MultFloat(singa.PowFloat(self.input, -2), -1)
        return singa.__mul__(dy, dx)


def reciprocal(x):
    return Reciprocal()(x)[0]


class Gemm(Operation):

    def __init__(self, alpha=1.0, beta=1.0, transA=0, transB=0):
        """
        init a General Matrix multiplication(Gemm) operator
        Compute Y = alpha * A' * B' + beta * C, where input tensor A has shape (M, K) or (K, M), input tensor B has shape (K, N) or (N, K), input tensor C is broadcastable to shape (M, N), and output tensor Y has shape (M, N).
        A' = transpose(A) if transA else A
        B' = transpose(B) if transB else B
        Args:alpha: 
            float, Scalar multiplier for the product of input tensors A * B.
        Args:beta: 
            float, Scalar multiplier for input tensor C.
        Args:transA: 
            int, Whether A should be transposed
        Args:transB: 
            int, Whether B should be transposed
        Returns: 
            tensor, the output
        """
        super(Gemm, self).__init__()
        self.alpha = alpha
        self.beta = beta
        self.transA = transA
        self.transB = transB

    def forward(self, A, B, C=None):
        """
        forward propogation of Gemm
        Args:A: 
            tensor, The shape of A should be (M, K) if transA is 0, or (K, M) if transA is non-zero.
        Args:B: 
            tensor, The shape of B should be (K, N) if transB is 0, or (N, K) if transB is non-zero.
        Args:C: 
            tensor(optional), Optional input tensor C. If not specified, the computation is done as if C is a scalar 0. The shape of C should be unidirectional broadcastable to (M, N).
        Returns: 
            tensor, the output
        """
        _A = singa.DefaultTranspose(A) if self.transA == 1 else A
        _B = singa.DefaultTranspose(B) if self.transB == 1 else B
        if training:
            self.inputs = (_A, _B, C)
        tmpM = singa.MultFloat(singa.Mult(_A, _B), self.alpha)
        if C:
            tmpM = singa.__add__(tmpM, singa.MultFloat(C, self.beta))
        return tmpM

    def backward(self, dy):
        """
        backward propogation of Gemm
        Args:dy: 
            tensor, The shape of A should be (M, K) if transA is 0, or (K, M) if transA is non-zero.
        Returns: 
            tensor, the gradient over A
            tensor, the gradient over B
            tensor(optional), the gradient over C
        """
        _A, _B, C = self.inputs
        # y = alpha * A  * B  => da = alpha * dy * BT
        # y = alpha * A  * BT => da = alpha * dy * B
        # y = alpha * AT * B  => da = alpha * B * dyT = alpha * (dy * BT)T
        # y = alpha * AT * BT => da = alpha * BT * dyT = alpha * (dy * B)T
        da = singa.MultFloat(singa.Mult(dy, singa.DefaultTranspose(_B)),
                             self.alpha)
        if self.transA:
            da = singa.DefaultTranspose(da)

        # y = alpha * A  * B  => db = alpha * AT * dy
        # y = alpha * AT * B  => db = alpha * A * dy
        # y = alpha * A  * BT => db = alpha * dyT * A = alpha * (AT * dy)T
        # y = alpha * AT * BT => db = alpha * dyT * AT = alpha * (A * dy)T
        db = singa.MultFloat(singa.Mult(singa.DefaultTranspose(_A), dy),
                             self.alpha)
        if self.transB:
            db = singa.DefaultTranspose(db)
        if C:
            dc = back_broadcast(dy.shape(), C.shape(),
                                singa.MultFloat(dy, self.beta))
            return da, db, dc
        else:
            return da, db


def gemm(A, B, C=None, alpha=1.0, beta=1.0, transA=0, transB=0):
    """
    init a General Matrix multiplication(Gemm) operator
    Compute Y = alpha * A' * B' + beta * C, where input tensor A has shape (M, K) or (K, M), input tensor B has shape (K, N) or (N, K), input tensor C is broadcastable to shape (M, N), and output tensor Y has shape (M, N).
    A' = transpose(A) if transA else A
    B' = transpose(B) if transB else B
    Args:A: 
        tensor, The shape of A should be (M, K) if transA is 0, or (K, M) if transA is non-zero.
    Args:B: 
        tensor, The shape of B should be (K, N) if transB is 0, or (N, K) if transB is non-zero.
    Args:C: 
        tensor(optional), Optional input tensor C. If not specified, the computation is done as if C is a scalar 0. The shape of C should be unidirectional broadcastable to (M, N).
    Args:alpha: 
        float, Scalar multiplier for the product of input tensors A * B.
    Args:beta: 
        float, Scalar multiplier for input tensor C.
    Args:transA: 
        int, Whether A should be transposed
    Args:transB: 
        int, Whether B should be transposed
    Returns: 
        tensor, the output
    """
<<<<<<< HEAD
    return Gemm(alpha, beta, transA, transB)(A, B, C)[0]


class GlobalAveragePool(Operation):

    def __init__(self, data_format='channels_first'):
        """
        init a GlobalAveragePool operator
        Args:data_format: 
            A string, we support two formats: channels_last and channels_first, default is channels_first.
            channels_first means the format of input is (N x C x H x W)
            channels_last means the format of input is (N x H x W x C)
        """
        super(GlobalAveragePool, self).__init__()
        self.data_format = data_format

    def forward(self, x):
        """
        forward propogation of GlobalAveragePool
        Args:x: 
            the input tensor
        Returns: 
            tensor, the output
        """
        if training:
            self.mask = singa.Tensor(x.shape(), x.device())

        shape = list(x.shape())

        # (N x C x H x W) for channels_first
        if self.data_format == 'channels_first':
            axes = tuple(i for i in range(2, len(shape)))
            self.shape_divisor = 1 / np.prod(shape[2:])
        else:  # (N x H x W x C) for channels_last
            axes = tuple(i for i in range(1, len(shape) - 1))
            self.shape_divisor = 1 / np.prod(shape[1:-1])

        # output shape
        # (N x C x 1 x 1) for channels_first
        # (N x 1 x 1 x C) for channels_last
        for i in axes:
            shape[i] = 1

        x = tensor.from_raw_tensor(x)
        x = tensor.sum(x, axis=axes)
        x = tensor.reshape(x, shape)
        return singa.MultFloat(x.data, self.shape_divisor)

    def backward(self, dy):
        """
        backward propogation of GlobalAveragePool
        Args:dy: 
            the gradient tensor from upper operations
        Returns: 
            tensor, the gradient over input
        """
        self.mask.SetFloatValue(self.shape_divisor)
        return singa.__mul__(self.mask, dy)


def globalaveragepool(x, data_format='channels_first'):
    """
    GlobalAveragePool operator
    Args:x
        the input tensor
    Args:data_format: 
        A string, we support two formats: channels_last and channels_first, default is channels_first.
        channels_first means the format of input is (N x C x H x W)
        channels_last means the format of input is (N x H x W x C)
    Returns: 
        tensor, the output
    """
    return GlobalAveragePool(data_format)(x)[0]
=======
    return Gemm(alpha, beta, transA, transB)(A, B, C)[0]
>>>>>>> 001ba4c1
<|MERGE_RESOLUTION|>--- conflicted
+++ resolved
@@ -1195,27 +1195,12 @@
 
 class _Conv2d(Operation):
 
-<<<<<<< HEAD
-    def __init__(self, handle, pad_mode="NOTSET"):
-=======
     def __init__(self, handle, odd_padding=(0, 0, 0, 0)):
->>>>>>> 001ba4c1
         """
         Init a conv 2d operator
         Args:
             handle: ConvHandle for cpu or CudnnConvHandle for gpu
         Args:
-<<<<<<< HEAD
-            pad_mode: string, can be NOTSET, SAME_UPPER, or SAME_LOWER, where default value is NOTSET, which means explicit padding is used.
-            SAME_UPPER or SAME_LOWER mean pad the input so that the output spatial size match the input.
-            In case of odd number add the extra padding at the end for SAME_UPPER and at the beginning for SAME_LOWER.
-        """
-        super(_Conv2d, self).__init__()
-        self.handle = handle
-        self.pad_mode = pad_mode
-        self.padding = [self.handle.pad_h, self.handle.pad_w]
-        if self.pad_mode in ("SAME_UPPER", "SAME_LOWER"):
-=======
             odd_padding:tuple of four bins, the odd paddding is the value that cannot be handled by the tuple padding (w, h) mode
             so we need to firstly handle the input, then use the nomal padding method.
         """
@@ -1223,7 +1208,6 @@
         self.handle = handle
         self.odd_padding = odd_padding
         if self.odd_padding != (0, 0, 0, 0):
->>>>>>> 001ba4c1
             self.re_new_handle = True
 
     def forward(self, x, W, b=None):
@@ -1239,17 +1223,9 @@
             CTensor 
         """
         assert x.nDim() == 4, "The dimensions of input should be 4D."
-<<<<<<< HEAD
-        if self.pad_mode in ("SAME_UPPER", "SAME_LOWER"):
-            utils.same_pad_shape_check(self.handle, self.pad_mode, x,
-                                       self.padding)
-            x = utils.handle_same_pad_fwd(x, self.padding, self.pad_mode)
-            # re-new a handle with update x
-=======
         if self.odd_padding != (0, 0, 0, 0):
             x = utils.handle_odd_pad_fwd(x, self.odd_padding)
             # re-new a handle with updated x
->>>>>>> 001ba4c1
             if self.re_new_handle:
                 self.re_new_handle = False
                 self.handle = utils.re_new_handle(self.handle, x)
@@ -1297,14 +1273,8 @@
             db = singa.CpuConvBackwardb(
                 dy, self.inputs[2],
                 self.handle) if self.handle.bias_term else None
-<<<<<<< HEAD
-
-        if self.pad_mode in ("SAME_UPPER", "SAME_LOWER"):
-            dx = utils.handle_same_pad_bwd(dx, self.padding, self.pad_mode)
-=======
         if self.odd_padding != (0, 0, 0, 0):
             dx = utils.handle_odd_pad_bwd(dx, self.odd_padding)
->>>>>>> 001ba4c1
 
         if db:
             return dx, dW, db
@@ -1313,11 +1283,7 @@
             return dx, dW
 
 
-<<<<<<< HEAD
-def conv2d(handle, x, W, b=None, pad_mode="NOTSET"):
-=======
 def conv2d(handle, x, W, b=None, odd_padding=(0, 0, 0, 0)):
->>>>>>> 001ba4c1
     """
     Conv 2d operator
     Args:
@@ -1329,16 +1295,6 @@
     Args:
         b: CTensor, bias
     Args:
-<<<<<<< HEAD
-        pad_mode: string, can be NOTSET, SAME_UPPER, or SAME_LOWER, where default value is NOTSET, which means explicit padding is used.
-        SAME_UPPER or SAME_LOWER mean pad the input so that the output spatial size match the input.
-        In case of odd number add the extra padding at the end for SAME_UPPER and at the beginning for SAME_LOWER.
-    """
-    if b is None:
-        return _Conv2d(handle, pad_mode)(x, W)[0]
-    else:
-        return _Conv2d(handle, pad_mode)(x, W, b)[0]
-=======
         odd_padding:tuple of four bins, the odd paddding is the value that cannot be handled by the tuple padding (w, h) mode
         so we need to firstly handle the input, then use the nomal padding method.
     """
@@ -1346,7 +1302,6 @@
         return _Conv2d(handle, odd_padding)(x, W)[0]
     else:
         return _Conv2d(handle, odd_padding)(x, W, b)[0]
->>>>>>> 001ba4c1
 
 
 class Conv2d(Layer):
@@ -1374,11 +1329,7 @@
         Args:
             stride: int or tuple, stride, the logic is the same as kernel size.
         Args:
-<<<<<<< HEAD
-            padding: int or tuple or None, padding, the logic is the same as kernel size. However, if you set pad_mode as "SAME_UPPER" or "SAME_LOWER" mode, 
-=======
             padding: int, tuple, list or None, padding, the logic is the same as kernel size. However, if you set pad_mode as "SAME_UPPER" or "SAME_LOWER" mode, 
->>>>>>> 001ba4c1
             you can set padding as None, and the padding will be computed automatically.
         Args:
             dilation: int, only support 1
@@ -1419,12 +1370,6 @@
         self.odd_padding = (0, 0, 0, 0)
         if isinstance(padding, int):
             self.padding = (padding, padding)
-<<<<<<< HEAD
-        elif isinstance(padding, tuple):
-            self.padding = padding
-        elif pad_mode == "NOTSET":
-            raise TypeError("Wrong padding type.")
-=======
         elif isinstance(padding, tuple) or isinstance(padding, list):
             if len(padding) == 2:
                 self.padding = padding
@@ -1441,7 +1386,6 @@
                 )
             else:
                 raise TypeError("Wrong padding value.")
->>>>>>> 001ba4c1
 
         if dilation != 1:
             raise ValueError("Not implemented yet")
@@ -1491,18 +1435,9 @@
 
         # if same pad mode, re-compute the padding
         if self.pad_mode in ("SAME_UPPER", "SAME_LOWER"):
-<<<<<<< HEAD
-            output_shape = utils.get_output_shape(self.pad_mode,
-                                                  x.shape()[2:],
-                                                  self.kernel_size, self.stride)
-            self.padding = utils.get_padding_shape(x.shape[2:],
-                                                   self.kernel_size,
-                                                   self.stride, output_shape)
-=======
             self.padding, self.odd_padding = utils.get_padding_shape(
                 self.pad_mode, x.shape[2:], self.kernel_size, self.stride)
 
->>>>>>> 001ba4c1
         if self.bias:
             self.device_check(x, self.W, self.b)
         else:
@@ -1725,27 +1660,6 @@
 
 class _Pooling2d(Operation):
 
-<<<<<<< HEAD
-    def __init__(self, handle, pad_mode="NOTSET"):
-        # Where default value is NOTSET, which means explicit padding is used.
-        # SAME_UPPER or SAME_LOWER mean pad the input so that the output spatial size match the input.
-        # In case of odd number add the extra padding at the end for SAME_UPPER and at the beginning for SAME_LOWER.
-        super(_Pooling2d, self).__init__()
-        self.handle = handle
-        self.pad_mode = pad_mode
-        self.padding = [self.handle.pad_h, self.handle.pad_w]
-        if self.pad_mode in ("SAME_UPPER", "SAME_LOWER"):
-            self.re_new_handle = True
-
-
-    def forward(self, x):
-        # check padding shape
-        if self.pad_mode in ("SAME_UPPER", "SAME_LOWER"):
-            utils.same_pad_shape_check(self.handle, self.pad_mode, x,
-                                       self.padding)
-            x = utils.handle_same_pad_fwd(x, self.padding, self.pad_mode)
-            # re-new a handle with update x
-=======
     def __init__(self, handle, odd_padding=(0, 0, 0, 0)):
         """
         Init a pool 2d operator
@@ -1766,7 +1680,6 @@
         if self.odd_padding != (0, 0, 0, 0):
             x = utils.handle_odd_pad_fwd(x, self.odd_padding)
             # re-new a handle with updated x
->>>>>>> 001ba4c1
             if self.re_new_handle:
                 self.re_new_handle = False
                 self.handle = utils.re_new_handle(self.handle, x, True)
@@ -1786,22 +1699,13 @@
         else:
             dx = singa.CpuPoolingBackward(self.handle, dy, self.cache[0],
                                           self.cache[1])
-<<<<<<< HEAD
-        if self.pad_mode in ("SAME_UPPER", "SAME_LOWER"):
-            dx = utils.handle_same_pad_bwd(dx, self.padding, self.pad_mode)
-=======
         if self.odd_padding != (0, 0, 0, 0):
             dx = utils.handle_odd_pad_bwd(dx, self.odd_padding)
->>>>>>> 001ba4c1
 
         return dx
 
 
-<<<<<<< HEAD
-def pooling_2d(handle, x, pad_mode="NOTSET"):
-=======
 def pooling_2d(handle, x, odd_padding=(0, 0, 0, 0)):
->>>>>>> 001ba4c1
     """
     Pooling 2d operator
     Args:
@@ -1809,18 +1713,10 @@
     Args:
         x: CTensor, input
     Args:
-<<<<<<< HEAD
-        pad_mode: string, can be NOTSET, SAME_UPPER, or SAME_LOWER, where default value is NOTSET, which means explicit padding is used.
-        SAME_UPPER or SAME_LOWER mean pad the input so that the output spatial size match the input.
-        In case of odd number add the extra padding at the end for SAME_UPPER and at the beginning for SAME_LOWER.
-    """
-    return _Pooling2d(handle, pad_mode)(x)[0]
-=======
         odd_padding:tuple of four bins, the odd paddding is the value that cannot be handled by the tuple padding (w, h) mode
         so we need to firstly handle the input, then use the nomal padding method.
     """
     return _Pooling2d(handle, odd_padding)(x)[0]
->>>>>>> 001ba4c1
 
 
 class Pooling2d(Layer):
@@ -1870,12 +1766,6 @@
         self.odd_padding = (0, 0, 0, 0)
         if isinstance(padding, int):
             self.padding = (padding, padding)
-<<<<<<< HEAD
-        elif isinstance(padding, tuple):
-            self.padding = padding
-        elif pad_mode == "NOTSET":
-            raise TypeError("Wrong padding type.")
-=======
         elif isinstance(padding, tuple) or isinstance(padding, list):
             if len(padding) == 2:
                 self.padding = padding
@@ -1892,7 +1782,6 @@
                 )
             else:
                 raise TypeError("Wrong padding value.")
->>>>>>> 001ba4c1
 
         self.is_max = is_max
         self.pad_mode = pad_mode
@@ -1900,17 +1789,8 @@
     def __call__(self, x):
         # if same pad mode, re-compute the padding
         if self.pad_mode in ("SAME_UPPER", "SAME_LOWER"):
-<<<<<<< HEAD
-            output_shape = utils.get_output_shape(self.pad_mode,
-                                                  x.shape()[2:],
-                                                  self.kernel_size, self.stride)
-            self.padding = utils.get_padding_shape(x.shape[2:],
-                                                   self.kernel_size,
-                                                   self.stride, output_shape)
-=======
             self.padding, self.odd_padding = utils.get_padding_shape(
                 self.pad_mode, x.shape[2:], self.kernel_size, self.stride)
->>>>>>> 001ba4c1
 
         out_shape_h = (int(
             (x.shape[2] + 2 * self.padding[0] - self.kernel_size[0]) //
@@ -1957,25 +1837,17 @@
                     self.is_max,
                 )
 
-<<<<<<< HEAD
-        y = pooling_2d(self.handle, x, self.pad_mode)
-=======
         y = pooling_2d(self.handle, x, self.odd_padding)
->>>>>>> 001ba4c1
         return y
 
 
 class MaxPool2d(Pooling2d):
 
-<<<<<<< HEAD
-    def __init__(self, kernel_size, stride=None, padding=0, pad_mode="NOTSET"):
-=======
     def __init__(self,
                  kernel_size,
                  stride=None,
                  padding=0,
                  odd_padding=(0, 0, 0, 0)):
->>>>>>> 001ba4c1
         """
         Generate a Max Pooling 2d operator
         Args:
@@ -1992,24 +1864,16 @@
             In case of odd number add the extra padding at the end for SAME_UPPER and at the beginning for SAME_LOWER.
         """
         super(MaxPool2d, self).__init__(kernel_size, stride, padding, True,
-<<<<<<< HEAD
-                                        pad_mode)
-=======
                                         odd_padding)
->>>>>>> 001ba4c1
 
 
 class AvgPool2d(Pooling2d):
 
-<<<<<<< HEAD
-    def __init__(self, kernel_size, stride=None, padding=0, pad_mode="NOTSET"):
-=======
     def __init__(self,
                  kernel_size,
                  stride=None,
                  padding=0,
                  odd_padding=(0, 0, 0, 0)):
->>>>>>> 001ba4c1
         """
         Generate a Avg Pooling 2d operator
         Args:
@@ -2021,33 +1885,20 @@
             padding: int or tuple or None, padding, the logic is the same as kernel size. However, if you set pad_mode as "SAME_UPPER" or "SAME_LOWER" mode, 
             you can set padding as None, and the padding will be computed automatically.
         Args:
-<<<<<<< HEAD
-            pad_mode: string, can be NOTSET, SAME_UPPER, or SAME_LOWER, where default value is NOTSET, which means explicit padding is used.
-            SAME_UPPER or SAME_LOWER mean pad the input so that the output spatial size match the input.
-            In case of odd number add the extra padding at the end for SAME_UPPER and at the beginning for SAME_LOWER.
-        """
-        super(AvgPool2d, self).__init__(kernel_size, stride, padding, False,
-                                        pad_mode)
-=======
             odd_padding:tuple of four bins, the odd paddding is the value that cannot be handled by the tuple padding (w, h) mode
             so we need to firstly handle the input, then use the nomal padding method.
         """
         super(AvgPool2d, self).__init__(kernel_size, stride, padding, False,
                                         odd_padding)
->>>>>>> 001ba4c1
 
 
 class MaxPool1d(Pooling2d):
 
-<<<<<<< HEAD
-    def __init__(self, kernel_size, stride=None, padding=0, pad_mode="NOTSET"):
-=======
     def __init__(self,
                  kernel_size,
                  stride=None,
                  padding=0,
                  odd_padding=(0, 0, 0, 0)):
->>>>>>> 001ba4c1
         """
         Generate a Max Pooling 1d operator
         Args:
@@ -2059,36 +1910,22 @@
             padding: int or tuple or None, padding, the logic is the same as kernel size. However, if you set pad_mode as "SAME_UPPER" or "SAME_LOWER" mode, 
             you can set padding as None, and the padding will be computed automatically.
         Args:
-<<<<<<< HEAD
-            pad_mode: string, can be NOTSET, SAME_UPPER, or SAME_LOWER, where default value is NOTSET, which means explicit padding is used.
-            SAME_UPPER or SAME_LOWER mean pad the input so that the output spatial size match the input.
-            In case of odd number add the extra padding at the end for SAME_UPPER and at the beginning for SAME_LOWER.
-=======
             odd_padding:tuple of four bins, the odd paddding is the value that cannot be handled by the tuple padding (w, h) mode
             so we need to firstly handle the input, then use the nomal padding method.
->>>>>>> 001ba4c1
         """
         if stride is None:
             stride = kernel_size
         super(MaxPool1d, self).__init__((1, kernel_size), (1, stride),
-<<<<<<< HEAD
-                                        (0, padding), True, pad_mode)
-=======
                                         (0, padding), True, odd_padding)
->>>>>>> 001ba4c1
 
 
 class AvgPool1d(Pooling2d):
 
-<<<<<<< HEAD
-    def __init__(self, kernel_size, stride=None, padding=0, pad_mode="NOTSET"):
-=======
     def __init__(self,
                  kernel_size,
                  stride=None,
                  padding=0,
                  odd_padding=(0, 0, 0, 0)):
->>>>>>> 001ba4c1
         """
         Generate a Avg Pooling 1d operator
         Args:
@@ -2100,23 +1937,13 @@
             padding: int or tuple or None, padding, the logic is the same as kernel size. However, if you set pad_mode as "SAME_UPPER" or "SAME_LOWER" mode, 
             you can set padding as None, and the padding will be computed automatically.
         Args:
-<<<<<<< HEAD
-            pad_mode: string, can be NOTSET, SAME_UPPER, or SAME_LOWER, where default value is NOTSET, which means explicit padding is used.
-            SAME_UPPER or SAME_LOWER mean pad the input so that the output spatial size match the input.
-            In case of odd number add the extra padding at the end for SAME_UPPER and at the beginning for SAME_LOWER.
-=======
             odd_padding:tuple of four bins, the odd paddding is the value that cannot be handled by the tuple padding (w, h) mode
             so we need to firstly handle the input, then use the nomal padding method.
->>>>>>> 001ba4c1
         """
         if stride is None:
             stride = kernel_size
         super(AvgPool1d, self).__init__((1, kernel_size), (1, stride),
-<<<<<<< HEAD
-                                        (0, padding), False, pad_mode)
-=======
                                         (0, padding), False, odd_padding)
->>>>>>> 001ba4c1
 
 
 class Tanh(Operation):
@@ -3354,7 +3181,6 @@
     Returns: 
         tensor, the output
     """
-<<<<<<< HEAD
     return Gemm(alpha, beta, transA, transB)(A, B, C)[0]
 
 
@@ -3427,7 +3253,4 @@
     Returns: 
         tensor, the output
     """
-    return GlobalAveragePool(data_format)(x)[0]
-=======
-    return Gemm(alpha, beta, transA, transB)(A, B, C)[0]
->>>>>>> 001ba4c1
+    return GlobalAveragePool(data_format)(x)[0]