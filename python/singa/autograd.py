--- conflicted
+++ resolved
@@ -3119,10 +3119,6 @@
     return Reciprocal()(x)[0]
 
 
-<<<<<<< HEAD
-class GlobalAveragePool(Operation):
-
-=======
 
 class Gemm(Operation):
     def __init__(self, alpha=1.0, beta=1.0, transA=0, transB=0):
@@ -3232,7 +3228,7 @@
 
 
 class GlobalAveragePool(Operation):
->>>>>>> 5feb4c3b
+
     def __init__(self, data_format='channels_first'):
         """
         init a GlobalAveragePool operator
@@ -3256,7 +3252,6 @@
             self.mask = singa.Tensor(x.shape(), x.device())
 
         shape = list(x.shape())
-<<<<<<< HEAD
 
         # (N x C x H x W) for channels_first
         if self.data_format == 'channels_first':
@@ -3265,16 +3260,6 @@
         else:  # (N x H x W x C) for channels_last
             axes = tuple(i for i in range(1, len(shape) - 1))
             self.shape_divisor = 1 / np.prod(shape[1:-1])
-=======
-        
-        # (N x C x H x W) for channels_first
-        if self.data_format == 'channels_first':
-            axes = tuple(i for i in range(2, len(shape)))
-            self.shape_divisor = 1/np.prod(shape[2:])
-        else: # (N x H x W x C) for channels_last
-            axes = tuple(i for i in range(1, len(shape)-1))
-            self.shape_divisor = 1/np.prod(shape[1:-1])
->>>>>>> 5feb4c3b
 
         # output shape
         # (N x C x 1 x 1) for channels_first
