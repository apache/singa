#
# Licensed to the Apache Software Foundation (ASF) under one
# or more contributor license agreements.  See the NOTICE file
# distributed with this work for additional information
# regarding copyright ownership.  The ASF licenses this file
# to you under the Apache License, Version 2.0 (the
# "License"); you may not use this file except in compliance
# with the License.  You may obtain a copy of the License at
#
#   http://www.apache.org/licenses/LICENSE-2.0
#
# Unless required by applicable law or agreed to in writing,
# software distributed under the License is distributed on an
# "AS IS" BASIS, WITHOUT WARRANTIES OR CONDITIONS OF ANY
# KIND, either express or implied.  See the License for the
# specific language governing permissions and limitations
# under the License.
#

from __future__ import division

from collections import Counter, deque
import numpy as np
import math

from .tensor import Tensor
from . import singa_wrap as singa


CTensor = singa.Tensor
training = False


def infer_dependency(op):
    """
    Infer the dependency of all operations with the
    given op as the last operation.
    Operation A is depending on B if A uses the output(s) of B.

    Args:
        op: an Operation instance, e.g. the loss operation.

    Return:
        a Counter instance with the operation as the key,
        and the number of operations that are depending on it as the value;
        and a Counter instance with the id of the output tensor as the key, and 
        the number of operations that are depending on it as the value.
    """

    # current op is not inserted into the dependency_count
    # if the current op is not a terminal op, then this function may just
    # count dependency of a branch.
    op_count = Counter()
    tensor_count = Counter()
    queue = deque([op])
    while len(queue) > 0:
        cur_op = queue.pop()
        for src_op, xid, _, _ in cur_op.src:
            if src_op not in op_count:
                op_count[src_op] = 1
                queue.append(src_op)
            else:
                op_count[src_op] += 1
            tensor_count[xid] += 1
    return op_count, tensor_count


def gradients(y, dy=None):
    """
    Compute the gradients of the output w.r.t the parameters

    Args:
        y: the output tensor, e.g., the loss
        dy: gradient of the target w.r.t y; None indicates the gradient is 1.0;
            it can be used to rescale the loss.

    Return:
        a dictionary storing the gradient tensors of all tensors
            whose stores_grad is true (e.g. parameter tensors)
    """
    grads = {}  # mapping: x->dx if x.stores_grad
    for p, dp in backward(y, dy):
        grads[p] = dp
    return grads


def backward(y, dy=None):
    """
    Run the backward propagation starting at y.
    Args:
        y: a Tensor instance, usually the loss
        dy: a number or a Tensor instance, for the gradient of the
            objective/loss w.r.t y, usually None, i.e., 1.0
    Return:
        yeild the parameter (tensor with stores_grad true) and the
            gradient tensors.
    """
    assert isinstance(y, Tensor), "wrong input type."
    op_dep, tensor_dep = infer_dependency(y.creator)
    assert y.size() == 1, (
        "y must be a Tensor with a single value;" "size of y is % d" % y.size()
    )

    # by default the dy is a tensor with 1.0 for each sample;
    if dy is None:
        dy = float(1.0)
    elif isinstance(dy, Tensor):
        dy = dy.data
    else:
        dy = float(dy)

    # ready is a queue of (operation, dy list)
    ready = deque([(y.creator, (dy,))])
    not_ready = {}  # mapping: op->[dy]

    if y.stores_grad:
        # gradients[y] = dy
        if isinstance(dy, float):
            g = np.array(dy)
        else:
            g = dy
        tg = Tensor(device=g.device(), data=g)
        yield (y, tg)

    while len(ready) > 0:
        op, dys = ready.pop()
        if not op.requires_grad or isinstance(op, Dummy):
            continue
        # if not isinstance(op, tensor.Dummy):
        dxs = op._do_backward(*dys)
        # TODO src and dx must match

        assert len(op.src) == len(dxs), (
            "the number of src ops (=%d) and dx (=%d) not match"
            % (len(op.src), len(dxs))
        )
        for (src_op, x_id, y, y_stores_grad), dx in zip(op.src, dxs):
            # prefix x is w.r.t op; prefix y is w.r.t src_op.
            # x_id is the python id of one input arg of src_op, denoted as x.
            # y_idx (below) is the index of x among the outputs of src_op.
            # not_ready[src_op][y_idx] records the intermediate gradient
            # of the y_idx'th output of src_op. 'intermediate gradient'
            # indicates that if this output is used in multiple children
            # operations, then we have to add the graident (dx) from all these
            # children operations. When src_op is ready, it means that
            # the gradient of all its outputs are available, i.e. all children
            # operations have been backwarded.
            # y is None if y.stores_grad is false; otherwise it is a Tensor

            if isinstance(src_op, Dummy) and (not src_op.stores_grad):
                continue

            y_idx = src_op.y_id2idx[x_id]
            if src_op not in not_ready:
                # src_op may have mulitple outputs
                not_ready[src_op] = [None for _ in src_op.y_id2idx]
                not_ready[src_op][y_idx] = dx
            else:
                dxs_ = not_ready[src_op]
                if dxs_[y_idx] is None:
                    dxs_[y_idx] = dx
                else:
                    # add the gradient from another children operation that
                    # uses y_idx'th output of src_op as input arg
                    dxs_[y_idx] += dx

            op_dep[src_op] -= 1
            tensor_dep[x_id] -= 1

            if y_stores_grad and tensor_dep[x_id] == 0:
                # store the gradient for final return, e.g. for parameters.
                # it may cause a delay to yield. Only after src_op's all
                # output tensors have recieved the gradients, then output
                g = not_ready[src_op][y_idx]
                tg = Tensor(
                    device=g.device(), data=g, name=src_op.grad_name(y_idx)
                )
                yield (y, tg)

            if op_dep[src_op] == 0:
                if src_op.requires_grad is True:
                    assert not isinstance(
                        src_op, Dummy
                    ), "Dummy op does not do backward()"
                    ready.append((src_op, not_ready[src_op]))
                del not_ready[src_op]
        del op  # delete the operation to free all tensors from this op


class Operation(object):
    """
    An operation includes the forward and backward function of
    tensor calculation.
    Steps to add a specific operation Xxxx:
    1. create a subclass of Operation, name it as Xxxx
    2. override the forward() and backward(); The arguments of forward()
       and backward() should only include CTensor;
    """

    op_count = 0

    def __init__(self, name=None):
        if name is None:
            self.name = "{}#{}".format(
                self.__class__.__name__, Operation.op_count
            )
            Operation.op_count += 1
        else:
            self.name = name

    def __call__(self, *xs):
        return self._do_forward(*xs)

    def output_name(self, idx):
        """
        Args:
            idx: index of the output among all outputs

        Return:
            the name of the output tensor
        """
        return "{}:{}".format(self.name, idx)

    def grad_name(self, idx):
        """
        Args:
            idx: index of the output among all outputs

        Return:
            the name of the gradient of the output tensor
        """
        return "{}_g".format(self.output_name(idx))

    def _do_forward(self, *xs):
        """
        Do not call this function from user code. It is called by __call__().
        Args:
            xs, Tensor instance(s)
        Returns:
            Tensor instance(s)
        """
        # TODO add the pre hook
        assert all(
            [isinstance(x, Tensor) for x in xs]
        ), "xs should include only Tensor instances"

        # need to do backward if any of its input arg needs gradient
        self.requires_grad = any([x.requires_grad for x in xs])

        self.src = []
        for x in xs:
            if x.stores_grad:
                # store the tensor whose gradient needs be returned in
                # backward(), e.g. if x is parameter
                self.src.append((x.creator, id(x), x, x.stores_grad))
            else:
                # for intermediate tensors, they will be released soon;
                # no need to store them --> use None
                self.src.append((x.creator, id(x), None, x.stores_grad))

        # get the CTensor (data) if the input arg is Tensor
        xs = tuple(x.data for x in xs)
        ys = self.forward(*xs)
        if not isinstance(ys, tuple):
            ys = (ys,)
        # create Tensor based on CTensor(data);
        # assume outputs are all Tensor instances
        ys = tuple(
            Tensor(
                device=y.device(),
                data=y,
                requires_grad=self.requires_grad,
                creator=self,
                name=self.output_name(idx),
            )
            for idx, y in enumerate(ys)
        )
        # map from python id to output index
        self.y_id2idx = {id(y): i for i, y in enumerate(ys)}
        # TODO add the post hook
        return ys

    def _do_backward(self, *dys):
        dxs = self.backward(*dys)
        if not isinstance(dxs, tuple):
            dxs = (dxs,)
        return dxs

    def forward(self, *xs):
        """Forward propagation.
        Args:
            xs: input args consisting of only CTensors.
        Returns:
            CTensor instance(s)
        """
        raise NotImplementedError

    def backward(self, *dys):
        """ Backward propagation.
        Args:
            dys: input args consisting of only CTensors.
        Returns:
            CTensor instance(s)
        """
        raise NotImplementedError

    def get_params(self):
        return []


class Dummy(Operation):
    """Dummy operation whice serves as a placehoder for autograd
    Args:
        name(string): set it for debug
    """

    def __init__(self, tensor, name=None):
        super(Dummy, self).__init__(name)
        self.src = []
        self.y_id2idx = {id(tensor): 0}
        self.stores_grad = tensor.stores_grad
        self.requires_grad = False

    def output_name(self, idx):
        return self.name

    def grad_name(self, idx):
        return "{}_g".format(self.name)


class ReLU(Operation):
    def __init__(self):
        super(ReLU, self).__init__()

    def forward(self, x):
        """
        Args:
            x(CTensor): input tensor
        Returns:
            a new CTensor whose element y = x if x >= 0; otherwise 0;
        """
        if training:
            self.input = x
        return singa.ReLU(x)

    def backward(self, dy):
        """
        Args:
            dy(CTensor): dL / dy
        Returns:
            dx(CTensor): dL / dx = dy if x >= 0; otherwise 0;
        """
        dx = singa.GTFloat(self.input, 0.0)
        return singa.__mul__(dy, dx)


def relu(x):
    return ReLU()(x)[0]


class Matmul(Operation):
    """For matrix multiplication"""

    def __init__(self):
        super(Matmul, self).__init__()

    def forward(self, x, w):
        """Do forward propgation.
        Store the x(or w) if w(or x) requires gradient.
        Args:
            x (CTensor): matrix
            w (CTensor): matrix
        Returns:
            a CTensor for the result
        """
        if training:
            self.input = (x, w)
        return singa.Mult(x, w)

    def backward(self, dy):
        """
        Args:
            dy (CTensor): data for the dL / dy, L is the loss
        Returns:
            a tuple for (dx, dw)
        """
        return (
            singa.Mult(dy, singa.DefaultTranspose(self.input[1])),
            singa.Mult(singa.DefaultTranspose(self.input[0]), dy),
        )


def matmul(x, w):
    return Matmul()(x, w)[0]


class AddBias(Operation):
    """
    Add Bias to each row / column of the Tensor, depending on the axis arg.
    """

    def __init__(self, axis=0):
        """
        To indicate the calculation axis, 0 for row, 1 for column.
        Args:
            axis: 0 or 1, default is 0.
        """
        super(AddBias, self).__init__()
        self.axis = axis

    def forward(self, x, b):
        """
        Args:
            x: matrix.
            b: bias to be added.
        Return:
            the result Tensor
        """
        if self.axis == 0:
            singa.AddRow(b, x)
        elif self.axis == 1:
            singa.AddColumn(b, x)
        return x

    def backward(self, dy):
        """
        Args:
            dy (CTensor): data for the dL / dy, L is the loss.
        Return:
            a tuple for (db, dx), db is data for dL / db, dx is data
            for dL / dx.
        """
        if self.axis == 0:
            return dy, singa.Sum(dy, 0)
        elif self.axis == 1:
            return dy, singa.Sum(dy, 0)


def add_bias(x, b, axis=0):
    return AddBias(axis)(x, b)[0]


class Add(Operation):
    def __init__(self):
        super(Add, self).__init__()

    def forward(self, a, b):
        return singa.__add__(a, b)

    def backward(self, dy):
        return dy, dy


def add(a, b):
    return Add()(a, b)[0]


class SoftMax(Operation):
    """
    Apply SoftMax for each row of the Tensor or each column of the Tensor
    according to the parameter axis.
    """

    def __init__(self, axis=0):
        super(SoftMax, self).__init__()
        self.axis = axis

    def forward(self, x):
        """
        Args:
            x(data): the input 1d or 2d tensor
        Returns:
            the result Tensor
        """
        if self.axis == 1:
            x = singa.DefaultTranspose(x)
        self.output = singa.SoftMax(x)
        if self.axis == 0:
            return self.output
        elif self.axis == 1:
            return singa.DefaultTranspose(self.output)

    def backward(self, dy):
        """
        Args:
            dy (CTensor): data for the dL / dy, L is the loss
        Returns:
            dx (Ctensor): data for the dL / dx, L is the loss,
            x is the input of current Opertion
        """
        # calculations are made on numpy array
        if self.axis == 1:
            dy = singa.DefaultTranspose(dy)
        grad = ctensor2numpy(dy)
        output = ctensor2numpy(self.output)
        out_1 = np.einsum("ki,ki->ki", grad, output)
        medium_out = np.einsum("ki,kj->kij", output, output)
        out_2 = np.einsum("kij,kj->ki", medium_out, grad)
        out = out_1 - out_2
        dx = CTensor(out_1.shape)
        dx.CopyFloatDataFromHostPtr(out.flatten())
        """grad = Tensor(data=dy)
        output = Tensor(data=self.output)
        out_1 = einsum('ki,ki->ki', grad, output)
        medium_out = einsum('ki,kj->kij', output, output)
        out_2 = einsum('kij,kj->ki', medium_out, grad)
        out = out_1 - out_2
        dx = CTensor(out_1.data.shape)
        dx.CopyFloatDataFromHostPtr(out.data.flatten())"""
        if self.axis == 0:
            return dx
        elif self.axis == 1:
            return singa.DefaultTranspose(dx)


def softmax(x, axis=0):
    return SoftMax(axis)(x)[0]


class CrossEntropy(Operation):
    def __init__(self):
        super(CrossEntropy, self).__init__()

    """
    Calculte negative log likelihood loss for a batch of training data.
    """

    def forward(self, x, t):
        """
        Args:
            x (CTensor): 1d or 2d tensor, the prediction data(output)
                         of current network.
            t (CTensor): 1d or 2d tensor, the target data for training.
        Returns:
            loss (CTensor): scalar.
        """
        loss = CTensor((1,))
        loss_data = -singa.SumAsFloat(singa.__mul__(t, singa.Log(x)))
        loss.SetFloatValue(loss_data / x.shape()[0])
        self.x = x
        self.t = t
        self.input = (x, t)
        return loss

    def backward(self, dy=1.0):
        """
        Args:
            dy (float or CTensor): scalar, accumulate gradient from outside
                                of current network, usually equal to 1.0
        Returns:
            dx (CTensor): data for the dL /dx, L is the loss, x is the output
                          of current network. note that this is true for
                          dy = 1.0
        """
        dx = singa.__div__(self.t, self.x)
        dx *= float(-1 / self.x.shape()[0])
        if isinstance(dy, float):
            # dtype of dy: float
            dx *= dy
            return dx, None
        elif isinstance(dy, CTensor):
            pass  # TODO, broadcast elementwise multiply seems not support


def cross_entropy(y, t):
    return CrossEntropy()(y, t)[0]


class SoftMaxCrossEntropy(Operation):
    def __init__(self, t):
        super(SoftMaxCrossEntropy, self).__init__()
        self.t = t.data

    def forward(self, x):
        self.p = singa.SoftMax(x)
        loss = CTensor((1,), self.p.device())
        ret = singa.CrossEntropyFwd(self.p, self.t)
        loss.SetFloatValue(singa.SumAsFloat(ret) / x.shape()[0])
        return loss

    def backward(self, dy=1.0):
        dx = singa.SoftmaxCrossEntropyBwd(self.p, self.t)
        return singa.DivFloat(dx, float(self.p.shape()[0]))


def softmax_cross_entropy(x, t):
    # x is the logits and t is the ground truth; both are 2D.
    return SoftMaxCrossEntropy(t)(x)[0]


class MeanSquareError(Operation):
    def __init__(self):
        super(MeanSquareError, self).__init__()

    def forward(self, x, t):
        self.err = singa.__sub__(x, t)
        sqr = singa.Square(self.err)
        loss = CTensor((1,), x.device())
        loss.SetFloatValue(singa.SumAsFloat(sqr) / x.shape()[0] / 2)
        return loss

    def backward(self, dy=1.0):
        dx = self.err
        dx *= float(1 / self.err.shape()[0])
        if isinstance(dy, float):
            # dtype of dy: float
            dx *= dy
            return dx, None
        elif isinstance(dy, CTensor):
            pass  # TODO, broadcast elementwise multiply seems not support


def mse_loss(x, t):
    return MeanSquareError()(x, t)[0]


def ctensor2numpy(x):
    """
    To be used in SoftMax Operation.
    Convert a singa_tensor to numpy_tensor.
    """
    np_array = x.GetFloatValue(int(x.Size()))
    return np_array.reshape(x.shape())


class Flatten(Operation):
    def __init__(self, start_axis=1):
        super(Flatten, self).__init__()
        # flatten all axis after (inclusive) start_axis
        self.start_axis = start_axis
        assert start_axis == 1, "must flatten into 2d array not"

    def forward(self, x):
        # TODO Do flatten start from axis != 1
        self.shape = list(x.shape())
        y = singa.Reshape(x, (x.shape()[0], x.Size() // x.shape()[0]))
        return y

    def backward(self, dy):
        dx = singa.Reshape(dy, self.shape)
        return dx


def flatten(x):
    return Flatten()(x)[0]


class Layer(object):
    def __init__(self):
        pass

    def device_check(self, *inputs):
        x_device = inputs[0].device
        x_dev_id = x_device.id()
        for var in inputs:
            if var.device.id() != x_dev_id:
                var.to_device(x_device)

    def find_sublayers(self):
        # return a list whose elements are in form of (attribute_name,
        # sublayer)
        sublayers = []
        for attr in self.__dict__:
            if isinstance(self.__dict__[attr], Layer):
                sublayers.append((attr, self.__dict__[attr]))
        return sublayers

    def get_params(self):
        sublayers = self.find_sublayers()
        params = dict()
        for sublayer_name, sublayer in sublayers:
            params[sublayer_name] = sublayer.get_params()
        return params

    def set_params(self, **parameters):
        # set parameters for Layer
        # input should be either a PyTensor or numpy ndarray.
        # examples: Layer.set_params(W=np.ones((in, out), dtype=np.float32)),
        # Layer.set_params(**{'block1':{'linear1':{'W':np.ones((in, out),
        # dtype=np.float32)}}})
        for (parameter_name, parameter_value) in parameters.items():
            # assert isinstance(self.__dict__[parameter_name], Layer)
            assert (
                parameter_name in self.__dict__
            ), "please input correct parameters."
            if isinstance(self.__dict__[parameter_name], Layer):
                self.__dict__[parameter_name].set_params(
                    **parameters[parameter_name]
                )
            elif isinstance(self.__dict__[parameter_name], Tensor):
                self.set_one_param(parameter_name, parameter_value)
            else:
                raise ValueError("please input correct parameters.")

    def set_one_param(self, parameter_name, parameter_value):
        assert (
            parameter_name in self.allow_params
        ), "please input allowed parameters."
        assert (
            parameter_value.shape == self.__dict__[parameter_name].shape
        ), "Shape dismatched."
        if isinstance(parameter_value, Tensor):
            self.__dict__[parameter_name].reset_like(parameter_value)
        elif isinstance(parameter_value, np.ndarray):
            self.__dict__[parameter_name].copy_from_numpy(parameter_value)
        else:
            raise ValueError("parameters should be Tensor or Numpy array.")


class Linear(Layer):
    def __init__(self, in_features, out_features, bias=True):
        w_shape = (in_features, out_features)
        b_shape = (out_features,)
        self.bias = bias

        self.W = Tensor(shape=w_shape, requires_grad=True, stores_grad=True)
        std = math.sqrt(2.0 / (in_features + out_features))
        self.W.gaussian(0.0, std)

        if self.bias:
            self.b = Tensor(shape=b_shape, requires_grad=True, stores_grad=True)
            self.b.set_value(0.0)

    def __call__(self, x):
        if self.bias:
            self.device_check(x, self.W, self.b)
        else:
            self.device_check(x, self.W)
        y = matmul(x, self.W)
        if self.bias:
            y = add_bias(y, self.b, axis=0)
        return y

    def get_params(self):
        if self.bias:
            return {"W": self.W, "b": self.b}
        else:
            return {"W": self.W}

    def set_params(self, **parameters):
        # TODO(wangwei) remove this funciton as Opeation's set_params() enough
        # set parameters for Linear Layer
        # input should be either a PyTensor or numpy ndarray.
        # examples: Linear.set_params(W=np.ones((in, out), dtype=np.float32)),
        # Linear.set_params(**{'W':np.ones((in, out), dtype=np.float32)})
        self.allow_params = ["W", "b"]
        super(Linear, self).set_params(**parameters)
        for parameter_name in parameters:
            if parameter_name is "b":
                self.bias = True


class Concat(Operation):
    def __init__(self, axis=0):
        super(Concat, self).__init__()
        self.axis = axis

    def forward(self, *xs):
        if training:
            offset = 0
            self.slice_point = []
            for t in xs:
                offset += t.shape()[self.axis]
                self.slice_point.append(offset)
        x = singa.VecTensor(list(xs))
        return singa.ConcatOn(x, self.axis)

    def backward(self, dy):
        assert hasattr(
            self, "slice_point"
        ), "Please set training as True before do BP. "
        assert self.slice_point[-1] == dy.shape()[self.axis], "Shape mismatch."
        dxs = []
        last_offset = 0
        for p in self.slice_point:
            dxs.append(singa.SliceOn(dy, last_offset, p, self.axis))
            last_offset = p
        return tuple(dxs)


def cat(xs, axis=0):
    # xs is a tuple of multiple Tensors
    return Concat(axis)(*xs)[0]


class _Conv2d(Operation):
    def __init__(self, handle):
        super(_Conv2d, self).__init__()
        self.handle = handle

    def forward(self, x, W, b=None):
        assert x.nDim() == 4, "The dimensions of input should be 4D."

        if training:
            if self.handle.bias_term:
                self.inputs = (x, W, b)
            else:
                self.inputs = (x, W)

        if not self.handle.bias_term:
            # create empty bias tensor for Cpp API
            b = CTensor((self.handle.num_filters,), x.device())
            b.SetFloatValue(0.0)

        if isinstance(self.handle, singa.CudnnConvHandle):
            return singa.GpuConvForward(x, W, b, self.handle)
        else:
            return singa.CpuConvForward(x, W, b, self.handle)

    def backward(self, dy):
        assert training is True and hasattr(
            self, "inputs"
        ), "Please set training as True before do BP. "
        
        if isinstance(self.handle, singa.CudnnConvHandle):
            dx = singa.GpuConvBackwardx(
                dy, self.inputs[1], self.inputs[0], self.handle
            )
            dW = singa.GpuConvBackwardW(
                dy, self.inputs[0], self.inputs[1], self.handle
            )
            if self.handle.bias_term:
                db = singa.GpuConvBackwardb(dy, self.inputs[2], self.handle)
                return dx, dW, db
            else:
                return dx, dW, None
        else:
            dx = singa.CpuConvBackwardx(
                dy, self.inputs[1], self.inputs[0], self.handle
            )
            dW = singa.CpuConvBackwardW(
                dy, self.inputs[0], self.inputs[1], self.handle
            )
            if self.handle.bias_term:
                db = singa.CpuConvBackwardb(dy, self.inputs[2], self.handle)
                return dx, dW, db
            else:
                return dx, dW, None

def conv2d(handle, x, W, b=None):
    if b is None:
        return _Conv2d(handle)(x, W)[0]
    else:
        return _Conv2d(handle)(x, W, b)[0]


class Conv2d(Layer):
    def __init__(
        self,
        in_channels,
        out_channels,
        kernel_size,
        stride=1,
        padding=0,
        dilation=1,
        group=1,
        bias=True,
        **kwargs
    ):

        self.in_channels = in_channels
        self.out_channels = out_channels

        self.group = group

        assert (
            self.group >= 1 and self.in_channels % self.group == 0
        ), "please set reasonable group."

        assert (
            self.out_channels >= self.group
            and self.out_channels % self.group == 0
        ), "out_channels and group dismatched."

        if isinstance(kernel_size, int):
            self.kernel_size = (kernel_size, kernel_size)
        elif isinstance(kernel_size, tuple):
            self.kernel_size = kernel_size
        else:
            raise TypeError("Wrong kernel_size type.")

        if isinstance(stride, int):
            self.stride = (stride, stride)
        elif isinstance(stride, tuple):
            self.stride = stride
        else:
            raise TypeError("Wrong stride type.")

        if isinstance(padding, int):
            self.padding = (padding, padding)
        elif isinstance(padding, tuple):
            self.padding = padding
        else:
            raise TypeError("Wrong padding type.")

        if dilation != 1:
            raise ValueError("Not implemented yet")

        self.bias = bias

        self.inner_params = {
            "cudnn_prefer": "fastest",
            "workspace_MB_limit": 1024,
        }
        # TODO valid value of inner_params check

        for kwarg in kwargs:
            if kwarg not in self.inner_params:
                raise TypeError("Keyword argument not understood:", kwarg)
            else:
                self.inner_params[kwarg] = kwargs[kwarg]

        w_shape = (
            self.out_channels,
            int(self.in_channels / self.group),
            self.kernel_size[0],
            self.kernel_size[1],
        )

        self.W = Tensor(shape=w_shape, requires_grad=True, stores_grad=True)
        # std = math.sqrt(
        # 2.0 / (self.in_channels * self.kernel_size[0] * self.kernel_size[1] +
        # self.out_channels))
        std = math.sqrt(
            2.0
            / (
                w_shape[1] * self.kernel_size[0] * self.kernel_size[1]
                + self.out_channels
            )
        )
        self.W.gaussian(0.0, std)

        if self.bias:
            b_shape = (self.out_channels,)
            self.b = Tensor(shape=b_shape, requires_grad=True, stores_grad=True)
            self.b.set_value(0.0)
        else:
            # to keep consistency when to do forward.
            self.b = None
            # Tensor(data=CTensor([]), requires_grad=False, stores_grad=False)

    def __call__(self, x):
        assert x.shape[1] == self.in_channels, "in_channels mismatched"

        if self.bias:
            self.device_check(x, self.W, self.b)
        else:
            self.device_check(x, self.W)

        if x.device.id() == -1:
            if self.group != 1:
                raise ValueError("Not implemented yet")
            else:
                if (not hasattr(self, "handle")) or (
                    x.shape[0] != self.handle.batchsize
                ):
                    self.handle = singa.ConvHandle(
                        x.data,
                        self.kernel_size,
                        self.stride,
                        self.padding,
                        self.in_channels,
                        self.out_channels,
                        self.bias,
                        self.group,
                    )
        else:
            if (not hasattr(self, "handle")) or (
                x.shape[0] != self.handle.batchsize
            ):
                self.handle = singa.CudnnConvHandle(
                    x.data,
                    self.kernel_size,
                    self.stride,
                    self.padding,
                    self.in_channels,
                    self.out_channels,
                    self.bias,
                    self.group,
                )

        y = conv2d(self.handle, x, self.W, self.b)
        return y

    def get_params(self):
        if self.bias:
            return {"W": self.W, "b": self.b}
        else:
            return {"W": self.W}

    def set_params(self, **parameters):
        # TODO(wangwei) remove it as Operation's set_params() is enough
        # input should be either a PyTensor or numpy ndarray.
        # Conv2d.set_params(W=np.ones((n, c, h, w), dtype=np.float32)),
        # Conv2d.set_params(**{'W':np.ones((n, c, h, w), dtype=np.float32)})
        self.allow_params = ["W", "b"]
        super(Conv2d, self).set_params(**parameters)
        for parameter_name in parameters:
            if parameter_name is "b":
                self.bias = True


class SeparableConv2d(Layer):
    def __init__(
        self,
        in_channels,
        out_channels,
        kernel_size,
        stride=1,
        padding=0,
        bias=False,
    ):
        self.depthwise_conv = Conv2d(
            in_channels,
            in_channels,
            kernel_size,
            stride,
            padding,
            group=in_channels,
            bias=bias,
        )

        self.point_conv = Conv2d(in_channels, out_channels, 1, bias=bias)

    def __call__(self, x):
        y = self.depthwise_conv(x)
        y = self.point_conv(y)
        return y


class BatchNorm2d(Layer):
    def __init__(self, num_features, momentum=0.9):
        self.channels = num_features
        self.momentum = momentum

        param_shape = (self.channels,)

        self.scale = Tensor(
            shape=param_shape, requires_grad=True, stores_grad=True
        )
        self.scale.set_value(1.0)

        self.bias = Tensor(
            shape=param_shape, requires_grad=True, stores_grad=True
        )
        self.bias.set_value(0.0)

        self.running_mean = Tensor(
            shape=param_shape, requires_grad=False, stores_grad=False
        )
        self.running_var = Tensor(
            shape=param_shape, requires_grad=False, stores_grad=False
        )

    def __call__(self, x):
        assert x.shape[1] == self.channels, (
            "number of channels dismatched. %d vs %d"
            % (x.shape[1], self.channels)
        )

        self.device_check(
            x, self.scale, self.bias, self.running_mean, self.running_var
        )

        if x.device.id() == -1:
            if not hasattr(self, "handle"):
                self.handle = singa.BatchNormHandle(self.momentum, x.data)
            elif x.shape[0] != self.handle.batchsize:
                self.handle = singa.BatchNormHandle(self.momentum, x.data)
        else:
            if not hasattr(self, "handle"):
                self.handle = singa.CudnnBatchNormHandle(self.momentum, x.data)
            elif x.shape[0] != self.handle.batchsize:
                self.handle = singa.CudnnBatchNormHandle(self.momentum, x.data)

        y = batchnorm_2d(
            self.handle,
            x,
            self.scale,
            self.bias,
            self.running_mean,
            self.running_var,
        )
        return y

    def get_params(self):
        return {"scale": self.scale, "bias": self.bias}

    def set_params(self, **parameters):
        # set parameters for BatchNorm2d Layer
        # input should be either a PyTensor or numpy ndarray.
        # examples:
        #   Batchnorm2d.set_params(scale=np.ones((1,), dtype=np.float32)),
        #   Batchnorm2d.set_params(**{'bias':np.ones((1), dtype=np.float32)})
        self.allow_params = ["scale", "bias"]
        super(BatchNorm2d, self).set_params(**parameters)


class _BatchNorm2d(Operation):
    def __init__(self, handle, name=None):
        super(_BatchNorm2d, self).__init__(name)
        self.handle = handle

    def forward(self, x, scale, bias, running_mean, running_var):
        self.running_mean = running_mean
        self.running_var = running_var
        if training:

            if isinstance(self.handle, singa.CudnnBatchNormHandle):
                y, mean, var = singa.GpuBatchNormForwardTraining(
                    self.handle, x, scale, bias, running_mean, running_var
                )

                self.cache = (x, scale, mean, var)
            else:
                y, mean, var = singa.CpuBatchNormForwardTraining(
                    self.handle, x, scale, bias, running_mean, running_var
                )
                self.cache = (x, scale, mean, var)
        else:
            if isinstance(self.handle, singa.CudnnBatchNormHandle):
                y = singa.GpuBatchNormForwardInference(
                    self.handle,
                    x,
                    scale,
                    bias,
                    running_mean,
                    running_var,
                )
            else:
                y = singa.CpuBatchNormForwardInference(
                    self.handle,
                    x,
                    scale,
                    bias,
                    running_mean,
                    running_var,
                )

        return y

    def backward(self, dy):
        assert training is True and hasattr(
            self, "cache"
        ), "Please set training as True before do BP. "

        x, scale, mean, var = self.cache
        if isinstance(self.handle, singa.CudnnBatchNormHandle):
            dx, ds, db = singa.GpuBatchNormBackward(
                self.handle, dy, x, scale, mean, var
            )
        else:
            dx, ds, db = singa.CpuBatchNormBackward(
                self.handle, dy, x, scale, mean, var
            )
            
        return dx, ds, db


def batchnorm_2d(handle, x, scale, bias, running_mean, running_var):
    return _BatchNorm2d(handle)(x, scale, bias, running_mean, running_var)[0]


class _Pooling2d(Operation):
    def __init__(self, handle):
        super(_Pooling2d, self).__init__()
        self.handle = handle

    def forward(self, x):
        if isinstance(self.handle, singa.CudnnPoolingHandle):
            y = singa.GpuPoolingForward(self.handle, x)
        else:
            y = singa.CpuPoolingForward(self.handle, x)

        if training:
            self.cache = (x, y)

        return y

    def backward(self, dy):
        if isinstance(self.handle, singa.CudnnPoolingHandle):
            dx = singa.GpuPoolingBackward(
                self.handle, dy, self.cache[0], self.cache[1]
            )
        else:
            dx = singa.CpuPoolingBackward(
                self.handle, dy, self.cache[0], self.cache[1]
            )
            
        return dx


def pooling_2d(handle, x):
    return _Pooling2d(handle)(x)[0]


class Pooling2d(Layer):
    def __init__(self, kernel_size, stride=None, padding=0, is_max=True):
        if isinstance(kernel_size, int):
            self.kernel_size = (kernel_size, kernel_size)
        elif isinstance(kernel_size, tuple):
            self.kernel_size = kernel_size
        else:
            raise TypeError("Wrong kernel_size type.")

        if stride is None:
            self.stride = self.kernel_size
        elif isinstance(stride, int):
            self.stride = (stride, stride)
        elif isinstance(stride, tuple):
            self.stride = stride
            assert stride[0] > 0 or (kernel_size[0] == 1 and padding[0] == 0), (
                "stride[0]=0, but kernel_size[0]=%d, padding[0]=%d"
                % (kernel_size[0], padding[0])
            )
        else:
            raise TypeError("Wrong stride type.")

        if isinstance(padding, int):
            self.padding = (padding, padding)
        elif isinstance(padding, tuple):
            self.padding = padding
        else:
            raise TypeError("Wrong padding type.")

        self.is_max = is_max

    def __call__(self, x):

        out_shape_h = (
            int(
                (x.shape[2] + 2 * self.padding[0] - self.kernel_size[0])
                // self.stride[0]
            )
            + 1
        )
        out_shape_w = (
            int(
                (x.shape[3] + 2 * self.padding[1] - self.kernel_size[1])
                // self.stride[1]
            )
            + 1
        )
        if x.device.id() == -1:
            if not hasattr(self, "handle"):
                self.handle = singa.PoolingHandle(
                    x.data,
                    self.kernel_size,
                    self.stride,
                    self.padding,
                    self.is_max,
                )
            elif (
                x.shape[0] != self.handle.batchsize
                or out_shape_h != self.handle.pooled_height
                or out_shape_w != self.handle.pooled_width
            ):
                self.handle = singa.PoolingHandle(
                    x.data,
                    self.kernel_size,
                    self.stride,
                    self.padding,
                    self.is_max,
                )
        else:
            if not hasattr(self, "handle"):
                self.handle = singa.CudnnPoolingHandle(
                    x.data,
                    self.kernel_size,
                    self.stride,
                    self.padding,
                    self.is_max,
                )
            elif (
                x.shape[0] != self.handle.batchsize
                or out_shape_h != self.handle.pooled_height
                or out_shape_w != self.handle.pooled_width
            ):
                self.handle = singa.CudnnPoolingHandle(
                    x.data,
                    self.kernel_size,
                    self.stride,
                    self.padding,
                    self.is_max,
                )

        y = pooling_2d(self.handle, x)
        return y


class MaxPool2d(Pooling2d):
    def __init__(self, kernel_size, stride=None, padding=0):
        super(MaxPool2d, self).__init__(kernel_size, stride, padding, True)


class AvgPool2d(Pooling2d):
    def __init__(self, kernel_size, stride=None, padding=0):
        super(AvgPool2d, self).__init__(kernel_size, stride, padding, False)


class MaxPool1d(Pooling2d):
    def __init__(self, kernel_size, stride=None, padding=0):
        if stride is None:
            stride = kernel_size
        super(MaxPool2d, self).__init__(
            (1, kernel_size), (0, stride), (0, padding), True
        )


class AvgPool1d(Pooling2d):
    def __init__(self, kernel_size, stride=None, padding=0):
        if stride is None:
            stride = kernel_size
        super(MaxPool2d, self).__init__(
            (1, kernel_size), (0, stride), (0, padding), False
        )


class Tanh(Operation):
    def __init__(self):
        super(Tanh, self).__init__()

    def forward(self, x):
        out = singa.Tanh(x)
        if training:
            self.cache = (out,)
        return out

    def backward(self, dy):
        dx = singa.__mul__(self.cache[0], self.cache[0])
        dx = singa.MultFloat(dx, -1.0)
        dx = singa.AddFloat(dx, 1.0)
        dx = singa.__mul__(dy, dx)
        return dx


def tanh(x):
    return Tanh()(x)[0]

class Cos(Operation):
    def __init__(self):
        super(Cos, self).__init__()

    def forward(self, x):
        if training:
            self.input = x
        return singa.Cos(x)

    def backward(self, dy):
        dx = singa.Sin(self.input)
        dx = singa.MultFloat(dx, -1.0)
        dx = singa.__mul__(dy, dx)
        return dx

def cos(x):
    return Cos()(x)[0]

class Cosh(Operation):
    def __init__(self):
        super(Cosh, self).__init__()

    def forward(self, x):
        if training:
            self.input = x
        return singa.Cosh(x)

    def backward(self, dy):
        dx = singa.Sinh(self.input)
        dx = singa.__mul__(dy, dx)
        return dx

def cosh(x):
    return Cosh()(x)[0]

class Acos(Operation):
    def __init__(self):
        super(Acos, self).__init__()

    def forward(self, x):
        if training:
            self.input = x
        return singa.Acos(x)

    def backward(self, dy):
        dx = singa.Square(self.input)
        dx = singa.MultFloat(dx, -1.0)         
        dx = singa.AddFloat(dx, 1.0)
        dx = singa.PowFloat(dx, -0.5)
        dx = singa.MultFloat(dx, -1.0)
        dx = singa.__mul__(dy, dx)
        return dx

def acos(x):
    return Acos()(x)[0]

class Acosh(Operation):
    def __init__(self):
        super(Acosh, self).__init__()

    def forward(self, x):
        if training:
            self.input = x
        return singa.Acosh(x)

    def backward(self, dy):
        dx = singa.SubFloat(self.input, 1.0)
        dx = singa.Sqrt(dx)
        temp = singa.AddFloat(self.input, 1.0)
        temp = singa.Sqrt(temp)
        dx = singa.__mul__(dx, temp)
        dx = singa.PowFloat(dx, -1.0)
        dx = singa.__mul__(dy, dx)
        return dx

def acosh(x):
    return Acosh()(x)[0]

class Sin(Operation):
    def __init__(self):
        super(Sin, self).__init__()

    def forward(self, x):
        if training:
            self.input = x
        return singa.Sin(x)

    def backward(self, dy):
        dx = singa.Cos(self.input)
        dx = singa.__mul__(dy, dx)
        return dx

def sin(x):
    return Sin()(x)[0]

class Sinh(Operation):
    def __init__(self):
        super(Sinh, self).__init__()

    def forward(self, x):
        if training:
            self.input = x
        return singa.Sinh(x)

    def backward(self, dy):
        dx = singa.Cosh(self.input)
        dx = singa.__mul__(dy, dx)
        return dx

def sinh(x):
    return Sinh()(x)[0]

class Asin(Operation):
    def __init__(self):
        super(Asin, self).__init__()

    def forward(self, x):
        if training:
            self.input = x
        return singa.Asin(x)

    def backward(self, dy):
        dx = singa.Square(self.input)
        dx = singa.MultFloat(dx, -1.0)         
        dx = singa.AddFloat(dx, 1.0)
        dx = singa.PowFloat(dx, -0.5)
        dx = singa.__mul__(dy, dx)
        return dx

def asin(x):
    return Asin()(x)[0]

class Asinh(Operation):
    def __init__(self):
        super(Asinh, self).__init__()

    def forward(self, x):
        if training:
            self.input = x
        return singa.Asinh(x)

    def backward(self, dy):
        dx = singa.Square(self.input)
        dx = singa.AddFloat(dx, 1.0)
        dx = singa.PowFloat(dx, -0.5)
        dx = singa.__mul__(dy, dx)
        return dx

def asinh(x):
    return Asinh()(x)[0]

class Tan(Operation):
    def __init__(self):
        super(Tan, self).__init__()

    def forward(self, x):
        if training:
            self.input = x
        return singa.Tan(x)

    def backward(self, dy):
        dx = singa.Cos(self.input)
        dx = singa.Square(dx)
        dx = singa.PowFloat(dx, -1.0)
        dx = singa.__mul__(dy, dx)
        return dx

def tan(x):
    return Tan()(x)[0]

class Atan(Operation):
    def __init__(self):
        super(Atan, self).__init__()

    def forward(self, x):
        if training:
            self.input = x
        return singa.Atan(x)

    def backward(self, dy):
        dx = singa.Square(self.input)
        dx = singa.AddFloat(dx, 1.0)
        dx = singa.PowFloat(dx, -1.0)
        dx = singa.__mul__(dy, dx)
        return dx

def atan(x):
    return Atan()(x)[0]

class Atanh(Operation):
    def __init__(self):
        super(Atanh, self).__init__()

    def forward(self, x):
        if training:
            self.input = x
        return singa.Atanh(x)

    def backward(self, dy):
        dx = singa.Square(self.input)
        dx = singa.MultFloat(dx, -1.0)         
        dx = singa.AddFloat(dx, 1.0)
        dx = singa.PowFloat(dx, -1.0)
        dx = singa.__mul__(dy, dx)
        return dx

def atanh(x):
    return Atanh()(x)[0]

class Sigmoid(Operation):
    def __init__(self):
        super(Sigmoid, self).__init__()

    def forward(self, x):
        out = singa.Sigmoid(x)
        if training:
            self.cache = (out,)
        return out

    def backward(self, dy):
        dx = singa.MultFloat(self.cache[0], -1.0)
        dx = singa.AddFloat(dx, 1.0)
        dx = singa.__mul__(self.cache[0], dx)
        dx = singa.__mul__(dy, dx)
        return dx


def sigmoid(x):
    return Sigmoid()(x)[0]


class ElemMatmul(Operation):
    def __init__(self):
        super(ElemMatmul, self).__init__()

    def forward(self, x1, x2):
        if training:
            self.cache = (x1, x2)
        return singa.__mul__(x1, x2)

    def backward(self, dy):
        dx1 = singa.__mul__(dy, self.cache[1])
        dx2 = singa.__mul__(dy, self.cache[0])
        return dx1, dx2


def mul(x, y):
    # do pointwise multiplication
    return ElemMatmul()(x, y)[0]


def add_all(*xs):
    assert len(xs) > 2
    y = add(xs[0], xs[1])
    for x in xs[2:]:
        y = add(y, x)
    return


class RNN_Base(Layer):
    def __init__(self):
        raise NotImplementedError

    def __call__(self):
        raise NotImplementedError

    def step_forward(self):
        raise NotImplementedError


class RNN(RNN_Base):
    def __init__(
        self,
        input_size,
        hidden_size,
        num_layers=1,
        nonlinearity="tanh",
        bias=True,
        batch_first=False,
        dropout=0,
        bidirectional=False,
    ):
        self.nonlinearity = nonlinearity

        Wx_shape = (input_size, hidden_size)
        self.Wx = Tensor(shape=Wx_shape, requires_grad=True, stores_grad=True)
        self.Wx.gaussian(0.0, 1.0)

        Wh_shape = (hidden_size, hidden_size)
        self.Wh = Tensor(shape=Wh_shape, requires_grad=True, stores_grad=True)
        self.Wh.gaussian(0.0, 1.0)

        B_shape = (hidden_size,)
        self.b = Tensor(shape=B_shape, requires_grad=True, stores_grad=True)
        self.b.set_value(0.0)

        self.params = (self.Wx, self.Wh, self.b)

    def __call__(self, xs, h0):
        # xs: a tuple or list of input tensors
        if not isinstance(xs, tuple):
            xs = tuple(xs)
        inputs = xs + (h0,)
        self.device_check(*inputs)
        # self.device_check(inputs[0], *self.params)
        self.device_check(inputs[0], self.Wx, self.Wh, self.b)
        batchsize = xs[0].shape[0]
        out = []
        h = self.step_forward(xs[0], h0, self.Wx, self.Wh, self.b)
        out.append(h)
        for x in xs[1:]:
            assert x.shape[0] == batchsize
            h = self.step_forward(x, h, self.Wx, self.Wh, self.b)
            out.append(h)
        return out, h

    def step_forward(self, x, h, Wx, Wh, b):
        y2 = matmul(h, Wh)
        y1 = matmul(x, Wx)
        y = add(y2, y1)
        y = add_bias(y, b, axis=0)
        if self.nonlinearity == "tanh":
            y = tanh(y)
        elif self.nonlinearity == "relu":
            y = relu(y)
        else:
            raise ValueError
        return y


class LSTM(RNN_Base):
    def __init__(
        self,
        input_size,
        hidden_size,
        nonlinearity="tanh",
        num_layers=1,
        bias=True,
        batch_first=False,
        dropout=0,
        bidirectional=False,
    ):
        self.nonlinearity = nonlinearity

        Wx_shape = (input_size, hidden_size)
        self.Wx = []
        for i in range(4):
            w = Tensor(shape=Wx_shape, requires_grad=True, stores_grad=True)
            w.gaussian(0.0, 1.0)
            self.Wx.append(w)

        Wh_shape = (hidden_size, hidden_size)
        self.Wh = []
        for i in range(4):
            w = Tensor(shape=Wh_shape, requires_grad=True, stores_grad=True)
            w.gaussian(0.0, 1.0)
            self.Wh.append(w)

        Bx_shape = (hidden_size,)
        self.Bx = []
        for i in range(4):
            b = Tensor(shape=Bx_shape, requires_grad=True, stores_grad=True)
            b.set_value(0.0)
            self.Bx.append(b)

        self.Bh = []
        for i in range(4):
            b = Tensor(shape=Bx_shape, requires_grad=True, stores_grad=True)
            b.set_value(0.0)
            self.Bh.append(b)

        self.params = self.Wx + self.Wh + self.Bx + self.Bh

    def __call__(self, xs, h0_c0):
        # xs: a tuple or list of input tensors
        # h0_c0: a tuple of (h0, c0)
        h0, c0 = h0_c0
        if not isinstance(xs, list):
            xs = list(xs)
        inputs = xs + list((h0, c0))
        self.device_check(*inputs)
        # self.device_check(inputs[0], *self.params)
        self.device_check(inputs[0], *(self.Wx + self.Wh + self.Bx + self.Bh))
        batchsize = xs[0].shape[0]
        out = []
        h, c = self.step_forward(
            xs[0], h0, c0, self.Wx, self.Wh, self.Bx, self.Bh
        )
        out.append(h)
        for x in xs[1:]:
            assert x.shape[0] == batchsize
            h, c = self.step_forward(
                x, h, c, self.Wx, self.Wh, self.Bx, self.Bh
            )
            out.append(h)
        return out, h, c

    def step_forward(self, x, h, c, Wx, Wh, Bx, Bh):
        y1 = matmul(x, Wx[0])
        y1 = add_bias(y1, Bx[0], axis=0)
        y2 = matmul(h, Wh[0])
        y2 = add_bias(y2, Bh[0], axis=0)
        i = add(y1, y2)
        i = sigmoid(i)

        y1 = matmul(x, Wx[1])
        y1 = add_bias(y1, Bx[1], axis=0)
        y2 = matmul(h, Wh[1])
        y2 = add_bias(y2, Bh[1], axis=0)
        f = add(y1, y2)
        f = sigmoid(f)

        y1 = matmul(x, Wx[2])
        y1 = add_bias(y1, Bx[2], axis=0)
        y2 = matmul(h, Wh[2])
        y2 = add_bias(y2, Bh[2], axis=0)
        o = add(y1, y2)
        o = sigmoid(o)

        y1 = matmul(x, Wx[3])
        y1 = add_bias(y1, Bx[3], axis=0)
        y2 = matmul(h, Wh[3])
        y2 = add_bias(y2, Bh[3], axis=0)
        g = add(y1, y2)
        g = tanh(g)

        cout1 = mul(f, c)
        cout2 = mul(i, g)
        cout = add(cout1, cout2)

        hout = tanh(cout)
        hout = mul(o, hout)
        return hout, cout


class Abs(Operation):
    def forward(self, a):
        if training:
            self.input = a
        return singa.Abs(a)

    def backward(self, dy):
        dx = singa.Sign(self.input)
        return singa.__mul__(dy, dx)


def abs(a):
    return Abs()(a)[0]


class Exp(Operation):
    def forward(self, a):
        if training:
            self.input = a
        return singa.Exp(a)

    def backward(self, dy):
        dx = singa.Exp(self.input)
        return singa.__mul__(dy, dx)


def exp(a):
    return Exp()(a)[0]


class LeakyRelu(Operation):
    def __init__(self, a):
        super().__init__(self)
        self.a = a

    def forward(self, x):
        if training:
            self.input = x
        x1 = singa.LTFloat(x, 0.0)
        x1 = singa.__mul__(x, x1)
        x1 = singa.MultFloat(x1, self.a)
        x2 = singa.ReLU(x)
        x1 = singa.__add__(x1, x2)
        return x1

    def backward(self, dy):
        # TODO(wangwei) check the correctness
        dx1 = singa.GTFloat(self.input, 0.0)
        dx2 = singa.LTFloat(self.input, 0.0)
        dx2 = singa.MultFloat(dx2, self.a)
        dx = singa.__add__(dx1, dx2)
        return singa.__mul__(dy, dx)


def leakyrelu(x, a=0.01):
    return LeakyRelu(a)(x)[0]

<<<<<<< HEAD

class Div(Operation):
    def __init__(self):
        super(Div, self).__init__()    
    
    def forward(self, a, b):    
        if training:
        self.input = (a, b)
        return singa.__div__(a, b)

    def backward(self, dy):
        #dy/dx0 = b^(-1)
        #dy/dx1 = (-a)*b^(-2)
        da = singa.__mul__(dy, singa.PowFloat(self.input[1],-1.0))

        db1 = singa.PowFloat(self.input[1], -2.0)
        db1 = singa.__mul__(db1, singa.MultFloat(self.input[0], -1.0))
        db = singa.__mul__(dy, db1)

        return da,db
    
def div(a, b):
    return Div()(a,b)[0]
=======
  
class Pow(Operation):
    def __init__(self):
        super(Pow, self).__init__()

    def forward(self, a, b):
        if training:
            self.input = (a, b)
        return singa.Pow(a, b)

    def backward(self, dy):
        da1=singa.__mul__(self.input[1], singa.Pow(self.input[0], singa.SubFloat(self.input[1],1.0)))
        da=singa.__mul__(da1, dy)

        db1=singa.__mul__(singa.Pow(self.input[0],self.input[1]), singa.Log(self.input[0]))
        db=singa.__mul__(db1, dy)

        return da, db

def pow(a, b):
    return Pow()(a,b)[0]

class SoftSign(Operation):
    def __init__(self):
        super(SoftSign, self).__init__()  
    
    def forward(self, x):
    # y = x / (1 + np.abs(x))
        if training:
            self.input = x
        x1 = singa.AddFloat(singa.Abs(x),1.0)
        y = singa.__div__(x,x1)
        
        return y
      
    def backward(self, dy):
        dx = singa.AddFloat(singa.Abs(self.input),1.0)
        dx = singa.PowFloat(singa.Square(dx),-1.0)
        dx = singa.__mul__(dy, dx)
        return dx
      
def softsign(x):
    return SoftSign()(x)[0]

class Sqrt(Operation):
    def __init__(self):
        super(Sqrt, self).__init__()  
    
    def forward(self, x):
        if training:
            self.input = x
        return singa.Sqrt(x)
      
    def backward(self, dy):
        dx = singa.PowFloat(self.input,-0.5)
        dx = singa.MultFloat(dx,0.5)
        dx = singa.__mul__(dy, dx)
        return dx

def sqrt(x):
    return Sqrt()(x)[0]
  
class SoftPlus(Operation):
    def __init__(self):
        super(SoftPlus, self).__init__()  
    
    def forward(self, x):
    #f(x) = ln(exp(x) + 1)
        if training:
            self.input = x
        x1 = singa.AddFloat(singa.Exp(x),1.0)
        y = singa.Log(x1)    
        return y

    def backward(self, dy):
        dx = singa.Exp(singa.MultFloat(self.input, -1.0))
        dx = singa.PowFloat(singa.AddFloat(dx,1.0),-1.0)
        dx = singa.__mul__(dy, dx)
        return dx

      
def softplus(x):
    return SoftPlus()(x)[0]

class Sub(Operation):
    def __init__(self):
        super(Sub, self).__init__()    
    
    def forward(self, a, b):    
        if training:
            self.input = (a, b)
            return singa.__sub__(a, b)

    def backward(self, dy):
        return dy, singa.MultFloat(dy, -1.0)


def sub(a, b):
    return Sub()(a,b)[0]
>>>>>>> 806dbe7d
<|MERGE_RESOLUTION|>--- conflicted
+++ resolved
@@ -1829,7 +1829,6 @@
 def leakyrelu(x, a=0.01):
     return LeakyRelu(a)(x)[0]
 
-<<<<<<< HEAD
 
 class Div(Operation):
     def __init__(self):
@@ -1853,8 +1852,8 @@
     
 def div(a, b):
     return Div()(a,b)[0]
-=======
   
+    
 class Pow(Operation):
     def __init__(self):
         super(Pow, self).__init__()
@@ -1876,6 +1875,7 @@
 def pow(a, b):
     return Pow()(a,b)[0]
 
+    
 class SoftSign(Operation):
     def __init__(self):
         super(SoftSign, self).__init__()  
@@ -1898,6 +1898,7 @@
 def softsign(x):
     return SoftSign()(x)[0]
 
+
 class Sqrt(Operation):
     def __init__(self):
         super(Sqrt, self).__init__()  
@@ -1916,6 +1917,7 @@
 def sqrt(x):
     return Sqrt()(x)[0]
   
+
 class SoftPlus(Operation):
     def __init__(self):
         super(SoftPlus, self).__init__()  
@@ -1938,6 +1940,7 @@
 def softplus(x):
     return SoftPlus()(x)[0]
 
+
 class Sub(Operation):
     def __init__(self):
         super(Sub, self).__init__()    
@@ -1952,5 +1955,4 @@
 
 
 def sub(a, b):
-    return Sub()(a,b)[0]
->>>>>>> 806dbe7d
+    return Sub()(a,b)[0]