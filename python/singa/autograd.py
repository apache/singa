#
# Licensed to the Apache Software Foundation (ASF) under one
# or more contributor license agreements.  See the NOTICE file
# distributed with this work for additional information
# regarding copyright ownership.  The ASF licenses this file
# to you under the Apache License, Version 2.0 (the
# "License"); you may not use this file except in compliance
# with the License.  You may obtain a copy of the License at
#
#   http://www.apache.org/licenses/LICENSE-2.0
#
# Unless required by applicable law or agreed to in writing,
# software distributed under the License is distributed on an
# "AS IS" BASIS, WITHOUT WARRANTIES OR CONDITIONS OF ANY
# KIND, either express or implied.  See the License for the
# specific language governing permissions and limitations
# under the License.
#

from __future__ import division

from collections import Counter, deque
import numpy as np
import math

from .tensor import Tensor
from . import singa_wrap as singa


CTensor = singa.Tensor
training = False


def infer_dependency(op):
    """
    Infer the dependency of all operations with the
    given op as the last operation.
    Operation A is depending on B if A uses the output(s) of B.

    Args:
        op: an Operation instance, e.g. the loss operation.

    Return:
        a Counter instance with the operation as the key,
        and the number of operations that are depending on it as the value;
        and a Counter instance with the id of the output tensor as the key, and 
        the number of operations that are depending on it as the value.
    """

    # current op is not inserted into the dependency_count
    # if the current op is not a terminal op, then this function may just
    # count dependency of a branch.
    op_count = Counter()
    tensor_count = Counter()
    queue = deque([op])
    while len(queue) > 0:
        cur_op = queue.pop()
        for src_op, xid, _, _ in cur_op.src:
            if src_op not in op_count:
                op_count[src_op] = 1
                queue.append(src_op)
            else:
                op_count[src_op] += 1
            tensor_count[xid] += 1
    return op_count, tensor_count


def gradients(y, dy=None):
    """
    Compute the gradients of the output w.r.t the parameters

    Args:
        y: the output tensor, e.g., the loss
        dy: gradient of the target w.r.t y; None indicates the gradient is 1.0;
            it can be used to rescale the loss.

    Return:
        a dictionary storing the gradient tensors of all tensors
            whose stores_grad is true (e.g. parameter tensors)
    """
    grads = {}  # mapping: x->dx if x.stores_grad
    for p, dp in backward(y, dy):
        grads[p] = dp
    return grads


def backward(y, dy=None):
    """
    Run the backward propagation starting at y.
    Args:
        y: a Tensor instance, usually the loss
        dy: a number or a Tensor instance, for the gradient of the
            objective/loss w.r.t y, usually None, i.e., 1.0
    Return:
        yeild the parameter (tensor with stores_grad true) and the
            gradient tensors.
    """
    assert isinstance(y, Tensor), "wrong input type."
    op_dep, tensor_dep = infer_dependency(y.creator)
    assert y.size() == 1, (
        "y must be a Tensor with a single value;" "size of y is % d" % y.size()
    )

    # by default the dy is a tensor with 1.0 for each sample;
    if dy is None:
        dy = float(1.0)
    elif isinstance(dy, Tensor):
        dy = dy.data
    else:
        dy = float(dy)

    # ready is a queue of (operation, dy list)
    ready = deque([(y.creator, (dy,))])
    not_ready = {}  # mapping: op->[dy]

    if y.stores_grad:
        # gradients[y] = dy
        if isinstance(dy, float):
            g = np.array(dy)
        else:
            g = dy
        tg = Tensor(device=g.device(), data=g)
        yield (y, tg)

    while len(ready) > 0:
        op, dys = ready.pop()
        if not op.requires_grad or isinstance(op, Dummy):
            continue
        # if not isinstance(op, tensor.Dummy):
        dxs = op._do_backward(*dys)
        # TODO src and dx must match

        assert len(op.src) == len(dxs), (
            "the number of src ops (=%d) and dx (=%d) not match"
            % (len(op.src), len(dxs))
        )
        for (src_op, x_id, y, y_stores_grad), dx in zip(op.src, dxs):
            # prefix x is w.r.t op; prefix y is w.r.t src_op.
            # x_id is the python id of one input arg of src_op, denoted as x.
            # y_idx (below) is the index of x among the outputs of src_op.
            # not_ready[src_op][y_idx] records the intermediate gradient
            # of the y_idx'th output of src_op. 'intermediate gradient'
            # indicates that if this output is used in multiple children
            # operations, then we have to add the graident (dx) from all these
            # children operations. When src_op is ready, it means that
            # the gradient of all its outputs are available, i.e. all children
            # operations have been backwarded.
            # y is None if y.stores_grad is false; otherwise it is a Tensor

            if isinstance(src_op, Dummy) and (not src_op.stores_grad):
                continue

            y_idx = src_op.y_id2idx[x_id]
            if src_op not in not_ready:
                # src_op may have mulitple outputs
                not_ready[src_op] = [None for _ in src_op.y_id2idx]
                not_ready[src_op][y_idx] = dx
            else:
                dxs_ = not_ready[src_op]
                if dxs_[y_idx] is None:
                    dxs_[y_idx] = dx
                else:
                    # add the gradient from another children operation that
                    # uses y_idx'th output of src_op as input arg
                    dxs_[y_idx] += dx

            op_dep[src_op] -= 1
            tensor_dep[x_id] -= 1

            if y_stores_grad and tensor_dep[x_id] == 0:
                # store the gradient for final return, e.g. for parameters.
                # it may cause a delay to yield. Only after src_op's all
                # output tensors have recieved the gradients, then output
                g = not_ready[src_op][y_idx]
                tg = Tensor(
                    device=g.device(), data=g, name=src_op.grad_name(y_idx)
                )
                yield (y, tg)

            if op_dep[src_op] == 0:
                if src_op.requires_grad is True:
                    assert not isinstance(
                        src_op, Dummy
                    ), "Dummy op does not do backward()"
                    ready.append((src_op, not_ready[src_op]))
                del not_ready[src_op]
        del op  # delete the operation to free all tensors from this op


class Operation(object):
    """
    An operation includes the forward and backward function of
    tensor calculation.
    Steps to add a specific operation Xxxx:
    1. create a subclass of Operation, name it as Xxxx
    2. override the forward() and backward(); The arguments of forward()
       and backward() should only include CTensor;
    """

    op_count = 0

    def __init__(self, name=None):
        if name is None:
            self.name = "{}#{}".format(
                self.__class__.__name__, Operation.op_count
            )
            Operation.op_count += 1
        else:
            self.name = name

    def __call__(self, *xs):
        return self._do_forward(*xs)

    def output_name(self, idx):
        """
        Args:
            idx: index of the output among all outputs

        Return:
            the name of the output tensor
        """
        return "{}:{}".format(self.name, idx)

    def grad_name(self, idx):
        """
        Args:
            idx: index of the output among all outputs

        Return:
            the name of the gradient of the output tensor
        """
        return "{}_g".format(self.output_name(idx))

    def _do_forward(self, *xs):
        """
        Do not call this function from user code. It is called by __call__().
        Args:
            xs, Tensor instance(s)
        Returns:
            Tensor instance(s)
        """
        # TODO add the pre hook
        assert all(
            [isinstance(x, Tensor) for x in xs]
        ), "xs should include only Tensor instances"

        # need to do backward if any of its input arg needs gradient
        self.requires_grad = any([x.requires_grad for x in xs])

        self.src = []
        for x in xs:
            if x.stores_grad:
                # store the tensor whose gradient needs be returned in
                # backward(), e.g. if x is parameter
                self.src.append((x.creator, id(x), x, x.stores_grad))
            else:
                # for intermediate tensors, they will be released soon;
                # no need to store them --> use None
                self.src.append((x.creator, id(x), None, x.stores_grad))

        # get the CTensor (data) if the input arg is Tensor
        xs = tuple(x.data for x in xs)
        ys = self.forward(*xs)
        if not isinstance(ys, tuple):
            ys = (ys,)
        # create Tensor based on CTensor(data);
        # assume outputs are all Tensor instances
        ys = tuple(
            Tensor(
                device=y.device(),
                data=y,
                requires_grad=self.requires_grad,
                creator=self,
                name=self.output_name(idx),
            )
            for idx, y in enumerate(ys)
        )
        # map from python id to output index
        self.y_id2idx = {id(y): i for i, y in enumerate(ys)}
        # TODO add the post hook
        return ys

    def _do_backward(self, *dys):
        dxs = self.backward(*dys)
        if not isinstance(dxs, tuple):
            dxs = (dxs,)
        return dxs

    def forward(self, *xs):
        """Forward propagation.
        Args:
            xs: input args consisting of only CTensors.
        Returns:
            CTensor instance(s)
        """
        raise NotImplementedError

    def backward(self, *dys):
        """ Backward propagation.
        Args:
            dys: input args consisting of only CTensors.
        Returns:
            CTensor instance(s)
        """
        raise NotImplementedError

    def get_params(self):
        return []


class Dummy(Operation):
    """Dummy operation whice serves as a placehoder for autograd
    Args:
        name(string): set it for debug
    """

    def __init__(self, tensor, name=None):
        super(Dummy, self).__init__(name)
        self.src = []
        self.y_id2idx = {id(tensor): 0}
        self.stores_grad = tensor.stores_grad
        self.requires_grad = False

    def output_name(self, idx):
        return self.name

    def grad_name(self, idx):
        return "{}_g".format(self.name)




class ReLU(Operation):
    def __init__(self):
        super(ReLU, self).__init__()

    def forward(self, x):
        """
        Args:
            x(CTensor): input tensor
        Returns:
            a new CTensor whose element y = x if x >= 0; otherwise 0;
        """
        if training:
            self.input = x
        return singa.ReLU(x)

    def backward(self, dy):
        """
        Args:
            dy(CTensor): dL / dy
        Returns:
            dx(CTensor): dL / dx = dy if x >= 0; otherwise 0;
        """
        dx = singa.GTFloat(self.input, 0.0)
        return singa.__mul__(dy, dx)


def relu(x):
    return ReLU()(x)[0]

<<<<<<< HEAD
class Clip(Operation):
    def __init__(self,min,max):
        super(Clip, self).__init__()
        self.max=max
        self.min=min
=======
class Less(Operation):
    def __init__(self):
        super(Less, self).__init__()

    def forward(self, x,y):
        """Do forward propgation.
        Store the [x<y] if requires gradient.
        Args:
            x (CTensor): matrix
            y (CTensor): matrix
        Returns:
            a CTensor for the result
        """
        cur = singa.LTFloat(singa.__sub__(x,y),0)
        if training:
            self.cache = cur
        return cur

    def backward(self, dy):
        """
        Args:
            dy (CTensor): data for the dL / dy, L is the loss
        Returns:
            a tuple for (dx0, dx1)
        """
        assert 0,('no backward function for less')
        return None

def less(x,y):
    return Less()(x,y)[0]



class Identity(Operation):
    def __init__(self):
        super(Identity, self).__init__()
>>>>>>> 4d81e98c

    def forward(self, x):
        """
        Args:
            x(CTensor): input tensor
        Returns:
<<<<<<< HEAD
            np.clip(x,min,max)
        """
        mask0 = singa.LTFloat(x, self.min)
        mask1 = singa.GTFloat(x, self.max)
        mask00 = singa.MultFloat(mask0,self.min)
        mask11 = singa.MultFloat(mask1,self.max)
        mask2 = singa.LEFloat(x, self.max)
        mask3 = singa.GEFloat(x, self.min)
        maskm = singa.__mul__(mask2,mask3)
        if training:
            self.mask = maskm
        return singa.__add__(singa.__add__(singa.__mul__(maskm,x),mask00),mask11)

    def backward(self, dy):
        return singa.__mul__(dy, self.mask)

def clip(x,min,max):
    return Clip(min,max)(x)[0]
=======
            x(CTensor): equal to input tensor
        """
        return x

    def backward(self, dy):
        """
        Args:
            dy(CTensor): dL / dy
        Returns:
            dx(CTensor): dL / dx = dy;
        """
        return dy


def identity(x):
    return Identity()(x)[0]
>>>>>>> 4d81e98c

class Matmul(Operation):
    """For matrix multiplication"""

    def __init__(self):
        super(Matmul, self).__init__()

    def forward(self, x, w):
        """Do forward propgation.
        Store the x(or w) if w(or x) requires gradient.
        Args:
            x (CTensor): matrix
            w (CTensor): matrix
        Returns:
            a CTensor for the result
        """
        if training:
            self.input = (x, w)
        return singa.Mult(x, w)

    def backward(self, dy):
        """
        Args:
            dy (CTensor): data for the dL / dy, L is the loss
        Returns:
            a tuple for (dx, dw)
        """
        return (
            singa.Mult(dy, singa.DefaultTranspose(self.input[1])),
            singa.Mult(singa.DefaultTranspose(self.input[0]), dy),
        )


def matmul(x, w):
    return Matmul()(x, w)[0]


class AddBias(Operation):
    """
    Add Bias to each row / column of the Tensor, depending on the axis arg.
    """

    def __init__(self, axis=0):
        """
        To indicate the calculation axis, 0 for row, 1 for column.
        Args:
            axis: 0 or 1, default is 0.
        """
        super(AddBias, self).__init__()
        self.axis = axis

    def forward(self, x, b):
        """
        Args:
            x: matrix.
            b: bias to be added.
        Return:
            the result Tensor
        """
        if self.axis == 0:
            singa.AddRow(b, x)
        elif self.axis == 1:
            singa.AddColumn(b, x)
        return x

    def backward(self, dy):
        """
        Args:
            dy (CTensor): data for the dL / dy, L is the loss.
        Return:
            a tuple for (db, dx), db is data for dL / db, dx is data
            for dL / dx.
        """
        if self.axis == 0:
            return dy, singa.Sum(dy, 0)
        elif self.axis == 1:
            return dy, singa.Sum(dy, 0)


def add_bias(x, b, axis=0):
    return AddBias(axis)(x, b)[0]


class Reshape(Operation):
    def __init__(self,shape):
        super(Reshape, self).__init__()
        self.shape=list(shape)

    def forward(self, x):
        self.cache=x.shape()
        return singa.Reshape(x, self.shape)

    def backward(self, dy):
        return singa.Reshape(dy, self.cache)


def reshape(a,shape):
    return Reshape(shape)(a)[0]


class Add(Operation):
    def __init__(self):
        super(Add, self).__init__()

    def forward(self, a, b):
        return singa.__add__(a, b)

    def backward(self, dy):
        return dy, dy


def add(a, b):
    return Add()(a, b)[0]


class SoftMax(Operation):
    """
    Apply SoftMax for each row of the Tensor or each column of the Tensor
    according to the parameter axis.
    """

    def __init__(self, axis=0):
        super(SoftMax, self).__init__()
        self.axis = axis

    def forward(self, x):
        """
        Args:
            x(data): the input 1d or 2d tensor
        Returns:
            the result Tensor
        """
        if self.axis == 1:
            x = singa.DefaultTranspose(x)
        self.output = singa.SoftMax(x)
        if self.axis == 0:
            return self.output
        elif self.axis == 1:
            return singa.DefaultTranspose(self.output)

    def backward(self, dy):
        """
        Args:
            dy (CTensor): data for the dL / dy, L is the loss
        Returns:
            dx (Ctensor): data for the dL / dx, L is the loss,
            x is the input of current Opertion
        """
        # calculations are made on numpy array
        if self.axis == 1:
            dy = singa.DefaultTranspose(dy)
        grad = ctensor2numpy(dy)
        output = ctensor2numpy(self.output)
        out_1 = np.einsum("ki,ki->ki", grad, output)
        medium_out = np.einsum("ki,kj->kij", output, output)
        out_2 = np.einsum("kij,kj->ki", medium_out, grad)
        out = out_1 - out_2
        dx = CTensor(out_1.shape)
        dx.CopyFloatDataFromHostPtr(out.flatten())
        """grad = Tensor(data=dy)
        output = Tensor(data=self.output)
        out_1 = einsum('ki,ki->ki', grad, output)
        medium_out = einsum('ki,kj->kij', output, output)
        out_2 = einsum('kij,kj->ki', medium_out, grad)
        out = out_1 - out_2
        dx = CTensor(out_1.data.shape)
        dx.CopyFloatDataFromHostPtr(out.data.flatten())"""
        if self.axis == 0:
            return dx
        elif self.axis == 1:
            return singa.DefaultTranspose(dx)


def softmax(x, axis=0):
    return SoftMax(axis)(x)[0]


class CrossEntropy(Operation):
    def __init__(self):
        super(CrossEntropy, self).__init__()

    """
    Calculte negative log likelihood loss for a batch of training data.
    """

    def forward(self, x, t):
        """
        Args:
            x (CTensor): 1d or 2d tensor, the prediction data(output)
                         of current network.
            t (CTensor): 1d or 2d tensor, the target data for training.
        Returns:
            loss (CTensor): scalar.
        """
        loss = CTensor((1,))
        loss_data = -singa.SumAsFloat(singa.__mul__(t, singa.Log(x)))
        loss.SetFloatValue(loss_data / x.shape()[0])
        self.x = x
        self.t = t
        self.input = (x, t)
        return loss

    def backward(self, dy=1.0):
        """
        Args:
            dy (float or CTensor): scalar, accumulate gradient from outside
                                of current network, usually equal to 1.0
        Returns:
            dx (CTensor): data for the dL /dx, L is the loss, x is the output
                          of current network. note that this is true for
                          dy = 1.0
        """
        dx = singa.__div__(self.t, self.x)
        dx *= float(-1 / self.x.shape()[0])
        if isinstance(dy, float):
            # dtype of dy: float
            dx *= dy
            return dx, None
        elif isinstance(dy, CTensor):
            pass  # TODO, broadcast elementwise multiply seems not support


def cross_entropy(y, t):
    return CrossEntropy()(y, t)[0]


class SoftMaxCrossEntropy(Operation):
    def __init__(self, t):
        super(SoftMaxCrossEntropy, self).__init__()
        self.t = t.data

    def forward(self, x):
        self.p = singa.SoftMax(x)
        loss = CTensor((1,), self.p.device())
        ret = singa.CrossEntropyFwd(self.p, self.t)
        loss.SetFloatValue(singa.SumAsFloat(ret) / x.shape()[0])
        return loss

    def backward(self, dy=1.0):
        dx = singa.SoftmaxCrossEntropyBwd(self.p, self.t)
        return singa.DivFloat(dx, float(self.p.shape()[0]))


def softmax_cross_entropy(x, t):
    # x is the logits and t is the ground truth; both are 2D.
    return SoftMaxCrossEntropy(t)(x)[0]


class MeanSquareError(Operation):
    def __init__(self):
        super(MeanSquareError, self).__init__()

    def forward(self, x, t):
        self.err = singa.__sub__(x, t)
        sqr = singa.Square(self.err)
        loss = CTensor((1,), x.device())
        loss.SetFloatValue(singa.SumAsFloat(sqr) / x.shape()[0] / 2)
        return loss

    def backward(self, dy=1.0):
        dx = self.err
        dx *= float(1 / self.err.shape()[0])
        if isinstance(dy, float):
            # dtype of dy: float
            dx *= dy
            return dx, None
        elif isinstance(dy, CTensor):
            pass  # TODO, broadcast elementwise multiply seems not support


def mse_loss(x, t):
    return MeanSquareError()(x, t)[0]


def ctensor2numpy(x):
    """
    To be used in SoftMax Operation.
    Convert a singa_tensor to numpy_tensor.
    """
    np_array = x.GetFloatValue(int(x.Size()))
    return np_array.reshape(x.shape())


class Flatten(Operation):
    def __init__(self, start_axis=1):
        super(Flatten, self).__init__()
        # flatten all axis after (inclusive) start_axis
        self.start_axis = start_axis
        assert start_axis == 1, "must flatten into 2d array not"

    def forward(self, x):
        # TODO Do flatten start from axis != 1
        self.shape = list(x.shape())
        y = singa.Reshape(x, (x.shape()[0], x.Size() // x.shape()[0]))
        return y

    def backward(self, dy):
        dx = singa.Reshape(dy, self.shape)
        return dx


def flatten(x):
    return Flatten()(x)[0]


class Layer(object):
    def __init__(self):
        pass

    def device_check(self, *inputs):
        x_device = inputs[0].device
        x_dev_id = x_device.id()
        for var in inputs:
            if var.device.id() != x_dev_id:
                var.to_device(x_device)

    def find_sublayers(self):
        # return a list whose elements are in form of (attribute_name,
        # sublayer)
        sublayers = []
        for attr in self.__dict__:
            if isinstance(self.__dict__[attr], Layer):
                sublayers.append((attr, self.__dict__[attr]))
        return sublayers

    def get_params(self):
        sublayers = self.find_sublayers()
        params = dict()
        for sublayer_name, sublayer in sublayers:
            params[sublayer_name] = sublayer.get_params()
        return params

    def set_params(self, **parameters):
        # set parameters for Layer
        # input should be either a PyTensor or numpy ndarray.
        # examples: Layer.set_params(W=np.ones((in, out), dtype=np.float32)),
        # Layer.set_params(**{'block1':{'linear1':{'W':np.ones((in, out),
        # dtype=np.float32)}}})
        for (parameter_name, parameter_value) in parameters.items():
            # assert isinstance(self.__dict__[parameter_name], Layer)
            assert (
                parameter_name in self.__dict__
            ), "please input correct parameters."
            if isinstance(self.__dict__[parameter_name], Layer):
                self.__dict__[parameter_name].set_params(
                    **parameters[parameter_name]
                )
            elif isinstance(self.__dict__[parameter_name], Tensor):
                self.set_one_param(parameter_name, parameter_value)
            else:
                raise ValueError("please input correct parameters.")

    def set_one_param(self, parameter_name, parameter_value):
        assert (
            parameter_name in self.allow_params
        ), "please input allowed parameters."
        assert (
            parameter_value.shape == self.__dict__[parameter_name].shape
        ), "Shape dismatched."
        if isinstance(parameter_value, Tensor):
            self.__dict__[parameter_name].reset_like(parameter_value)
        elif isinstance(parameter_value, np.ndarray):
            self.__dict__[parameter_name].copy_from_numpy(parameter_value)
        else:
            raise ValueError("parameters should be Tensor or Numpy array.")


class Linear(Layer):
    def __init__(self, in_features, out_features, bias=True):
        w_shape = (in_features, out_features)
        b_shape = (out_features,)
        self.bias = bias

        self.W = Tensor(shape=w_shape, requires_grad=True, stores_grad=True)
        std = math.sqrt(2.0 / (in_features + out_features))
        self.W.gaussian(0.0, std)

        if self.bias:
            self.b = Tensor(shape=b_shape, requires_grad=True, stores_grad=True)
            self.b.set_value(0.0)

    def __call__(self, x):
        if self.bias:
            self.device_check(x, self.W, self.b)
        else:
            self.device_check(x, self.W)
        y = matmul(x, self.W)
        if self.bias:
            y = add_bias(y, self.b, axis=0)
        return y

    def get_params(self):
        if self.bias:
            return {"W": self.W, "b": self.b}
        else:
            return {"W": self.W}

    def set_params(self, **parameters):
        # TODO(wangwei) remove this funciton as Opeation's set_params() enough
        # set parameters for Linear Layer
        # input should be either a PyTensor or numpy ndarray.
        # examples: Linear.set_params(W=np.ones((in, out), dtype=np.float32)),
        # Linear.set_params(**{'W':np.ones((in, out), dtype=np.float32)})
        self.allow_params = ["W", "b"]
        super(Linear, self).set_params(**parameters)
        for parameter_name in parameters:
            if parameter_name is "b":
                self.bias = True


class Concat(Operation):
    def __init__(self, axis=0):
        super(Concat, self).__init__()
        self.axis = axis

    def forward(self, *xs):
        if training:
            offset = 0
            self.slice_point = []
            for t in xs:
                offset += t.shape()[self.axis]
                self.slice_point.append(offset)
        x = singa.VecTensor(list(xs))
        return singa.ConcatOn(x, self.axis)

    def backward(self, dy):
        assert hasattr(
            self, "slice_point"
        ), "Please set training as True before do BP. "
        assert self.slice_point[-1] == dy.shape()[self.axis], "Shape mismatch."
        dxs = []
        last_offset = 0
        for p in self.slice_point:
            dxs.append(singa.SliceOn(dy, last_offset, p, self.axis))
            last_offset = p
        return tuple(dxs)


def cat(xs, axis=0):
    # xs is a tuple of multiple Tensors
    return Concat(axis)(*xs)[0]


class _Conv2d(Operation):
    def __init__(self, handle):
        super(_Conv2d, self).__init__()
        self.handle = handle

    def forward(self, x, W, b=None):
        assert x.nDim() == 4, "The dimensions of input should be 4D."

        if training:
            if self.handle.bias_term:
                self.inputs = (x, W, b)
            else:
                self.inputs = (x, W)

        if not self.handle.bias_term:
            # create empty bias tensor for Cpp API
            b = CTensor((self.handle.num_filters,), x.device())
            b.SetFloatValue(0.0)

        if isinstance(self.handle, singa.CudnnConvHandle):
            return singa.GpuConvForward(x, W, b, self.handle)
        else:
            return singa.CpuConvForward(x, W, b, self.handle)

    def backward(self, dy):
        assert training is True and hasattr(
            self, "inputs"
        ), "Please set training as True before do BP. "
        
        if isinstance(self.handle, singa.CudnnConvHandle):
            dx = singa.GpuConvBackwardx(
                dy, self.inputs[1], self.inputs[0], self.handle
            )
            dW = singa.GpuConvBackwardW(
                dy, self.inputs[0], self.inputs[1], self.handle
            )
            if self.handle.bias_term:
                db = singa.GpuConvBackwardb(dy, self.inputs[2], self.handle)
                return dx, dW, db
            else:
                return dx, dW, None
        else:
            dx = singa.CpuConvBackwardx(
                dy, self.inputs[1], self.inputs[0], self.handle
            )
            dW = singa.CpuConvBackwardW(
                dy, self.inputs[0], self.inputs[1], self.handle
            )
            if self.handle.bias_term:
                db = singa.CpuConvBackwardb(dy, self.inputs[2], self.handle)
                return dx, dW, db
            else:
                return dx, dW, None

def conv2d(handle, x, W, b=None):
    if b is None:
        return _Conv2d(handle)(x, W)[0]
    else:
        return _Conv2d(handle)(x, W, b)[0]


class Conv2d(Layer):
    def __init__(
        self,
        in_channels,
        out_channels,
        kernel_size,
        stride=1,
        padding=0,
        dilation=1,
        group=1,
        bias=True,
        **kwargs
    ):

        self.in_channels = in_channels
        self.out_channels = out_channels

        self.group = group

        assert (
            self.group >= 1 and self.in_channels % self.group == 0
        ), "please set reasonable group."

        assert (
            self.out_channels >= self.group
            and self.out_channels % self.group == 0
        ), "out_channels and group dismatched."

        if isinstance(kernel_size, int):
            self.kernel_size = (kernel_size, kernel_size)
        elif isinstance(kernel_size, tuple):
            self.kernel_size = kernel_size
        else:
            raise TypeError("Wrong kernel_size type.")

        if isinstance(stride, int):
            self.stride = (stride, stride)
        elif isinstance(stride, tuple):
            self.stride = stride
        else:
            raise TypeError("Wrong stride type.")

        if isinstance(padding, int):
            self.padding = (padding, padding)
        elif isinstance(padding, tuple):
            self.padding = padding
        else:
            raise TypeError("Wrong padding type.")

        if dilation != 1:
            raise ValueError("Not implemented yet")

        self.bias = bias

        self.inner_params = {
            "cudnn_prefer": "fastest",
            "workspace_MB_limit": 1024,
        }
        # TODO valid value of inner_params check

        for kwarg in kwargs:
            if kwarg not in self.inner_params:
                raise TypeError("Keyword argument not understood:", kwarg)
            else:
                self.inner_params[kwarg] = kwargs[kwarg]

        w_shape = (
            self.out_channels,
            int(self.in_channels / self.group),
            self.kernel_size[0],
            self.kernel_size[1],
        )

        self.W = Tensor(shape=w_shape, requires_grad=True, stores_grad=True)
        # std = math.sqrt(
        # 2.0 / (self.in_channels * self.kernel_size[0] * self.kernel_size[1] +
        # self.out_channels))
        std = math.sqrt(
            2.0
            / (
                w_shape[1] * self.kernel_size[0] * self.kernel_size[1]
                + self.out_channels
            )
        )
        self.W.gaussian(0.0, std)

        if self.bias:
            b_shape = (self.out_channels,)
            self.b = Tensor(shape=b_shape, requires_grad=True, stores_grad=True)
            self.b.set_value(0.0)
        else:
            # to keep consistency when to do forward.
            self.b = None
            # Tensor(data=CTensor([]), requires_grad=False, stores_grad=False)

    def __call__(self, x):
        assert x.shape[1] == self.in_channels, "in_channels mismatched"

        if self.bias:
            self.device_check(x, self.W, self.b)
        else:
            self.device_check(x, self.W)

        if x.device.id() == -1:
            if self.group != 1:
                raise ValueError("Not implemented yet")
            else:
                if (not hasattr(self, "handle")) or (
                    x.shape[0] != self.handle.batchsize
                ):
                    self.handle = singa.ConvHandle(
                        x.data,
                        self.kernel_size,
                        self.stride,
                        self.padding,
                        self.in_channels,
                        self.out_channels,
                        self.bias,
                        self.group,
                    )
        else:
            if (not hasattr(self, "handle")) or (
                x.shape[0] != self.handle.batchsize
            ):
                self.handle = singa.CudnnConvHandle(
                    x.data,
                    self.kernel_size,
                    self.stride,
                    self.padding,
                    self.in_channels,
                    self.out_channels,
                    self.bias,
                    self.group,
                )

        y = conv2d(self.handle, x, self.W, self.b)
        return y

    def get_params(self):
        if self.bias:
            return {"W": self.W, "b": self.b}
        else:
            return {"W": self.W}

    def set_params(self, **parameters):
        # TODO(wangwei) remove it as Operation's set_params() is enough
        # input should be either a PyTensor or numpy ndarray.
        # Conv2d.set_params(W=np.ones((n, c, h, w), dtype=np.float32)),
        # Conv2d.set_params(**{'W':np.ones((n, c, h, w), dtype=np.float32)})
        self.allow_params = ["W", "b"]
        super(Conv2d, self).set_params(**parameters)
        for parameter_name in parameters:
            if parameter_name is "b":
                self.bias = True


class SeparableConv2d(Layer):
    def __init__(
        self,
        in_channels,
        out_channels,
        kernel_size,
        stride=1,
        padding=0,
        bias=False,
    ):
        self.depthwise_conv = Conv2d(
            in_channels,
            in_channels,
            kernel_size,
            stride,
            padding,
            group=in_channels,
            bias=bias,
        )

        self.point_conv = Conv2d(in_channels, out_channels, 1, bias=bias)

    def __call__(self, x):
        y = self.depthwise_conv(x)
        y = self.point_conv(y)
        return y


class BatchNorm2d(Layer):
    def __init__(self, num_features, momentum=0.9):
        self.channels = num_features
        self.momentum = momentum

        param_shape = (self.channels,)

        self.scale = Tensor(
            shape=param_shape, requires_grad=True, stores_grad=True
        )
        self.scale.set_value(1.0)

        self.bias = Tensor(
            shape=param_shape, requires_grad=True, stores_grad=True
        )
        self.bias.set_value(0.0)

        self.running_mean = Tensor(
            shape=param_shape, requires_grad=False, stores_grad=False
        )
        self.running_var = Tensor(
            shape=param_shape, requires_grad=False, stores_grad=False
        )

    def __call__(self, x):
        assert x.shape[1] == self.channels, (
            "number of channels dismatched. %d vs %d"
            % (x.shape[1], self.channels)
        )

        self.device_check(
            x, self.scale, self.bias, self.running_mean, self.running_var
        )

        if x.device.id() == -1:
            if not hasattr(self, "handle"):
                self.handle = singa.BatchNormHandle(self.momentum, x.data)
            elif x.shape[0] != self.handle.batchsize:
                self.handle = singa.BatchNormHandle(self.momentum, x.data)
        else:
            if not hasattr(self, "handle"):
                self.handle = singa.CudnnBatchNormHandle(self.momentum, x.data)
            elif x.shape[0] != self.handle.batchsize:
                self.handle = singa.CudnnBatchNormHandle(self.momentum, x.data)

        y = batchnorm_2d(
            self.handle,
            x,
            self.scale,
            self.bias,
            self.running_mean,
            self.running_var,
        )
        return y

    def get_params(self):
        return {"scale": self.scale, "bias": self.bias}

    def set_params(self, **parameters):
        # set parameters for BatchNorm2d Layer
        # input should be either a PyTensor or numpy ndarray.
        # examples:
        #   Batchnorm2d.set_params(scale=np.ones((1,), dtype=np.float32)),
        #   Batchnorm2d.set_params(**{'bias':np.ones((1), dtype=np.float32)})
        self.allow_params = ["scale", "bias"]
        super(BatchNorm2d, self).set_params(**parameters)


class _BatchNorm2d(Operation):
    def __init__(self, handle, name=None):
        super(_BatchNorm2d, self).__init__(name)
        self.handle = handle

    def forward(self, x, scale, bias, running_mean, running_var):
        self.running_mean = running_mean
        self.running_var = running_var
        if training:

            if isinstance(self.handle, singa.CudnnBatchNormHandle):
                y, mean, var = singa.GpuBatchNormForwardTraining(
                    self.handle, x, scale, bias, running_mean, running_var
                )

                self.cache = (x, scale, mean, var)
            else:
                y, mean, var = singa.CpuBatchNormForwardTraining(
                    self.handle, x, scale, bias, running_mean, running_var
                )
                self.cache = (x, scale, mean, var)
        else:
            if isinstance(self.handle, singa.CudnnBatchNormHandle):
                y = singa.GpuBatchNormForwardInference(
                    self.handle,
                    x,
                    scale,
                    bias,
                    running_mean,
                    running_var,
                )
            else:
                y = singa.CpuBatchNormForwardInference(
                    self.handle,
                    x,
                    scale,
                    bias,
                    running_mean,
                    running_var,
                )

        return y

    def backward(self, dy):
        assert training is True and hasattr(
            self, "cache"
        ), "Please set training as True before do BP. "

        x, scale, mean, var = self.cache
        if isinstance(self.handle, singa.CudnnBatchNormHandle):
            dx, ds, db = singa.GpuBatchNormBackward(
                self.handle, dy, x, scale, mean, var
            )
        else:
            dx, ds, db = singa.CpuBatchNormBackward(
                self.handle, dy, x, scale, mean, var
            )
            
        return dx, ds, db


def batchnorm_2d(handle, x, scale, bias, running_mean, running_var):
    return _BatchNorm2d(handle)(x, scale, bias, running_mean, running_var)[0]


class _Pooling2d(Operation):
    def __init__(self, handle):
        super(_Pooling2d, self).__init__()
        self.handle = handle

    def forward(self, x):
        if isinstance(self.handle, singa.CudnnPoolingHandle):
            y = singa.GpuPoolingForward(self.handle, x)
        else:
            y = singa.CpuPoolingForward(self.handle, x)

        if training:
            self.cache = (x, y)

        return y

    def backward(self, dy):
        if isinstance(self.handle, singa.CudnnPoolingHandle):
            dx = singa.GpuPoolingBackward(
                self.handle, dy, self.cache[0], self.cache[1]
            )
        else:
            dx = singa.CpuPoolingBackward(
                self.handle, dy, self.cache[0], self.cache[1]
            )
            
        return dx


def pooling_2d(handle, x):
    return _Pooling2d(handle)(x)[0]


class Pooling2d(Layer):
    def __init__(self, kernel_size, stride=None, padding=0, is_max=True):
        if isinstance(kernel_size, int):
            self.kernel_size = (kernel_size, kernel_size)
        elif isinstance(kernel_size, tuple):
            self.kernel_size = kernel_size
        else:
            raise TypeError("Wrong kernel_size type.")

        if stride is None:
            self.stride = self.kernel_size
        elif isinstance(stride, int):
            self.stride = (stride, stride)
        elif isinstance(stride, tuple):
            self.stride = stride
            assert stride[0] > 0 or (kernel_size[0] == 1 and padding[0] == 0), (
                "stride[0]=0, but kernel_size[0]=%d, padding[0]=%d"
                % (kernel_size[0], padding[0])
            )
        else:
            raise TypeError("Wrong stride type.")

        if isinstance(padding, int):
            self.padding = (padding, padding)
        elif isinstance(padding, tuple):
            self.padding = padding
        else:
            raise TypeError("Wrong padding type.")

        self.is_max = is_max

    def __call__(self, x):

        out_shape_h = (
            int(
                (x.shape[2] + 2 * self.padding[0] - self.kernel_size[0])
                // self.stride[0]
            )
            + 1
        )
        out_shape_w = (
            int(
                (x.shape[3] + 2 * self.padding[1] - self.kernel_size[1])
                // self.stride[1]
            )
            + 1
        )
        if x.device.id() == -1:
            if not hasattr(self, "handle"):
                self.handle = singa.PoolingHandle(
                    x.data,
                    self.kernel_size,
                    self.stride,
                    self.padding,
                    self.is_max,
                )
            elif (
                x.shape[0] != self.handle.batchsize
                or out_shape_h != self.handle.pooled_height
                or out_shape_w != self.handle.pooled_width
            ):
                self.handle = singa.PoolingHandle(
                    x.data,
                    self.kernel_size,
                    self.stride,
                    self.padding,
                    self.is_max,
                )
        else:
            if not hasattr(self, "handle"):
                self.handle = singa.CudnnPoolingHandle(
                    x.data,
                    self.kernel_size,
                    self.stride,
                    self.padding,
                    self.is_max,
                )
            elif (
                x.shape[0] != self.handle.batchsize
                or out_shape_h != self.handle.pooled_height
                or out_shape_w != self.handle.pooled_width
            ):
                self.handle = singa.CudnnPoolingHandle(
                    x.data,
                    self.kernel_size,
                    self.stride,
                    self.padding,
                    self.is_max,
                )

        y = pooling_2d(self.handle, x)
        return y


class MaxPool2d(Pooling2d):
    def __init__(self, kernel_size, stride=None, padding=0):
        super(MaxPool2d, self).__init__(kernel_size, stride, padding, True)


class AvgPool2d(Pooling2d):
    def __init__(self, kernel_size, stride=None, padding=0):
        super(AvgPool2d, self).__init__(kernel_size, stride, padding, False)


class MaxPool1d(Pooling2d):
    def __init__(self, kernel_size, stride=None, padding=0):
        if stride is None:
            stride = kernel_size
        super(MaxPool2d, self).__init__(
            (1, kernel_size), (0, stride), (0, padding), True
        )


class AvgPool1d(Pooling2d):
    def __init__(self, kernel_size, stride=None, padding=0):
        if stride is None:
            stride = kernel_size
        super(MaxPool2d, self).__init__(
            (1, kernel_size), (0, stride), (0, padding), False
        )


class Tanh(Operation):
    def __init__(self):
        super(Tanh, self).__init__()

    def forward(self, x):
        out = singa.Tanh(x)
        if training:
            self.cache = (out,)
        return out

    def backward(self, dy):
        dx = singa.__mul__(self.cache[0], self.cache[0])
        dx = singa.MultFloat(dx, -1.0)
        dx = singa.AddFloat(dx, 1.0)
        dx = singa.__mul__(dy, dx)
        return dx


def tanh(x):
    return Tanh()(x)[0]

class Cos(Operation):
    def __init__(self):
        super(Cos, self).__init__()

    def forward(self, x):
        if training:
            self.input = x
        return singa.Cos(x)

    def backward(self, dy):
        dx = singa.Sin(self.input)
        dx = singa.MultFloat(dx, -1.0)
        dx = singa.__mul__(dy, dx)
        return dx

def cos(x):
    return Cos()(x)[0]

class Cosh(Operation):
    def __init__(self):
        super(Cosh, self).__init__()

    def forward(self, x):
        if training:
            self.input = x
        return singa.Cosh(x)

    def backward(self, dy):
        dx = singa.Sinh(self.input)
        dx = singa.__mul__(dy, dx)
        return dx

def cosh(x):
    return Cosh()(x)[0]

class Acos(Operation):
    def __init__(self):
        super(Acos, self).__init__()

    def forward(self, x):
        if training:
            self.input = x
        return singa.Acos(x)

    def backward(self, dy):
        dx = singa.Square(self.input)
        dx = singa.MultFloat(dx, -1.0)         
        dx = singa.AddFloat(dx, 1.0)
        dx = singa.PowFloat(dx, -0.5)
        dx = singa.MultFloat(dx, -1.0)
        dx = singa.__mul__(dy, dx)
        return dx

def acos(x):
    return Acos()(x)[0]

class Acosh(Operation):
    def __init__(self):
        super(Acosh, self).__init__()

    def forward(self, x):
        if training:
            self.input = x
        return singa.Acosh(x)

    def backward(self, dy):
        dx = singa.SubFloat(self.input, 1.0)
        dx = singa.Sqrt(dx)
        temp = singa.AddFloat(self.input, 1.0)
        temp = singa.Sqrt(temp)
        dx = singa.__mul__(dx, temp)
        dx = singa.PowFloat(dx, -1.0)
        dx = singa.__mul__(dy, dx)
        return dx

def acosh(x):
    return Acosh()(x)[0]

class Sin(Operation):
    def __init__(self):
        super(Sin, self).__init__()

    def forward(self, x):
        if training:
            self.input = x
        return singa.Sin(x)

    def backward(self, dy):
        dx = singa.Cos(self.input)
        dx = singa.__mul__(dy, dx)
        return dx

def sin(x):
    return Sin()(x)[0]

class Sinh(Operation):
    def __init__(self):
        super(Sinh, self).__init__()

    def forward(self, x):
        if training:
            self.input = x
        return singa.Sinh(x)

    def backward(self, dy):
        dx = singa.Cosh(self.input)
        dx = singa.__mul__(dy, dx)
        return dx

def sinh(x):
    return Sinh()(x)[0]

class Asin(Operation):
    def __init__(self):
        super(Asin, self).__init__()

    def forward(self, x):
        if training:
            self.input = x
        return singa.Asin(x)

    def backward(self, dy):
        dx = singa.Square(self.input)
        dx = singa.MultFloat(dx, -1.0)         
        dx = singa.AddFloat(dx, 1.0)
        dx = singa.PowFloat(dx, -0.5)
        dx = singa.__mul__(dy, dx)
        return dx

def asin(x):
    return Asin()(x)[0]

class Asinh(Operation):
    def __init__(self):
        super(Asinh, self).__init__()

    def forward(self, x):
        if training:
            self.input = x
        return singa.Asinh(x)

    def backward(self, dy):
        dx = singa.Square(self.input)
        dx = singa.AddFloat(dx, 1.0)
        dx = singa.PowFloat(dx, -0.5)
        dx = singa.__mul__(dy, dx)
        return dx

def asinh(x):
    return Asinh()(x)[0]

class Tan(Operation):
    def __init__(self):
        super(Tan, self).__init__()

    def forward(self, x):
        if training:
            self.input = x
        return singa.Tan(x)

    def backward(self, dy):
        dx = singa.Cos(self.input)
        dx = singa.Square(dx)
        dx = singa.PowFloat(dx, -1.0)
        dx = singa.__mul__(dy, dx)
        return dx

def tan(x):
    return Tan()(x)[0]

class Atan(Operation):
    def __init__(self):
        super(Atan, self).__init__()

    def forward(self, x):
        if training:
            self.input = x
        return singa.Atan(x)

    def backward(self, dy):
        dx = singa.Square(self.input)
        dx = singa.AddFloat(dx, 1.0)
        dx = singa.PowFloat(dx, -1.0)
        dx = singa.__mul__(dy, dx)
        return dx

def atan(x):
    return Atan()(x)[0]

class Atanh(Operation):
    def __init__(self):
        super(Atanh, self).__init__()

    def forward(self, x):
        if training:
            self.input = x
        return singa.Atanh(x)

    def backward(self, dy):
        dx = singa.Square(self.input)
        dx = singa.MultFloat(dx, -1.0)         
        dx = singa.AddFloat(dx, 1.0)
        dx = singa.PowFloat(dx, -1.0)
        dx = singa.__mul__(dy, dx)
        return dx

def atanh(x):
    return Atanh()(x)[0]

class Sigmoid(Operation):
    def __init__(self):
        super(Sigmoid, self).__init__()

    def forward(self, x):
        out = singa.Sigmoid(x)
        if training:
            self.cache = (out,)
        return out

    def backward(self, dy):
        dx = singa.MultFloat(self.cache[0], -1.0)
        dx = singa.AddFloat(dx, 1.0)
        dx = singa.__mul__(self.cache[0], dx)
        dx = singa.__mul__(dy, dx)
        return dx


def sigmoid(x):
    return Sigmoid()(x)[0]


class Mul(Operation):
    def __init__(self):
        super(Mul, self).__init__()

    def forward(self, x1, x2):
        if training:
            self.cache = (x1, x2)
        return singa.__mul__(x1, x2)

    def backward(self, dy):
        dx1 = singa.__mul__(dy, self.cache[1])
        dx2 = singa.__mul__(dy, self.cache[0])
        return dx1, dx2

def mul(x, y):
    # do pointwise multiplication
    return Mul()(x, y)[0]


def add_all(*xs):
    assert len(xs) > 2
    y = add(xs[0], xs[1])
    for x in xs[2:]:
        y = add(y, x)
    return


class RNN_Base(Layer):
    def __init__(self):
        raise NotImplementedError

    def __call__(self):
        raise NotImplementedError

    def step_forward(self):
        raise NotImplementedError


class RNN(RNN_Base):
    def __init__(
        self,
        input_size,
        hidden_size,
        num_layers=1,
        nonlinearity="tanh",
        bias=True,
        batch_first=False,
        dropout=0,
        bidirectional=False,
    ):
        self.nonlinearity = nonlinearity

        Wx_shape = (input_size, hidden_size)
        self.Wx = Tensor(shape=Wx_shape, requires_grad=True, stores_grad=True)
        self.Wx.gaussian(0.0, 1.0)

        Wh_shape = (hidden_size, hidden_size)
        self.Wh = Tensor(shape=Wh_shape, requires_grad=True, stores_grad=True)
        self.Wh.gaussian(0.0, 1.0)

        B_shape = (hidden_size,)
        self.b = Tensor(shape=B_shape, requires_grad=True, stores_grad=True)
        self.b.set_value(0.0)

        self.params = (self.Wx, self.Wh, self.b)

    def __call__(self, xs, h0):
        # xs: a tuple or list of input tensors
        if not isinstance(xs, tuple):
            xs = tuple(xs)
        inputs = xs + (h0,)
        self.device_check(*inputs)
        # self.device_check(inputs[0], *self.params)
        self.device_check(inputs[0], self.Wx, self.Wh, self.b)
        batchsize = xs[0].shape[0]
        out = []
        h = self.step_forward(xs[0], h0, self.Wx, self.Wh, self.b)
        out.append(h)
        for x in xs[1:]:
            assert x.shape[0] == batchsize
            h = self.step_forward(x, h, self.Wx, self.Wh, self.b)
            out.append(h)
        return out, h

    def step_forward(self, x, h, Wx, Wh, b):
        y2 = matmul(h, Wh)
        y1 = matmul(x, Wx)
        y = add(y2, y1)
        y = add_bias(y, b, axis=0)
        if self.nonlinearity == "tanh":
            y = tanh(y)
        elif self.nonlinearity == "relu":
            y = relu(y)
        else:
            raise ValueError
        return y


class LSTM(RNN_Base):
    def __init__(
        self,
        input_size,
        hidden_size,
        nonlinearity="tanh",
        num_layers=1,
        bias=True,
        batch_first=False,
        dropout=0,
        bidirectional=False,
    ):
        self.nonlinearity = nonlinearity

        Wx_shape = (input_size, hidden_size)
        self.Wx = []
        for i in range(4):
            w = Tensor(shape=Wx_shape, requires_grad=True, stores_grad=True)
            w.gaussian(0.0, 1.0)
            self.Wx.append(w)

        Wh_shape = (hidden_size, hidden_size)
        self.Wh = []
        for i in range(4):
            w = Tensor(shape=Wh_shape, requires_grad=True, stores_grad=True)
            w.gaussian(0.0, 1.0)
            self.Wh.append(w)

        Bx_shape = (hidden_size,)
        self.Bx = []
        for i in range(4):
            b = Tensor(shape=Bx_shape, requires_grad=True, stores_grad=True)
            b.set_value(0.0)
            self.Bx.append(b)

        self.Bh = []
        for i in range(4):
            b = Tensor(shape=Bx_shape, requires_grad=True, stores_grad=True)
            b.set_value(0.0)
            self.Bh.append(b)

        self.params = self.Wx + self.Wh + self.Bx + self.Bh

    def __call__(self, xs, h0_c0):
        # xs: a tuple or list of input tensors
        # h0_c0: a tuple of (h0, c0)
        h0, c0 = h0_c0
        if not isinstance(xs, list):
            xs = list(xs)
        inputs = xs + list((h0, c0))
        self.device_check(*inputs)
        # self.device_check(inputs[0], *self.params)
        self.device_check(inputs[0], *(self.Wx + self.Wh + self.Bx + self.Bh))
        batchsize = xs[0].shape[0]
        out = []
        h, c = self.step_forward(
            xs[0], h0, c0, self.Wx, self.Wh, self.Bx, self.Bh
        )
        out.append(h)
        for x in xs[1:]:
            assert x.shape[0] == batchsize
            h, c = self.step_forward(
                x, h, c, self.Wx, self.Wh, self.Bx, self.Bh
            )
            out.append(h)
        return out, h, c

    def step_forward(self, x, h, c, Wx, Wh, Bx, Bh):
        y1 = matmul(x, Wx[0])
        y1 = add_bias(y1, Bx[0], axis=0)
        y2 = matmul(h, Wh[0])
        y2 = add_bias(y2, Bh[0], axis=0)
        i = add(y1, y2)
        i = sigmoid(i)

        y1 = matmul(x, Wx[1])
        y1 = add_bias(y1, Bx[1], axis=0)
        y2 = matmul(h, Wh[1])
        y2 = add_bias(y2, Bh[1], axis=0)
        f = add(y1, y2)
        f = sigmoid(f)

        y1 = matmul(x, Wx[2])
        y1 = add_bias(y1, Bx[2], axis=0)
        y2 = matmul(h, Wh[2])
        y2 = add_bias(y2, Bh[2], axis=0)
        o = add(y1, y2)
        o = sigmoid(o)

        y1 = matmul(x, Wx[3])
        y1 = add_bias(y1, Bx[3], axis=0)
        y2 = matmul(h, Wh[3])
        y2 = add_bias(y2, Bh[3], axis=0)
        g = add(y1, y2)
        g = tanh(g)

        cout1 = mul(f, c)
        cout2 = mul(i, g)
        cout = add(cout1, cout2)

        hout = tanh(cout)
        hout = mul(o, hout)
        return hout, cout


class Abs(Operation):
    def forward(self, a):
        if training:
            self.input = a
        return singa.Abs(a)

    def backward(self, dy):
        dx = singa.Sign(self.input)
        return singa.__mul__(dy, dx)


def abs(a):
    return Abs()(a)[0]


class Exp(Operation):
    def forward(self, a):
        if training:
            self.input = a
        return singa.Exp(a)

    def backward(self, dy):
        dx = singa.Exp(self.input)
        return singa.__mul__(dy, dx)


def exp(a):
    return Exp()(a)[0]


class LeakyRelu(Operation):
    def __init__(self, a):
        super().__init__(self)
        self.a = a

    def forward(self, x):
        if training:
            self.input = x
        x1 = singa.LTFloat(x, 0.0)
        x1 = singa.__mul__(x, x1)
        x1 = singa.MultFloat(x1, self.a)
        x2 = singa.ReLU(x)
        x1 = singa.__add__(x1, x2)
        return x1

    def backward(self, dy):
        # TODO(wangwei) check the correctness
        dx1 = singa.GTFloat(self.input, 0.0)
        dx2 = singa.LTFloat(self.input, 0.0)
        dx2 = singa.MultFloat(dx2, self.a)
        dx = singa.__add__(dx1, dx2)
        return singa.__mul__(dy, dx)


def leakyrelu(x, a=0.01):
    return LeakyRelu(a)(x)[0]


class Sign(Operation):
    def __init__(self):
        super(Sign, self).__init__()

    def forward(self, a):
        if training:
            self.input = a
        return singa.Sign(a)

    def backward(self, dy):
        dx = singa.MultFloat(dy, 0.0)
        return dx


def sign(a):
    return Sign()(a)[0]

    
class Pow(Operation):
    def __init__(self):
        super(Pow, self).__init__()

    def forward(self, a, b):
        if training:
            self.input = (a, b)
        return singa.Pow(a, b)

    def backward(self, dy):
        da1=singa.__mul__(self.input[1], singa.Pow(self.input[0], singa.SubFloat(self.input[1],1.0)))
        da=singa.__mul__(da1, dy)

        db1=singa.__mul__(singa.Pow(self.input[0],self.input[1]), singa.Log(self.input[0]))
        db=singa.__mul__(db1, dy)

        return da, db

def pow(a, b):
    return Pow()(a,b)[0]

    
class SoftSign(Operation):
    def __init__(self):
        super(SoftSign, self).__init__()  
    
    def forward(self, x):
    # y = x / (1 + np.abs(x))
        if training:
            self.input = x
        x1 = singa.AddFloat(singa.Abs(x),1.0)
        y = singa.__div__(x,x1)
        
        return y
      
    def backward(self, dy):
        dx = singa.AddFloat(singa.Abs(self.input),1.0)
        dx = singa.PowFloat(singa.Square(dx),-1.0)
        dx = singa.__mul__(dy, dx)
        return dx
      
def softsign(x):
    return SoftSign()(x)[0]


class Sqrt(Operation):
    def __init__(self):
        super(Sqrt, self).__init__()  
    
    def forward(self, x):
        if training:
            self.input = x
        return singa.Sqrt(x)
      
    def backward(self, dy):
        dx = singa.PowFloat(self.input,-0.5)
        dx = singa.MultFloat(dx,0.5)
        dx = singa.__mul__(dy, dx)
        return dx

def sqrt(x):
    return Sqrt()(x)[0]
  

class SoftPlus(Operation):
    def __init__(self):
        super(SoftPlus, self).__init__()  
    
    def forward(self, x):
    #f(x) = ln(exp(x) + 1)
        if training:
            self.input = x
        x1 = singa.AddFloat(singa.Exp(x),1.0)
        y = singa.Log(x1)    
        return y

    def backward(self, dy):
        dx = singa.Exp(singa.MultFloat(self.input, -1.0))
        dx = singa.PowFloat(singa.AddFloat(dx,1.0),-1.0)
        dx = singa.__mul__(dy, dx)
        return dx

      
def softplus(x):
    return SoftPlus()(x)[0]


class Sub(Operation):
    def __init__(self):
        super(Sub, self).__init__()    
    
    def forward(self, a, b):    
        if training:
            self.input = (a, b)
            return singa.__sub__(a, b)

    def backward(self, dy):
        return dy, singa.MultFloat(dy, -1.0)


def sub(a, b):
    return Sub()(a,b)[0]


class Log(Operation):
    def __init__(self):
        super(Log, self).__init__()  
    
    def forward(self, x):
        if training:
            self.input = x
        return singa.Log(x)
​
    def backward(self, dy):
        dx = singa.PowFloat(self.input,-1)
        dx = singa.__mul__(dy, dx)
        return dx

​
def log(x):
    return Log()(x)[0]<|MERGE_RESOLUTION|>--- conflicted
+++ resolved
@@ -359,13 +359,7 @@
 def relu(x):
     return ReLU()(x)[0]
 
-<<<<<<< HEAD
-class Clip(Operation):
-    def __init__(self,min,max):
-        super(Clip, self).__init__()
-        self.max=max
-        self.min=min
-=======
+
 class Less(Operation):
     def __init__(self):
         super(Less, self).__init__()
@@ -399,17 +393,20 @@
 
 
 
-class Identity(Operation):
-    def __init__(self):
-        super(Identity, self).__init__()
->>>>>>> 4d81e98c
-
+
+
+
+
+class Clip(Operation):
+    def __init__(self,min,max):
+        super(Clip, self).__init__()
+        self.max=max
+        self.min=min
     def forward(self, x):
         """
         Args:
             x(CTensor): input tensor
         Returns:
-<<<<<<< HEAD
             np.clip(x,min,max)
         """
         mask0 = singa.LTFloat(x, self.min)
@@ -428,7 +425,10 @@
 
 def clip(x,min,max):
     return Clip(min,max)(x)[0]
-=======
+  
+class Identity(Operation):
+    def __init__(self):
+        super(Identity, self).__init__()
             x(CTensor): equal to input tensor
         """
         return x
@@ -445,7 +445,6 @@
 
 def identity(x):
     return Identity()(x)[0]
->>>>>>> 4d81e98c
 
 class Matmul(Operation):
     """For matrix multiplication"""
