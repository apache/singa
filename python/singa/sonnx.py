#
# Licensed to the Apache Software Foundation (ASF) under one
# or more contributor license agreements.  See the NOTICE file
# distributed with this work for additional information
# regarding copyright ownership.  The ASF licenses this file
# to you under the Apache License, Version 2.0 (the
# "License"); you may not use this file except in compliance
# with the License.  You may obtain a copy of the License at
#
#   http://www.apache.org/licenses/LICENSE-2.0
#
# Unless required by applicable law or agreed to in writing,
# software distributed under the License is distributed on an
# "AS IS" BASIS, WITHOUT WARRANTIES OR CONDITIONS OF ANY
# KIND, either express or implied.  See the License for the
# specific language governing permissions and limitations
# under the License.
#

from __future__ import division

import numpy as np
import onnx.utils
import onnx
from onnx.backend.base import Backend, BackendRep
from onnx import (checker, helper, numpy_helper, GraphProto, NodeProto,
                  TensorProto, OperatorSetIdProto, optimizer)
import warnings

from . import singa_wrap as singa
from . import autograd
from . import tensor

import collections
deque = collections.deque


def postorderRecursive(root, root_t):
    """
    return a list by the topological ordering (postorder of Depth-first search)
    Args:
        root: singa operator
    Args:
        root_t: tensor
    Returns: 
        deque[int]
    """

    def recursive(root, yid, root_t, res):
        if root:
            for srcop, yid, y, _ in root.src:
                recursive(srcop, yid, y, res)
            res.append((root, yid, root_t))

    res = deque([])
    recursive(root, None, root_t, res)
    return res


def force_unicode(s):
    """
    return string of a bytes
    ! borrow from onnx
    Args:
        s: string or bytes
    Returns: 
        string
    """
    try:
        return s.decode('utf-8')
    except AttributeError:
        return s


def get_pad_shape(auto_pad, input_spatial_shape, kernel_spatial_shape,
                  strides_spatial, output_spatial_shape):
    """
    return padding shape of conv2d or pooling,
    ! borrow from onnx
    Args:
        auto_pad: string
    Args:
        input_spatial_shape: list[int]
    Args:
        kernel_spatial_shape: list[int]
    Args:
        strides_spatial: list[int]
    Args:
        output_spatial_shape: list[int]
    Returns: 
        list[int]
    """
    pad_shape = [0] * len(input_spatial_shape)
    if auto_pad in ('SAME_UPPER', 'SAME_LOWER'):
        for i in range(len(input_spatial_shape)):
            pad_shape[i] = (output_spatial_shape[i] - 1) * strides_spatial[i] + \
                kernel_spatial_shape[i] - input_spatial_shape[i]
            # todo, cannot add padding at only one dirction
            if (pad_shape[i] % 2) == 0: 

                pad_shape[i] = pad_shape[i] // 2
    elif auto_pad == 'VALID':
        pass
    if pad_shape[0] != pad_shape[1]:
        # once the padding is odd, it means we must add extra padding at one end of the input
        raise ValueError("Not implemented two directional padding")
    return pad_shape


def get_output_shape(auto_pad, input_spatial_shape, kernel_spatial_shape,
                     strides_spatial):
    """
    return output shape of conv2d or pooling,
    ! borrow from onnx
    Args:
        auto_pad: string
    Args:
        input_spatial_shape: list[int]
    Args:
        kernel_spatial_shape: list[int]
    Args:
        strides_spatial: list[int]
    Returns: 
        list[int]
    """
    out_shape = [0] * len(input_spatial_shape)
    if auto_pad in ('SAME_UPPER', 'SAME_LOWER'):
        for i in range(len(input_spatial_shape)):
            out_shape[i] = int(
                np.ceil(
                    float(input_spatial_shape[i]) / float(strides_spatial[i])))
    elif auto_pad == 'VALID':
        for i in range(len(input_spatial_shape)):
            out_shape[i] = int(
                np.ceil(
                    float(input_spatial_shape[i] -
                          (kernel_spatial_shape[i] - 1)) /
                    float(strides_spatial[i])))
    return out_shape


class SingaFrontend(object):
    """
    This class provides mthods to convert model from singa to onnx. 
    """

    # This number indicates the target onnx operator set version
    _target_opset_version = 11

    # beceuase singa's operators are different from onnx.
    # we define a dict for the name projection
    # "singa op name": "onnx op name"
    _rename_operators = {
        '_Conv2d': 'Conv',
        'ReLU': 'Relu',
        'Dummy': 'Constant',
        'MaxPool2d': 'MaxPool',
        'AvgPool2d': 'AveragePool',
        'SoftMax': 'Softmax',
        'Sigmoid': 'Sigmoid',
        'Add': 'Add',
        'Matmul': 'MatMul',
        '_BatchNorm2d': 'BatchNormalization',
        'Concat': 'Concat',
        'Flatten': 'Flatten',
        'AddBias': 'Add',
        # 'GEMM': 'Gemm',
        'Reshape': 'Reshape',
        'Sum': 'Sum',
        'cos': 'Cos',
        'cosh': 'Cosh',
        'sin': 'Sin',
        'sinh': 'Sinh',
        'tan': 'Tan',
        'tanh': 'Tanh',
        'acos': 'Acos',
        'acosh': 'Acosh',
        'asin': 'Asin',
        'asinh': 'Asinh',
        'atan': 'Atan',
        'atanh': 'Atanh',
        'SeLU': 'Selu',
        'Elu': 'Elu',
        'Equal': 'Equal',
        'Less': 'Less',
        'Sign': 'Sign',
        'Div': 'Div',
        'Sub': 'Sub',
        'Sqrt': 'Sqrt',
        'Log': 'Log',
        'Greater': 'Greater',
        'HardSigmoid': 'HardSigmoid',
        'Identity': 'Identity',
        'SoftPlus': 'Softplus',
        'SoftSign': 'Softsign',
        'Mean': 'Mean',
        'Pow': 'Pow',
        'Clip': 'Clip',
        'PRelu': 'PRelu',
        'Mul': 'Mul',
        'Transpose': 'Transpose',
        'Max': 'Max',
        'Min': 'Min',
        'Shape': 'Shape',
        'And': 'And',
        'Or': 'Or',
        'Xor': 'Xor',
        'Not': 'Not',
        'Negative': 'Neg',
        'Reciprocal': 'Reciprocal',
<<<<<<< HEAD
        'LeakyRelu' : 'LeakyRelu',
=======
        'GlobalAveragePool' : 'GlobalAveragePool'
>>>>>>> 71aedf42
    }

    # this dict indicates the operators that need extra handle
    # each indicates a function name
    _special_operators = {
        '_Conv2d': '_create_conv_pool',
        '_Pooling2d': '_create_conv_pool',
        'Dummy': '_create_dummy',
        '_BatchNorm2d': '_create_batchnorm',
        'Concat': '_create_concat',
        'Flatten': '_create_flatten',
        # 'GEMM': '_create_gemm',
        'Reshape': '_create_reshape',
        'SoftMax': '_create_softmax',
        'SeLU': '_create_selu',
        'Elu': '_create_elu',
        'HardSigmoid': '_create_hardsigmoid',
        'Clip': '_create_clip',
        'Transpose': '_create_transpose',
        'LeakyRelu': '_create_leakyrelu',
    }

    # operators with bool output
    _bool_operators = {
        'Equal': TensorProto.BOOL,
        'Greater': TensorProto.BOOL,
        'Less': TensorProto.BOOL,
        'And': TensorProto.BOOL,
        'Not': TensorProto.BOOL,
        'Or': TensorProto.BOOL,
        'Xor': TensorProto.BOOL,
        'Shape': TensorProto.INT64,
    }

    # some ops(such as batchnorm) has inputs we cannot handle directly,
    # so we record these items firstly so that we can handle then
    # at other place.
    _unhandled_operators = {}

    @classmethod
    def _create_leakyrelu(cls, op, op_t):
        """
        get a onnx node from singa LeakyRelu operator
        Args:
            op: a given operator
        Args:
            op_t: the tensor of the operator
        Returns: 
            the onnx node
        """
        node = cls._common_singa_tensor_to_onnx_node(op, op_t)

        node.attribute.extend([
            helper.make_attribute('alpha', op.a),
        ])
        return node

    @classmethod
    def _create_transpose(cls, op, op_t):
        """
        get a onnx node from singa Transpose operator
        Args:
            op: a given operator
        Args:
            op_t: the tensor of the operator
        Returns: 
            the onnx node
        """
        node = cls._common_singa_tensor_to_onnx_node(op, op_t)

        node.attribute.extend([
            helper.make_attribute('perm', op.perm),
        ])
        return node

    @classmethod
    def _create_clip(cls, op, op_t):
        """
        get a onnx node from singa clip operator
        Args:
            op: a given operator
        Args:
            op_t: the tensor of the operator
        Returns: 
            the onnx node
        """

        nodes = []
        clip_node = cls._common_singa_tensor_to_onnx_node(op, op_t)

        # firstly we add the max and min
        for tmp_name in ['min', 'max']:
            node_name = op.name + ":" + tmp_name
            # moidfy the input of clip
            clip_node.input.append(node_name)

            # node = NodeProto()
            # node.name = node_name
            # node.op_type = cls._rename_operators.get("Dummy", "Dummy")
            # node.output.extend([node_name])

            # node.attribute.extend([helper.make_attribute(
            #     'value', helper.make_tensor(
            #         name=node_name,
            #         data_type=TensorProto.FLOAT,
            #         dims=[1],
            #         vals=[getattr(op,tmp_name)],
            #     )
            # )])
            # nodes.append(node)

        # then we add the clip op itself
        nodes.append(clip_node)

        return nodes

    @classmethod
    def _create_hardsigmoid(cls, op, op_t):
        """
        get a onnx node from singa HardSigmoid operator
        Args:
            op: a given operator
        Args:
            op_t: the tensor of the operator
        Returns: 
            the onnx node
        """
        node = cls._common_singa_tensor_to_onnx_node(op, op_t)

        node.attribute.extend([
            helper.make_attribute('alpha', op.alpha),
            helper.make_attribute('beta', op.gamma),
        ])
        return node

    @classmethod
    def _create_elu(cls, op, op_t):
        """
        get a onnx node from singa elu operator
        Args:
            op: a given operator
        Args:
            op_t: the tensor of the operator
        Returns: 
            the onnx node
        """
        node = cls._common_singa_tensor_to_onnx_node(op, op_t)

        node.attribute.extend([
            helper.make_attribute('alpha', op.alpha),
        ])
        return node

    @classmethod
    def _create_selu(cls, op, op_t):
        """
        get a onnx node from singa SeLU operator
        Args:
            op: a given operator
        Args:
            op_t: the tensor of the operator
        Returns: 
            the onnx node
        """
        node = cls._common_singa_tensor_to_onnx_node(op, op_t)

        node.attribute.extend([
            helper.make_attribute('alpha', op.alpha),
            helper.make_attribute('gamma', op.gamma),
        ])
        return node

    @classmethod
    def _create_reshape(cls, op, op_t):
        """
        get a onnx node from singa Concat operator
        Args:
            op: a given operator
        Args:
            op_t: the tensor of the operator
        Returns: 
            the onnx node
        """
        # make the shape node
        # because the reshape in singa does not provide its shape as input tensor
        shape_node_name = op.name + ":shape"
        node = cls._common_singa_tensor_to_onnx_node(op, op_t)
        node.input.extend([shape_node_name])
        return node

    @classmethod
    def _create_concat(cls, op, op_t):
        """
        get a onnx node from singa Concat operator
        Args:
            op: a given operator
        Args:
            op_t: the tensor of the operator
        Returns: 
            the onnx node
        """
        node = cls._common_singa_tensor_to_onnx_node(op, op_t)

        node.attribute.extend([
            helper.make_attribute('axis', op.axis),
        ])
        return node

    @classmethod
    def _create_softmax(cls, op, op_t):
        """
        get a onnx node from singa Concat operator
        Args:
            op: a given operator
        Args:
            op_t: the tensor of the operator
        Returns: 
            the onnx node
        """
        node = cls._common_singa_tensor_to_onnx_node(op, op_t)

        node.attribute.extend([
            helper.make_attribute('axis', op.axis),
        ])
        return node

    @classmethod
    def _create_flatten(cls, op, op_t):
        """
        get a onnx node from singa flatten operator
        Args:
            op: a given operator
        Args:
            op_t: the tensor of the operator
        Returns: 
            the onnx node
        """
        node = cls._common_singa_tensor_to_onnx_node(op, op_t)

        node.attribute.extend([
            helper.make_attribute('axis', op.start_axis),
        ])
        return node

    # @classmethod
    # def _create_gemm(cls, op, op_t):
    #     """
    #     get a onnx node from singa gemm operator
    #     Args:
    #         op: a given operator
    #     Args:
    #         op_t: the tensor of the operator
    #     Returns:
    #         the onnx node
    #     """
    #     node = cls._common_singa_tensor_to_onnx_node(op, op_t)

    #     node.attribute.extend([
    #         helper.make_attribute('alpha', float(op.alpha)),
    #         helper.make_attribute('beta', float(op.beta)),
    #         helper.make_attribute('transA', 1 if op.transA else 0),
    #         helper.make_attribute('transB', 1 if op.transB else 0),
    #     ])

    #     return node

    @classmethod
    def _create_batchnorm(cls, op, op_t):
        """
        get a onnx node from singa _BatchNorm2d operator
        Args:
            op: a given operator
        Args:
            op_t: the tensor of the operator
        Returns: 
            the onnx node
        """
        # first, we init batchnorm node
        epsilon = 1e-5  # the epsilon value used in singa
        bn_node = cls._common_singa_tensor_to_onnx_node(op, op_t)
        bn_node.attribute.extend([
            helper.make_attribute('momentum', op.handle.factor),
            helper.make_attribute('epsilon', epsilon),
        ])
        # then we add nodes of scal, bias, mean, var
        nodes = []
        running_values = {"mean": op.running_mean, "var": op.running_var}
        for tmp_name, running_value in running_values.items():
            node_name = op.name + ":" + tmp_name
            bn_node.input.append(node_name)

        nodes.append(bn_node)
        return nodes

    @classmethod
    def _create_conv_pool(cls, op, op_t):
        """
        get a onnx node from singa _Conv2d and _Pooling2d operator
        Args:
            op: a given operator
        Args:
            op_t: the tensor of the operator
        Returns: 
            the onnx node
        """
        node = cls._common_singa_tensor_to_onnx_node(op, op_t)

        k = [op.handle.kernel_h, op.handle.kernel_w]
        s = [op.handle.stride_h, op.handle.stride_w]
        p = [
            op.handle.pad_h,
            op.handle.pad_w,
            op.handle.pad_w,
            op.handle.pad_h,
        ]

        node.attribute.extend([
            helper.make_attribute('kernel_shape', k),
            helper.make_attribute('pads', p),
            helper.make_attribute('strides', s),
        ])
        if cls._get_singa_op_type(op) == '_Conv2d':
            node.op_type = cls._rename_operators.get('_Conv2d')
            node.attribute.extend([
                helper.make_attribute('group', op.handle.group),
            ])

        elif op.handle.is_max_pooling:
            node.op_type = cls._rename_operators.get('MaxPool2d')
        else:
            node.op_type = cls._rename_operators.get('AvgPool2d')
        return node

    @classmethod
    def _create_dummy(cls, op, op_t):
        """
        get a onnx node from singa dummy (constant)
        Args:
            op: a given operator
        Args:
            op_t: the tensor of the operator
        Returns: 
            the onnx node
        """
        node = cls._common_singa_tensor_to_onnx_node(op, op_t)
        node.attribute.extend([
            helper.make_attribute(
                'value',
                helper.make_tensor(
                    name=op.name,
                    data_type=TensorProto.FLOAT,
                    dims=op_t.shape,
                    vals=tensor.to_numpy(op_t).flatten().astype(float),
                ))
        ])
        del node.input[:]
        return node

    @classmethod
    def _common_singa_tensor_to_onnx_node(cls, op, op_t):
        """
        get a onnx node from a singa operator, prepare its type, inputs and outputs
        Args:
            op: a given operator
        Args:
            op: the tensor of the operator
        Returns: the onnx node
        """
        node_def = NodeProto()
        node_def.name = op.name

        optype = cls._get_singa_op_type(op)
        node_def.op_type = cls._rename_operators.get(optype, optype)

        inputs, outputs = cls._get_singa_op_inputs_outputs(op)
        node_def.input.extend(inputs)
        node_def.output.extend(outputs)

        return node_def

    @classmethod
    def singa_op_to_onnx_node(cls, op, op_t):
        """
        get a onnx node from singa operator
        Args:
            op: a given operator
        Args:
            op_t: the tensor of the operator
        Returns: 
            the onnx node
        """
        optype = cls._get_singa_op_type(op)
        # wether the operator needs special handler
        if optype in cls._special_operators:
            translator = getattr(cls, cls._special_operators[optype])
        else:
            translator = cls._common_singa_tensor_to_onnx_node
        nodes = translator(op, op_t)
        if not isinstance(nodes, collections.Iterable):
            nodes = [nodes]
        nodes = [node for node in nodes if node is not None]
        return nodes

    @classmethod
    def singa_to_onnx_graph(cls, inputs, y, model_name="sonnx"):
        """
        get onnx model from singa computational graph
        Args:
            inputs: a list of input tensors (each is initialized with a name)
        Args:
            y: a list of tensors, usually the outputs of the graph
        Returns: 
            the onnx model
        """
        assert len(y) == 1  # assume there is only one output
        y = y[0]

        graph_def = GraphProto()
        graph_def.name = model_name
        topol = postorderRecursive(y.creator, y)
        # since tensor's name might change
        # we record its id
        input_tensors = {id(x): x for x in inputs}
        X = []
        optype = cls._get_singa_op_type(y.creator)
        y_dtype = TensorProto.FLOAT
        if optype in cls._bool_operators:
            y_dtype = cls._bool_operators[optype]
        Y = [helper.make_tensor_value_info(y.name, y_dtype, y.shape)]
        for op, yid, op_t in topol:
            optype = cls._get_singa_op_type(op)
            if yid in input_tensors and optype == 'Dummy':
                # find the input by its id
                op_t = input_tensors[yid]
                dtype = TensorProto.FLOAT
                if op_t.dtype == tensor.int32:
                    dtype = TensorProto.INT32
                X.append(
                    helper.make_tensor_value_info(op.name, dtype, op_t.shape))
            # because the inputs of batchnorm and reshape are differnet with onnx
            # we need to add these inputs into onnx model mannully
            elif yid in input_tensors and optype == '_BatchNorm2d':
                # batchnorm add scale, bias, mean, var as inputs
                running_values = {
                    "mean": op.running_mean,
                    "var": op.running_var
                }
                for tmp_name, running_value in running_values.items():
                    node_name = op.name + ":" + tmp_name
                    tmp_device = running_value.device()
                    running_value.ToHost()
                    np_running_value = running_value.GetFloatValue(
                        int(running_value.Size()))
                    running_value.ToDevice(tmp_device)
                    X.append(
                        helper.make_tensor_value_info(node_name,
                                                      TensorProto.FLOAT,
                                                      np_running_value.shape))
                graph_def.node.extend(cls.singa_op_to_onnx_node(op, op_t))
            elif yid in input_tensors and optype == 'Reshape':
                # reshape add shape
                node_name = op.name + ":shape"
                X.append(
                    helper.make_tensor_value_info(node_name, TensorProto.FLOAT,
                                                  [len(op.shape)]))
                graph_def.node.extend(cls.singa_op_to_onnx_node(op, op_t))
            elif yid in input_tensors and optype == 'Clip':
                # Clip add min and max
                node_name = op.name + ":min"
                X.append(
                    helper.make_tensor_value_info(node_name, TensorProto.FLOAT,
                                                  [1]))
                node_name = op.name + ":max"
                X.append(
                    helper.make_tensor_value_info(node_name, TensorProto.FLOAT,
                                                  [1]))
                graph_def.node.extend(cls.singa_op_to_onnx_node(op, op_t))
            else:
                graph_def.node.extend(cls.singa_op_to_onnx_node(op, op_t))

        graph_def.input.extend(X)
        graph_def.output.extend(Y)
        return graph_def

    @classmethod
    def singa_to_onnx_model(cls, inputs, y, model_name="sonnx"):
        """
        get onnx model from singa computational graph
        Args:
            inputs: a list of input tensors (each is initialized with a name)
        Args:
            y: a list of tensors, usually the outputs of the graph
        Returns: 
            the onnx model
        """
        opset_id = OperatorSetIdProto()
        opset_id.version = cls._target_opset_version
        model = helper.make_model(cls.singa_to_onnx_graph(inputs,
                                                          y,
                                                          model_name="sonnx"),
                                  producer_name='sonnx',
                                  opset_imports=[opset_id])
        # print('The model is:\n{}'.format(model))
        model = optimizer.optimize(model)
        checker.check_model(model)
        return model

    @classmethod
    def _get_singa_op_inputs_outputs(cls, op):
        """
        get inputs and outputs from a given operator
        Args:
            op: a given operator
        Returns: 
            inputs and outputs of the op
        """
        outputs = [op.output_name(idx) for yid, idx in op.y_id2idx.items()]
        inputs = [
            srcop.output_name(srcop.y_id2idx[yid])
            for (srcop, yid, _, _) in op.src
        ]
        return inputs, outputs

    @classmethod
    def _get_singa_op_type(cls, op):
        """
        get the operator type from a given operator
        Args:
            op: a given operator
        Returns: 
            operator type
        """
        return type(op).__name__


class OnnxNode(object):
    """
    Reimplementation of NodeProto from ONNX, but in a form
    more convenient to work with from Python.
    We may temporarily edit these nodes to get them into Caffe2 form,
    before actually translating into the Caffe2 protobuf, since this
    is easier than decomposing everything, and putting it back together
    when we're ready.
    """

    def __init__(self, node):
        self.name = str(node.name)
        self.op_type = str(node.op_type)
        self.attrs = OnnxAttributes.from_onnx(node.attribute)
        self.inputs = list(node.input)
        self.outputs = list(node.output)

    def getattr(self, key, default=None):
        return self.attrs[key] if key in self.attrs else default


class OnnxAttributes(dict):
    """
    This is a more convenient way to work with ONNX/Caffe2 attributes
    that is not the protobuf representation.
    """

    @staticmethod
    def from_onnx(args):
        d = OnnxAttributes()
        for arg in args:
            d[arg.name] = helper.get_attribute_value(arg)
        return d


class SingaBackend(Backend):

    # This number indicates the onnx operator set version
    _known_opset_version = 11

    # beceuase singa's operators are different from onnx.
    # we define a dict for the name projection
    _rename_operators = {
        'Relu': 'relu',
        'Softmax': 'SoftMax',
        'Sigmoid': 'sigmoid',
        'Add': 'add',
        'MatMul': 'Matmul',
        'Conv': 'conv2d',
        'MaxPool': 'pooling_2d',
        'AveragePool': 'pooling_2d',
        'BatchNormalization': 'batchnorm_2d',
        'Concat': 'Concat',
        'Flatten': 'Flatten',
        # 'Gemm': 'GEMM',
        'Reshape': 'reshape',
        'Sum': 'sum',
        'Cos': 'cos',
        'Cosh': 'cosh',
        'Sin': 'sin',
        'Sinh': 'sinh',
        'Tan': 'tan',
        'Tanh': 'tanh',
        'Acos': 'acos',
        'Acosh': 'acosh',
        'Asin': 'asin',
        'Asinh': 'asinh',
        'Atan': 'atan',
        'Atanh': 'atanh',
        'Selu': 'SeLU',
        'Elu': 'Elu',
        'Equal': 'equal',
        'Less': 'less',
        'Sign': 'sign',
        'Div': 'div',
        'Sub': 'sub',
        'Sqrt': 'sqrt',
        'Log': 'log',
        'Greater': 'greater',
        'HardSigmoid': 'HardSigmoid',
        'Identity': 'identity',
        'Softplus': 'softplus',
        'Softsign': 'softsign',
        'Mean': 'mean',
        'Pow': 'pow',
        'Clip': 'clip',
        'PRelu': 'prelu',
        'Mul': 'mul',
        'Transpose': 'Transpose',
        'Max': 'max',
        'Min': 'min',
        'Shape': 'shape',
        'And': '_and',
        'Or': '_or',
        'Xor': '_xor',
        'Not': '_not',
        'Neg': 'negative',
        'Reciprocal': 'reciprocal',
<<<<<<< HEAD
        'LeakyRelu': 'LeakyRelu',
=======
        'GlobalAveragePool' : 'globalaveragepool'
>>>>>>> 71aedf42
    }

    # this dict indicates the operators that need extra handle
    # each indicates a function name
    _special_operators = {
        'Conv': '_create_conv',
        'MaxPool': '_create_max_avg_pool',
        'AveragePool': '_create_max_avg_pool',
        'BatchNormalization': '_create_batchnorm',
        'Concat': '_create_concat',
        'MatMul': '_create_matmul',
        'Flatten': '_create_flatten',
        # 'Gemm': '_create_gemm',
        'Reshape': '_create_reshape',
        'Softmax': '_create_softmax',
        'Selu': '_create_selu',
        'Elu': '_create_elu',
        'HardSigmoid': '_create_hardsigmoid',
        'Clip': '_create_clip',
        'Transpose': '_create_transpose',
        'LeakyRelu': '_create_leakyrelu',
    }

    @classmethod
    def _create_leakyrelu(cls, onnx_node, inputs, opset_version):
        """
        get the LeakyRelu operator from onnx node
        Args:
            onnx_node: a given onnx node
        Args:
            inputs: the input tensor
        Args:
            opset_version: the opset version
        Returns: 
            handle, the handle of singa operator
        Returns: 
            forward, the autograd of singa operator
        """
        alpha = onnx_node.getattr("alpha", 0.01)
        _, forward = cls._common_onnx_node_to_singa_op(
            onnx_node, inputs, opset_version)
        return _, forward(alpha)

    @classmethod
    def _create_transpose(cls, onnx_node, inputs, opset_version):
        """
        get the Transpose operator from onnx node
        Args:
            onnx_node: a given onnx node
        Args:
            inputs: the input tensor
        Args:
            opset_version: the opset version
        Returns: 
            handle, the handle of singa operator
        Returns: 
            forward, the autograd of singa operator
        """
        shape = inputs[0].shape
        perm = onnx_node.getattr("perm", list(range(len(shape) - 1, -1, -1)))
        _, forward = cls._common_onnx_node_to_singa_op(onnx_node, inputs,
                                                       opset_version)
        return _, forward(perm)

    @classmethod
    def _create_clip(cls, onnx_node, inputs, opset_version):
        """
        get the clip operator from onnx node
        Args:
            onnx_node: a given onnx node
        Args:
            inputs: the input tensor
        Args:
            opset_version: the opset version
        Returns: 
            handle, the handle of singa operator
        Returns: 
            forward, the autograd of singa operator
        """
        _, forward = cls._common_onnx_node_to_singa_op(onnx_node, inputs,
                                                       opset_version)
        return _, forward

    @classmethod
    def _create_hardsigmoid(cls, onnx_node, inputs, opset_version):
        """
        get the HardSigmoid operator from onnx node
        Args:
            onnx_node: a given onnx node
        Args:
            inputs: the input tensor
        Args:
            opset_version: the opset version
        Returns: 
            handle, the handle of singa operator
        Returns: 
            forward, the autograd of singa operator
        """
        alpha = onnx_node.getattr("alpha", 0.2)
        beta = onnx_node.getattr("beta", 0.5)
        _, forward = cls._common_onnx_node_to_singa_op(onnx_node, inputs,
                                                       opset_version)
        return _, forward(alpha, beta)

    @classmethod
    def _create_equal(cls, onnx_node, inputs, opset_version):
        """
        get the equal operator from onnx node
        Args:
            onnx_node: a given onnx node
        Args:
            inputs: the input tensor
        Args:
            opset_version: the opset version
        Returns: 
            handle, the handle of singa operator
        Returns: 
            forward, the autograd of singa operator
        """
        _, forward = cls._common_onnx_node_to_singa_op(onnx_node, inputs,
                                                       opset_version)
        return _, forward()

    @classmethod
    def _create_elu(cls, onnx_node, inputs, opset_version):
        """
        get the elu operator from onnx node
        Args:
            onnx_node: a given onnx node
        Args:
            inputs: the input tensor
        Args:
            opset_version: the opset version
        Returns: 
            handle, the handle of singa operator
        Returns: 
            forward, the autograd of singa operator
        """
        alpha = onnx_node.getattr("alpha", 1.)
        _, forward = cls._common_onnx_node_to_singa_op(onnx_node, inputs,
                                                       opset_version)
        return _, forward(alpha)

    @classmethod
    def _create_selu(cls, onnx_node, inputs, opset_version):
        """
        get the selu operator from onnx node
        Args:
            onnx_node: a given onnx node
        Args:
            inputs: the input tensor
        Args:
            opset_version: the opset version
        Returns: 
            handle, the handle of singa operator
        Returns: 
            forward, the autograd of singa operator
        """
        alpha = onnx_node.getattr("alpha", 1.67326)
        gamma = onnx_node.getattr("gamma", 1.0507)
        _, forward = cls._common_onnx_node_to_singa_op(onnx_node, inputs,
                                                       opset_version)
        return _, forward(alpha, gamma)

    @classmethod
    def _create_reshape(cls, onnx_node, inputs, opset_version):
        """
        get the reshape operator from onnx node
        Args:
            onnx_node: a given onnx node
        Args:
            inputs: the input tensor
        Args:
            opset_version: the opset version
        Returns: 
            the handle of singa operator
        Returns: 
            the autograd of singa operator
        """
        _, forward = cls._common_onnx_node_to_singa_op(onnx_node, inputs,
                                                       opset_version)
        return _, forward

    @classmethod
    def _create_conv(cls, onnx_node, inputs, opset_version):
        """
        get the conv operator from onnx node
        Args:
            onnx_node: a given onnx node
        Args:
            inputs: the input tensor
        Args:
            opset_version: the opset version
        Returns: 
            handle, the handle of singa operator
        Returns: 
            forward, the autograd of singa operator
        """
        kernel = tuple(onnx_node.attrs["kernel_shape"])
        # todo: we only support the padding with tuple
        padding = tuple(onnx_node.attrs["pads"][0:2]) if "pads" in onnx_node.attrs else (0, 0)
        if "auto_pad" in onnx_node.attrs:
            auto_pad = force_unicode(onnx_node.attrs['auto_pad'])
            out_shape = get_output_shape(auto_pad, inputs[0].shape[2:], kernel, stride)
            padding = get_pad_shape(auto_pad, inputs[0].shape[2:], kernel, stride, out_shape)
        stride = tuple(onnx_node.getattr('strides', (1, 1)))
        dilation = onnx_node.getattr('dilations', 1)
        group = onnx_node.getattr('group', 1)

        # not support dilation

        if dilation != 1 and list(dilation) != [1, 1]:
            raise ValueError("Not implemented yet for dilation")

        # only support 2d
        if len(kernel) != 2:
            raise ValueError("Not implemented yet for 2d")

        bias = len(inputs) == 3
        x = inputs[0]
        x_shape = inputs[0].shape
        in_channels = x_shape[1]
        w_shape = inputs[1].shape
        out_channels = w_shape[0]
        assert w_shape[1] == in_channels // group

        if inputs[0].device.id() == -1:
            if group != 1:
                raise NotImplementedError
            else:
                handle = singa.ConvHandle(x.data, kernel, stride, padding,
                                          in_channels, out_channels, bias,
                                          group)
        else:
            handle = singa.CudnnConvHandle(x.data, kernel, stride, padding,
                                           in_channels, out_channels, bias,
                                           group)

        _, forward = cls._common_onnx_node_to_singa_op(onnx_node, inputs,
                                                       opset_version)
        return handle, forward

    @classmethod
    def _create_max_avg_pool(cls, onnx_node, inputs, opset_version):
        """
        get the max or avg pool operator from onnx node
        Args:
            onnx_node: a given onnx node
        Args:
            inputs: the input tensor
        Args:
            opset_version: the opset version
        Returns: 
            handle, the handle of singa operator
        Returns: 
            forward, the autograd of singa operator
        """
        kernel = tuple(onnx_node.attrs["kernel_shape"])
        # todo: we only support the padding with tuple
        padding = tuple(
            onnx_node.attrs["pads"][0:2]) if "pads" in onnx_node.attrs else (0,
                                                                             0)
        stride = tuple(onnx_node.getattr('strides', (1, 1)))
        if "auto_pad" in onnx_node.attrs:
            auto_pad = force_unicode(onnx_node.attrs['auto_pad'])
            out_shape = get_output_shape(auto_pad, inputs[0].shape[2:], kernel,
                                         stride)
            padding = get_pad_shape(auto_pad, inputs[0].shape[2:], kernel,
                                    stride, out_shape)

        # not support count_include_pad and auto_pad
        if "count_include_pad" in onnx_node.attrs or "ceil_mode" in onnx_node.attrs:
            raise ValueError(
                "Not implemented yet for count_include_pad or ceil_mode")

        # only support 2d
        if len(kernel) != 2:
            raise ValueError("Not implemented yet")

        is_max = onnx_node.op_type == 'MaxPool'
        x = inputs[0]
        if x.device.id() == -1:
            handle = singa.PoolingHandle(x.data, kernel, stride, padding,
                                         is_max)
        else:
            handle = singa.CudnnPoolingHandle(x.data, kernel, stride, padding,
                                              is_max)

        _, forward = cls._common_onnx_node_to_singa_op(onnx_node, inputs,
                                                       opset_version)
        return handle, forward

    @classmethod
    def _create_batchnorm(cls, onnx_node, inputs, opset_version):
        """
        get the batch norm operator from onnx node
        Args:onnx_node: a given onnx node
        Args:inputs: the input tensor
        Args:opset_version: the opset version
        Returns: the handle of singa operator
        Returns: the autograd of singa operator
        """
        x = inputs[0]
        factor = onnx_node.getattr('momentum', 0.9)
        if x.device.id() == -1:
            raise NotImplementedError
        else:
            handle = singa.CudnnBatchNormHandle(factor, x.data)

        _, forward = cls._common_onnx_node_to_singa_op(onnx_node, inputs,
                                                       opset_version)
        return handle, forward

    @classmethod
    def _create_concat(cls, onnx_node, inputs, opset_version):
        """
        get the concat operator from onnx node
        Args:
            onnx_node: a given onnx node
        Args:
            inputs: the input tensor
        Args:
            opset_version: the opset version
        Returns: 
            the handle of singa operator
        Returns: 
            the autograd of singa operator
        """
        factor = onnx_node.attrs["axis"]
        if factor < 0:
            factor = len(inputs[0].shape
                        ) + factor  # in order to support the negative axis
        _, forward = cls._common_onnx_node_to_singa_op(onnx_node, inputs,
                                                       opset_version)
        return None, forward(axis=factor)

    @classmethod
    def _create_softmax(cls, onnx_node, inputs, opset_version):
        """
        get the concat operator from onnx node
        Args:
            onnx_node: a given onnx node
        Args:
            inputs: the input tensor
        Args:
            opset_version: the opset version
        Returns: 
            the handle of singa operator
        Returns: 
            the autograd of singa operator
        """
        factor = onnx_node.getattr('axis', 1)
        if factor < 0:
            factor = len(inputs[0].shape
                        ) + factor  # in order to support the negative axis
        # alpha = onnx_node.attrs["alpha"]
        # beta = onnx_node.attrs["beta"]
        # transA = False if onnx_node.attrs["transA"] == 0 else True
        # transB = False if onnx_node.attrs["transB"] == 0 else True
        _, forward = cls._common_onnx_node_to_singa_op(onnx_node, inputs,
                                                       opset_version)
        return None, forward(axis=factor)

    # @classmethod
    # def _create_gemm(cls, onnx_node, inputs, opset_version):
    #     """
    #     get the gemm operator from onnx node
    #     Args:
    #         onnx_node: a given onnx node
    #     Args:
    #         inputs: the input tensor
    #     Args:
    #         opset_version: the opset version
    #     Returns:
    #         the handle of singa operator
    #     Returns:
    #         the autograd of singa operator
    #     """
    #     x = inputs[0]
    #     alpha = onnx_node.attrs["alpha"]
    #     beta = onnx_node.attrs["beta"]
    #     transA = False if onnx_node.attrs["transA"] == 0 else True
    #     transB = False if onnx_node.attrs["transB"] == 0 else True
    #     _, forward = cls._common_onnx_node_to_singa_op(onnx_node, inputs, opset_version)
    #     return None, forward(alpha=alpha, beta=beta, transA=transA, transB=transB)

    @classmethod
    def _create_flatten(cls, onnx_node, inputs, opset_version):
        """
        get the flatten operator from onnx node
        Args:
            onnx_node: a given onnx node
        Args:
            inputs: the input tensor
        Args:
            opset_version: the opset version
        Returns: 
            the handle of singa operator
        Returns: 
            the autograd of singa operator
        """
        factor = onnx_node.getattr('axis', 1)
        if factor < 0:
            factor = len(inputs[0].shape
                        ) + factor  # in order to support the negative axis

        _, forward = cls._common_onnx_node_to_singa_op(onnx_node, inputs,
                                                       opset_version)
        return None, forward(start_axis=factor)

    @classmethod
    def _create_matmul(cls, onnx_node, inputs, opset_version):
        """
        get the matmul operator from onnx node
        Args:
            onnx_node: a given onnx node
        Args:
            inputs: the input tensor
        Args:
            opset_version: the opset version
        Returns: 
            the handle of singa operator
        Returns: 
            the autograd of singa operator
        """
        _, forward = cls._common_onnx_node_to_singa_op(onnx_node, inputs,
                                                       opset_version)
        return None, forward()

    @classmethod
    def _common_onnx_node_to_singa_op(cls, onnx_node, inputs, opset_version):
        """
        get a common singa operator(only autograd) from a onnx node
        other special operators also can call this func to get autograd
        Args:
            onnx_node: a given onnx node
        Args:
            tensor_map: the input tensor
        Args:
            opset_version: the opset version
        Returns: 
            a dict of tensors
        Returns: 
            a list of SingaOps('name', 'op', 'handle', 'forward')
        """
        onnx_op_type = onnx_node.op_type
        autograd_op = getattr(
            autograd, cls._rename_operators.get(onnx_op_type, onnx_op_type))
        return None, autograd_op

    @classmethod
    def _onnx_node_to_singa_op(cls, onnx_node, inputs, opset_version):
        """
        get a singa operator(handle and autograd) from a onnx node
        Args:
            onnx_node: a given onnx node
        Args:
            inputs: the input list
        Args:
            opset_version: the opset version
        Returns: 
            a dict of tensors
        Returns: 
            a list of SingaOps('name', 'op', 'handle', 'forward')
        """
        if onnx_node.op_type in cls._special_operators:
            translator = getattr(cls, cls._special_operators[onnx_node.op_type])
        else:
            translator = cls._common_onnx_node_to_singa_op
        return translator(onnx_node, inputs, opset_version)

    @classmethod
    def run_node(cls, onnx_node, inputs, opset_version=_known_opset_version):
        """
        run a single singa operator from a onnx node
        Args:
            onnx_node: a given onnx node
        Args:
            inputs: the input tensor
        Args:
            device: the used device
        Args:
            opset_version: the opset version
        Returns: 
            list, the output of the 
        """
        valid_inputs = [x for x in onnx_node.inputs if x != ""]
        assert len(valid_inputs) == len(
            inputs), "{}: expected {} but got {}".format(
                onnx_node.op_type, len(valid_inputs), len(inputs))

        inputs = [inputs[x] for x in valid_inputs]
        handle, forward = cls._onnx_node_to_singa_op(onnx_node, inputs,
                                                     opset_version)
        return cls._run_node(onnx_node, inputs, handle, forward, opset_version)

    @classmethod
    def _run_node(cls,
                  onnx_node,
                  inputs,
                  handle,
                  forward,
                  opset_version=_known_opset_version):
        """
        run a single singa operator from a onnx node
        Args:inputs: 
            the input tensor
        Args:handle: 
            the handle of singa operator
        Args:forward: 
            the forward of singa operator
        Args:
            opset_version: the opset version
        Returns: 
            list, the output of the
        """
        # since reshape acutally only needs one input tensor
        # but onnx regard its shape as another tensor, we need to ommit it
        outputs = forward(*inputs) if handle is None else forward(
            handle, *inputs)
        if not isinstance(outputs, collections.Iterable):
            outputs = [outputs]
        outputs_dict = collections.OrderedDict()
        for (key, val) in zip(onnx_node.outputs, outputs):
            outputs_dict[key] = val
        return outputs_dict

    @classmethod
    def _onnx_node_to_singa_tensor(cls, node_infos, weights, tensor_map, device):
        """
        init the singa tensor from onnx infos
        Args:
            node_infos: a given onnx model
        Args:
            tensor_map: the tensor map
        Args:
            device: the used device
        """
        for x in node_infos:
<<<<<<< HEAD
            if x.name in weights:
                tmp_tensor = weights[x.name]
            else:
                x_shape = tuple(dim.dim_value for dim in x.type.tensor_type.shape.dim)
                tmp_tensor = tensor.from_numpy(np.random.randn(*x_shape).astype(np.float32))
                tmp_tensor.to_device(device)
=======
            x_shape = tuple(
                dim.dim_value for dim in x.type.tensor_type.shape.dim)
            tmp_tensor = tensor.from_numpy(
                np.random.randn(*x_shape).astype(np.float32))
            tmp_tensor.to_device(device)
>>>>>>> 71aedf42
            tensor_map[x.name] = tmp_tensor

    @classmethod
    def _onnx_model_to_singa_net(cls, onnx_model, device, opset_version):
        """
        get all intermediate tensors and operators from onnx model
        Args:
            onnx_model: a given onnx model
        Args:
            device: the used device
        Args:
            opset_version: the opset version
        Returns:
            a dict of tensors
        Returns:
            a list of SingaOps('name', 'op', 'handle', 'forward')
        """
<<<<<<< HEAD
        #  runs model checker, optimizer, shape inference engine 
        optimized_model = onnx.utils.polish_model(onnx_model) 
=======
        #  runs model checker, optimizer, shape inference engine
        optimized_model = onnx.utils.polish_model(onnx_model)
        # print('The model is:\n{}'.format(optimized_model))
>>>>>>> 71aedf42
        # this tensor_nap contains all tensors, including outputs of each op
        tensor_map = {}
        # this weights only contains the tensors which have stored the gradients
        weights = {}
        singa_ops = []
<<<<<<< HEAD
        singa_op = collections.namedtuple('SingaOps', ['name', 'op', 'handle', 'forward'])
        # put the init value into weights
        for init in optimized_model.graph.initializer:
            tmp_tensor = tensor.from_numpy(onnx.numpy_helper.to_array(init).astype(np.float32))
            tmp_tensor.to_device(device)
            weights[init.name] = tmp_tensor
        # init the input, output, and intermidate nodes as singa tensors 
        # (if the tensor does not exist in weights)
        cls._onnx_node_to_singa_tensor(optimized_model.graph.input, weights, tensor_map, device)
        cls._onnx_node_to_singa_tensor(optimized_model.graph.output, weights, tensor_map, device)
        cls._onnx_node_to_singa_tensor(optimized_model.graph.value_info, weights, tensor_map, device)
=======
        singa_op = collections.namedtuple('SingaOps',
                                          ['name', 'op', 'handle', 'forward'])
        # init the input, output, and intermidate nodes as singa tensors
        cls._onnx_node_to_singa_tensor(optimized_model.graph.input, tensor_map,
                                       device)
        cls._onnx_node_to_singa_tensor(optimized_model.graph.output, tensor_map,
                                       device)
        cls._onnx_node_to_singa_tensor(optimized_model.graph.value_info,
                                       tensor_map, device)
>>>>>>> 71aedf42
        # convert constant nodes to tensor, other nodes to handler
        for node in optimized_model.graph.node:
            node = OnnxNode(node)
            if node.op_type == "Constant":
                requires_grad, stores_grad = False, False
                tmp_tensor = tensor.Tensor(
                    device=device,
                    data=numpy_helper.to_array(node.attrs['value']),
                    requires_grad=requires_grad,
                    stores_grad=stores_grad,
                )
                tensor_map[node.name] = tmp_tensor
                weights[node.name] = tmp_tensor
            else:
                inputs = [tensor_map[x].clone() for x in node.inputs]
                handle, forward = cls._onnx_node_to_singa_op(
                    node, inputs, opset_version)
                singa_ops.extend([singa_op(node.name, node, handle, forward)])
        return weights, singa_ops

    @classmethod
    def prepare(cls, model, device, **kwargs):
        """
        get the batch norm operator from onnx node
        Args:
            onnx_node: a given onnx node
        Args:
            tensor_map: the input tensor
        Args:
            device: the used device
        Args:
            opset_version: the opset version
        Returns: 
            a list of output values
        """
        super(SingaBackend, cls).prepare(model, device, **kwargs)
        # check the opset version and ir version
        opset_version = None
        for imp in model.opset_import:
            if not imp.HasField("domain") or imp.domain == "":
                opset_version = imp.version
<<<<<<< HEAD
                if imp.version != cls._known_opset_version:
                    warnings.warn("This version of singa targets ONNX operator set version {}, but the model we are trying to import uses version {}.  We will try to import it anyway, ".format(cls._known_opset_version, imp.version))
=======
                if imp.version > cls._known_opset_version:
                    warnings.warn(
                        "This version of singa targets ONNX operator set version {}, but the model we are trying to import uses version {}.  We will try to import it anyway, but if the model uses operators which had BC-breaking changes in the intervening versions, import will fail."
                        .format(cls._known_opset_version, imp.version))
>>>>>>> 71aedf42
            else:
                warnings.warn("Unrecognized operator set {}".format(imp.domain))
        if opset_version is None:
            if model.ir_version >= 0x00000003:
                raise RuntimeError(
                    "Model with IR version >= 3 did not specify ONNX operator set version (singa requires it)"
                )
            else:
                opset_version = 1
        tensor_map, singa_ops = cls._onnx_model_to_singa_net(
            model, device, opset_version)
        return SingaRep(model, tensor_map, singa_ops)


class SingaRep(BackendRep):

    def __init__(self, model, tensor_map, singa_ops):
        """
        SingaRep provides the intermediate representation of Singa,
        the user can run the forward of the singa model by run func,
        or, the user can append more layers after the singa_ops to do
        the transfer learning
        Args:
            model: a given operator
        Args:
            tensor_map: the tensor of the operator
        Args:
            singa_ops: the tensor of the operator
        """
        super(SingaRep, self).__init__()
        self.model = model
        self.tensor_map = tensor_map
        # this each item of singa_ops is: ('name', 'op', 'handle', 'forward')
        # the name is a string, op is OnnxNode,
        # handle is Singa handle to store the tensor into singa operator
        # the forward is singa autograd operator
        self.singa_ops = singa_ops

    def run(self, inputs, **kwargs):
        """
        run the forward of singa model
        Args:
            inputs: a given operator
        Returns: 
            the onnx node
        """
        # last_layers means we run this model until the last #N layers
        last_layers = kwargs.get('last_layers', len(self.singa_ops))
        # whether return all outputs
        all_outputs = kwargs.get('all_outputs', False)
        # get a specific op by its name
        op_name = kwargs.get('op_name', None)

        # the dict will be returned
        ret_outputs = collections.OrderedDict()
        if len(self.model.graph.input) != len(inputs):
            raise RuntimeError(
                "The length of graph input is different from the tensor input: %d, %d"
                % (len(self.model.graph.input), len(inputs)))
        # run the handle by the order of the list(the list is Topological Sorting)
        for x, val in zip(self.model.graph.input, inputs):
            self.tensor_map[x.name] = val
        for _, op, handle, forward in self.singa_ops[:last_layers]:
            inputs = [self.tensor_map[x] for x in op.inputs]
            outputs = _run_node(op, inputs, handle, forward)
            for key, val in outputs.items():
                self.tensor_map[key] = val
                ret_outputs[key] = val

        if op_name is not None:
            if op_name in outputs:
                return outputs[op_name]
            else:
                raise RuntimeError(
                    "The op_name {} does not exist, please check. The available op_names are: {}"
                    .format(op_name, [val for key, val in op_name.items()]))

        # return all outputs if all_outputs==True
        # else return last outputs
        if all_outputs:
            return ret_outputs
        else:
            return list(outputs.values())


run_node = SingaBackend.run_node
_run_node = SingaBackend._run_node
prepare = SingaBackend.prepare
to_onnx = SingaFrontend.singa_to_onnx_model
save = onnx.save
load = onnx.load<|MERGE_RESOLUTION|>--- conflicted
+++ resolved
@@ -96,7 +96,7 @@
             pad_shape[i] = (output_spatial_shape[i] - 1) * strides_spatial[i] + \
                 kernel_spatial_shape[i] - input_spatial_shape[i]
             # todo, cannot add padding at only one dirction
-            if (pad_shape[i] % 2) == 0: 
+            if (pad_shape[i] % 2) == 0:
 
                 pad_shape[i] = pad_shape[i] // 2
     elif auto_pad == 'VALID':
@@ -208,11 +208,8 @@
         'Not': 'Not',
         'Negative': 'Neg',
         'Reciprocal': 'Reciprocal',
-<<<<<<< HEAD
-        'LeakyRelu' : 'LeakyRelu',
-=======
-        'GlobalAveragePool' : 'GlobalAveragePool'
->>>>>>> 71aedf42
+        'LeakyRelu': 'LeakyRelu',
+        'GlobalAveragePool': 'GlobalAveragePool'
     }
 
     # this dict indicates the operators that need extra handle
@@ -846,11 +843,8 @@
         'Not': '_not',
         'Neg': 'negative',
         'Reciprocal': 'reciprocal',
-<<<<<<< HEAD
         'LeakyRelu': 'LeakyRelu',
-=======
-        'GlobalAveragePool' : 'globalaveragepool'
->>>>>>> 71aedf42
+        'GlobalAveragePool': 'globalaveragepool'
     }
 
     # this dict indicates the operators that need extra handle
@@ -890,8 +884,8 @@
             forward, the autograd of singa operator
         """
         alpha = onnx_node.getattr("alpha", 0.01)
-        _, forward = cls._common_onnx_node_to_singa_op(
-            onnx_node, inputs, opset_version)
+        _, forward = cls._common_onnx_node_to_singa_op(onnx_node, inputs,
+                                                       opset_version)
         return _, forward(alpha)
 
     @classmethod
@@ -1037,7 +1031,7 @@
     @classmethod
     def _create_conv(cls, onnx_node, inputs, opset_version):
         """
-        get the conv operator from onnx node
+        get the de
         Args:
             onnx_node: a given onnx node
         Args:
@@ -1051,11 +1045,15 @@
         """
         kernel = tuple(onnx_node.attrs["kernel_shape"])
         # todo: we only support the padding with tuple
-        padding = tuple(onnx_node.attrs["pads"][0:2]) if "pads" in onnx_node.attrs else (0, 0)
+        padding = tuple(
+            onnx_node.attrs["pads"][0:2]) if "pads" in onnx_node.attrs else (0,
+                                                                             0)
         if "auto_pad" in onnx_node.attrs:
             auto_pad = force_unicode(onnx_node.attrs['auto_pad'])
-            out_shape = get_output_shape(auto_pad, inputs[0].shape[2:], kernel, stride)
-            padding = get_pad_shape(auto_pad, inputs[0].shape[2:], kernel, stride, out_shape)
+            out_shape = get_output_shape(auto_pad, inputs[0].shape[2:], kernel,
+                                         stride)
+            padding = get_pad_shape(auto_pad, inputs[0].shape[2:], kernel,
+                                    stride, out_shape)
         stride = tuple(onnx_node.getattr('strides', (1, 1)))
         dilation = onnx_node.getattr('dilations', 1)
         group = onnx_node.getattr('group', 1)
@@ -1379,31 +1377,26 @@
         return outputs_dict
 
     @classmethod
-    def _onnx_node_to_singa_tensor(cls, node_infos, weights, tensor_map, device):
+    def _onnx_node_to_singa_tensor(cls, node_infos, weights, tensor_map,
+                                   device):
         """
         init the singa tensor from onnx infos
         Args:
             node_infos: a given onnx model
         Args:
             tensor_map: the tensor map
-        Args:
+        Args
             device: the used device
         """
         for x in node_infos:
-<<<<<<< HEAD
             if x.name in weights:
                 tmp_tensor = weights[x.name]
             else:
-                x_shape = tuple(dim.dim_value for dim in x.type.tensor_type.shape.dim)
-                tmp_tensor = tensor.from_numpy(np.random.randn(*x_shape).astype(np.float32))
+                x_shape = tuple(
+                    dim.dim_value for dim in x.type.tensor_type.shape.dim)
+                tmp_tensor = tensor.from_numpy(
+                    np.random.randn(*x_shape).astype(np.float32))
                 tmp_tensor.to_device(device)
-=======
-            x_shape = tuple(
-                dim.dim_value for dim in x.type.tensor_type.shape.dim)
-            tmp_tensor = tensor.from_numpy(
-                np.random.randn(*x_shape).astype(np.float32))
-            tmp_tensor.to_device(device)
->>>>>>> 71aedf42
             tensor_map[x.name] = tmp_tensor
 
     @classmethod
@@ -1421,32 +1414,13 @@
         Returns:
             a list of SingaOps('name', 'op', 'handle', 'forward')
         """
-<<<<<<< HEAD
-        #  runs model checker, optimizer, shape inference engine 
-        optimized_model = onnx.utils.polish_model(onnx_model) 
-=======
         #  runs model checker, optimizer, shape inference engine
         optimized_model = onnx.utils.polish_model(onnx_model)
-        # print('The model is:\n{}'.format(optimized_model))
->>>>>>> 71aedf42
         # this tensor_nap contains all tensors, including outputs of each op
         tensor_map = {}
         # this weights only contains the tensors which have stored the gradients
         weights = {}
         singa_ops = []
-<<<<<<< HEAD
-        singa_op = collections.namedtuple('SingaOps', ['name', 'op', 'handle', 'forward'])
-        # put the init value into weights
-        for init in optimized_model.graph.initializer:
-            tmp_tensor = tensor.from_numpy(onnx.numpy_helper.to_array(init).astype(np.float32))
-            tmp_tensor.to_device(device)
-            weights[init.name] = tmp_tensor
-        # init the input, output, and intermidate nodes as singa tensors 
-        # (if the tensor does not exist in weights)
-        cls._onnx_node_to_singa_tensor(optimized_model.graph.input, weights, tensor_map, device)
-        cls._onnx_node_to_singa_tensor(optimized_model.graph.output, weights, tensor_map, device)
-        cls._onnx_node_to_singa_tensor(optimized_model.graph.value_info, weights, tensor_map, device)
-=======
         singa_op = collections.namedtuple('SingaOps',
                                           ['name', 'op', 'handle', 'forward'])
         # init the input, output, and intermidate nodes as singa tensors
@@ -1456,7 +1430,6 @@
                                        device)
         cls._onnx_node_to_singa_tensor(optimized_model.graph.value_info,
                                        tensor_map, device)
->>>>>>> 71aedf42
         # convert constant nodes to tensor, other nodes to handler
         for node in optimized_model.graph.node:
             node = OnnxNode(node)
@@ -1498,15 +1471,10 @@
         for imp in model.opset_import:
             if not imp.HasField("domain") or imp.domain == "":
                 opset_version = imp.version
-<<<<<<< HEAD
-                if imp.version != cls._known_opset_version:
-                    warnings.warn("This version of singa targets ONNX operator set version {}, but the model we are trying to import uses version {}.  We will try to import it anyway, ".format(cls._known_opset_version, imp.version))
-=======
                 if imp.version > cls._known_opset_version:
                     warnings.warn(
                         "This version of singa targets ONNX operator set version {}, but the model we are trying to import uses version {}.  We will try to import it anyway, but if the model uses operators which had BC-breaking changes in the intervening versions, import will fail."
                         .format(cls._known_opset_version, imp.version))
->>>>>>> 71aedf42
             else:
                 warnings.warn("Unrecognized operator set {}".format(imp.domain))
         if opset_version is None:
