--- conflicted
+++ resolved
@@ -1089,14 +1089,10 @@
         'Unsqueeze': 'Unsqueeze',
         'NonZero': 'NonZero',
         'Ceil': 'Ceil',
-<<<<<<< HEAD
         'Floor': 'Floor',
         'Abs': 'Abs',
-        # # special op
-=======
         # special op
         'ScatterElements': 'ScatterElements',
->>>>>>> 814e2f73
         'Cast': 'Cast',
         'Split': 'Split',
         'Squeeze': 'Squeeze',
