--- conflicted
+++ resolved
@@ -93,12 +93,9 @@
         for i in range(len(input_spatial_shape)):
             pad_shape[i] = (output_spatial_shape[i] - 1) * strides_spatial[i] + \
                 kernel_spatial_shape[i] - input_spatial_shape[i]
-<<<<<<< HEAD
             # todo, cannot add padding at only one dirction
             if (pad_shape[i] % 2) == 0: 
-=======
-            if (pad_shape[i] % 2) == 0:
->>>>>>> 50577124
+
                 pad_shape[i] = pad_shape[i] // 2
     elif auto_pad == 'VALID':
         pass
