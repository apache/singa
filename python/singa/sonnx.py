#
# Licensed to the Apache Software Foundation (ASF) under one
# or more contributor license agreements.  See the NOTICE file
# distributed with this work for additional information
# regarding copyright ownership.  The ASF licenses this file
# to you under the Apache License, Version 2.0 (the
# "License"); you may not use this file except in compliance
# with the License.  You may obtain a copy of the License at
#
#   http://www.apache.org/licenses/LICENSE-2.0
#
# Unless required by applicable law or agreed to in writing,
# software distributed under the License is distributed on an
# "AS IS" BASIS, WITHOUT WARRANTIES OR CONDITIONS OF ANY
# KIND, either express or implied.  See the License for the
# specific language governing permissions and limitations
# under the License.
#

from __future__ import division

import numpy as np
import onnx.utils
import onnx
from onnx.backend.base import Backend, BackendRep
from onnx import (checker, helper, numpy_helper, GraphProto, NodeProto,
                  TensorProto, OperatorSetIdProto, optimizer)
import warnings

from . import singa_wrap as singa
from . import autograd
from . import tensor

import collections
deque = collections.deque


def postorderRecursive(root, root_t):
    """
    return a list by the topological ordering (postorder of Depth-first search)
    Args:
        root: singa operator
    Args:
        root_t: tensor
    Returns: 
        deque[int]
    """

    def recursive(root, yid, root_t, res):
        if root:
            for srcop, yid, y, _ in root.src:
                recursive(srcop, yid, y, res)
            res.append((root, yid, root_t))

    res = deque([])
    recursive(root, None, root_t, res)
    return res


def force_unicode(s):
    """
    return string of a bytes
    ! borrow from onnx
    Args:
        s: string or bytes
    Returns: 
        string
    """
    try:
        return s.decode('utf-8')
    except AttributeError:
        return s


def get_pad_shape(auto_pad, input_spatial_shape, kernel_spatial_shape,
                  strides_spatial, output_spatial_shape):
    """
    return padding shape of conv2d or pooling,
    ! borrow from onnx
    Args:
        auto_pad: string
    Args:
        input_spatial_shape: list[int]
    Args:
        kernel_spatial_shape: list[int]
    Args:
        strides_spatial: list[int]
    Args:
        output_spatial_shape: list[int]
    Returns: 
        list[int]
    """
    pad_shape = [0] * len(input_spatial_shape)
    if auto_pad in ('SAME_UPPER', 'SAME_LOWER'):
        for i in range(len(input_spatial_shape)):
            pad_shape[i] = (output_spatial_shape[i] - 1) * strides_spatial[i] + \
                kernel_spatial_shape[i] - input_spatial_shape[i]
            # todo, cannot add padding at only one dirction
            if (pad_shape[i] % 2) == 0:

                pad_shape[i] = pad_shape[i] // 2
    elif auto_pad == 'VALID':
        pass
    if pad_shape[0] != pad_shape[1]:
        # once the padding is odd, it means we must add extra padding at one end of the input
        raise ValueError("Not implemented two directional padding")
    return pad_shape


def get_output_shape(auto_pad, input_spatial_shape, kernel_spatial_shape,
                     strides_spatial):
    """
    return output shape of conv2d or pooling,
    ! borrow from onnx
    Args:
        auto_pad: string
    Args:
        input_spatial_shape: list[int]
    Args:
        kernel_spatial_shape: list[int]
    Args:
        strides_spatial: list[int]
    Returns: 
        list[int]
    """
    out_shape = [0] * len(input_spatial_shape)
    if auto_pad in ('SAME_UPPER', 'SAME_LOWER'):
        for i in range(len(input_spatial_shape)):
            out_shape[i] = int(
                np.ceil(
                    float(input_spatial_shape[i]) / float(strides_spatial[i])))
    elif auto_pad == 'VALID':
        for i in range(len(input_spatial_shape)):
            out_shape[i] = int(
                np.ceil(
                    float(input_spatial_shape[i] -
                          (kernel_spatial_shape[i] - 1)) /
                    float(strides_spatial[i])))
    return out_shape


class SingaFrontend(object):
    """
    This class provides mthods to convert model from singa to onnx. 
    """

    # This number indicates the target onnx operator set version
    _target_opset_version = 11

    # beceuase singa's operators are different from onnx.
    # we define a dict for the name projection
    # "singa op name": "onnx op name"
    _rename_operators = {
        '_Conv2d': 'Conv',
        'ReLU': 'Relu',
        'Dummy': 'Constant',
        'MaxPool2d': 'MaxPool',
        'AvgPool2d': 'AveragePool',
        'SoftMax': 'Softmax',
        'Sigmoid': 'Sigmoid',
        'Add': 'Add',
        'Matmul': 'MatMul',
        '_BatchNorm2d': 'BatchNormalization',
        'Concat': 'Concat',
        'Flatten': 'Flatten',
        'AddBias': 'Add',
        'Gemm': 'Gemm',
        'Reshape': 'Reshape',
        'Sum': 'Sum',
        'cos': 'Cos',
        'cosh': 'Cosh',
        'sin': 'Sin',
        'sinh': 'Sinh',
        'tan': 'Tan',
        'tanh': 'Tanh',
        'acos': 'Acos',
        'acosh': 'Acosh',
        'asin': 'Asin',
        'asinh': 'Asinh',
        'atan': 'Atan',
        'atanh': 'Atanh',
        'SeLU': 'Selu',
        'Elu': 'Elu',
        'Equal': 'Equal',
        'Less': 'Less',
        'Sign': 'Sign',
        'Div': 'Div',
        'Sub': 'Sub',
        'Sqrt': 'Sqrt',
        'Log': 'Log',
        'Greater': 'Greater',
        'HardSigmoid': 'HardSigmoid',
        'Identity': 'Identity',
        'SoftPlus': 'Softplus',
        'SoftSign': 'Softsign',
        'Mean': 'Mean',
        'Pow': 'Pow',
        'Clip': 'Clip',
        'PRelu': 'PRelu',
        'Mul': 'Mul',
        'Transpose': 'Transpose',
        'Max': 'Max',
        'Min': 'Min',
        'Shape': 'Shape',
        'And': 'And',
        'Or': 'Or',
        'Xor': 'Xor',
        'Not': 'Not',
        'Negative': 'Neg',
        'Reciprocal': 'Reciprocal',
<<<<<<< HEAD
        'LeakyRelu': 'LeakyRelu',
=======
>>>>>>> 5feb4c3b
        'GlobalAveragePool': 'GlobalAveragePool'
    }

    # this dict indicates the operators that need extra handle
    # each indicates a function name
    _special_operators = {
        '_Conv2d': '_create_conv_pool',
        '_Pooling2d': '_create_conv_pool',
        'Dummy': '_create_dummy',
        '_BatchNorm2d': '_create_batchnorm',
        'Concat': '_create_concat',
        'Flatten': '_create_flatten',
        'Gemm': '_create_gemm',
        'Reshape': '_create_reshape',
        'SoftMax': '_create_softmax',
        'SeLU': '_create_selu',
        'Elu': '_create_elu',
        'HardSigmoid': '_create_hardsigmoid',
        'Clip': '_create_clip',
        'Transpose': '_create_transpose',
        'LeakyRelu': '_create_leakyrelu',
    }

    # operators with bool output
    _bool_operators = {
        'Equal': TensorProto.BOOL,
        'Greater': TensorProto.BOOL,
        'Less': TensorProto.BOOL,
        'And': TensorProto.BOOL,
        'Not': TensorProto.BOOL,
        'Or': TensorProto.BOOL,
        'Xor': TensorProto.BOOL,
        'Shape': TensorProto.INT64,
    }

    # some ops(such as batchnorm) has inputs we cannot handle directly,
    # so we record these items firstly so that we can handle then
    # at other place.
    _unhandled_operators = {}

    @classmethod
    def _create_leakyrelu(cls, op, op_t):
        """
        get a onnx node from singa LeakyRelu operator
        Args:
            op: a given operator
        Args:
            op_t: the tensor of the operator
        Returns: 
            the onnx node
        """
        node = cls._common_singa_tensor_to_onnx_node(op, op_t)

        node.attribute.extend([
            helper.make_attribute('alpha', op.a),
        ])
        return node

    @classmethod
    def _create_transpose(cls, op, op_t):
        """
        get a onnx node from singa Transpose operator
        Args:
            op: a given operator
        Args:
            op_t: the tensor of the operator
        Returns: 
            the onnx node
        """
        node = cls._common_singa_tensor_to_onnx_node(op, op_t)

        node.attribute.extend([
            helper.make_attribute('perm', op.perm),
        ])
        return node

    @classmethod
    def _create_clip(cls, op, op_t):
        """
        get a onnx node from singa clip operator
        Args:
            op: a given operator
        Args:
            op_t: the tensor of the operator
        Returns: 
            the onnx node
        """

        nodes = []
        clip_node = cls._common_singa_tensor_to_onnx_node(op, op_t)

        # firstly we add the max and min
        for tmp_name in ['min', 'max']:
            node_name = op.name + ":" + tmp_name
            # moidfy the input of clip
            clip_node.input.append(node_name)

            # node = NodeProto()
            # node.name = node_name
            # node.op_type = cls._rename_operators.get("Dummy", "Dummy")
            # node.output.extend([node_name])

            # node.attribute.extend([helper.make_attribute(
            #     'value', helper.make_tensor(
            #         name=node_name,
            #         data_type=TensorProto.FLOAT,
            #         dims=[1],
            #         vals=[getattr(op,tmp_name)],
            #     )
            # )])
            # nodes.append(node)

        # then we add the clip op itself
        nodes.append(clip_node)

        return nodes

    @classmethod
    def _create_hardsigmoid(cls, op, op_t):
        """
        get a onnx node from singa HardSigmoid operator
        Args:
            op: a given operator
        Args:
            op_t: the tensor of the operator
        Returns: 
            the onnx node
        """
        node = cls._common_singa_tensor_to_onnx_node(op, op_t)

        node.attribute.extend([
            helper.make_attribute('alpha', op.alpha),
            helper.make_attribute('beta', op.gamma),
        ])
        return node

    @classmethod
    def _create_elu(cls, op, op_t):
        """
        get a onnx node from singa elu operator
        Args:
            op: a given operator
        Args:
            op_t: the tensor of the operator
        Returns: 
            the onnx node
        """
        node = cls._common_singa_tensor_to_onnx_node(op, op_t)

        node.attribute.extend([
            helper.make_attribute('alpha', op.alpha),
        ])
        return node

    @classmethod
    def _create_selu(cls, op, op_t):
        """
        get a onnx node from singa SeLU operator
        Args:
            op: a given operator
        Args:
            op_t: the tensor of the operator
        Returns: 
            the onnx node
        """
        node = cls._common_singa_tensor_to_onnx_node(op, op_t)

        node.attribute.extend([
            helper.make_attribute('alpha', op.alpha),
            helper.make_attribute('gamma', op.gamma),
        ])
        return node

    @classmethod
    def _create_reshape(cls, op, op_t):
        """
        get a onnx node from singa Concat operator
        Args:
            op: a given operator
        Args:
            op_t: the tensor of the operator
        Returns: 
            the onnx node
        """
        # make the shape node
        # because the reshape in singa does not provide its shape as input tensor
        shape_node_name = op.name + ":shape"
        node = cls._common_singa_tensor_to_onnx_node(op, op_t)
        node.input.extend([shape_node_name])
        return node

    @classmethod
    def _create_concat(cls, op, op_t):
        """
        get a onnx node from singa Concat operator
        Args:
            op: a given operator
        Args:
            op_t: the tensor of the operator
        Returns: 
            the onnx node
        """
        node = cls._common_singa_tensor_to_onnx_node(op, op_t)

        node.attribute.extend([
            helper.make_attribute('axis', op.axis),
        ])
        return node

    @classmethod
    def _create_softmax(cls, op, op_t):
        """
        get a onnx node from singa Concat operator
        Args:
            op: a given operator
        Args:
            op_t: the tensor of the operator
        Returns: 
            the onnx node
        """
        node = cls._common_singa_tensor_to_onnx_node(op, op_t)

        node.attribute.extend([
            helper.make_attribute('axis', op.axis),
        ])
        return node

    @classmethod
    def _create_flatten(cls, op, op_t):
        """
        get a onnx node from singa flatten operator
        Args:
            op: a given operator
        Args:
            op_t: the tensor of the operator
        Returns: 
            the onnx node
        """
        node = cls._common_singa_tensor_to_onnx_node(op, op_t)

        node.attribute.extend([
            helper.make_attribute('axis', op.start_axis),
        ])
        return node

    @classmethod
    def _create_gemm(cls, op, op_t):
        """
        get a onnx node from singa gemm operator
        Args:
            op: a given operator
        Args:
            op_t: the tensor of the operator
        Returns: 
            the onnx node
        """
        node = cls._common_singa_tensor_to_onnx_node(op, op_t)

        node.attribute.extend([
            helper.make_attribute('alpha', float(op.alpha)),
            helper.make_attribute('beta', float(op.beta)),
            helper.make_attribute('transA', op.transA),
            helper.make_attribute('transB', op.transB),
        ])

        return node

    @classmethod
    def _create_batchnorm(cls, op, op_t):
        """
        get a onnx node from singa _BatchNorm2d operator
        Args:
            op: a given operator
        Args:
            op_t: the tensor of the operator
        Returns: 
            the onnx node
        """
        # first, we init batchnorm node
        epsilon = 1e-5  # the epsilon value used in singa
        bn_node = cls._common_singa_tensor_to_onnx_node(op, op_t)
        bn_node.attribute.extend([
            helper.make_attribute('momentum', op.handle.factor),
            helper.make_attribute('epsilon', epsilon),
        ])
        # then we add nodes of scal, bias, mean, var
        nodes = []
        running_values = {"mean": op.running_mean, "var": op.running_var}
        for tmp_name, running_value in running_values.items():
            node_name = op.name + ":" + tmp_name
            bn_node.input.append(node_name)

        nodes.append(bn_node)
        return nodes

    @classmethod
    def _create_conv_pool(cls, op, op_t):
        """
        get a onnx node from singa _Conv2d and _Pooling2d operator
        Args:
            op: a given operator
        Args:
            op_t: the tensor of the operator
        Returns: 
            the onnx node
        """
        node = cls._common_singa_tensor_to_onnx_node(op, op_t)

        k = [op.handle.kernel_h, op.handle.kernel_w]
        s = [op.handle.stride_h, op.handle.stride_w]
        p = [
            op.handle.pad_h,
            op.handle.pad_w,
            op.handle.pad_w,
            op.handle.pad_h,
        ]

        node.attribute.extend([
            helper.make_attribute('kernel_shape', k),
            helper.make_attribute('pads', p),
            helper.make_attribute('strides', s),
        ])
        if cls._get_singa_op_type(op) == '_Conv2d':
            node.op_type = cls._rename_operators.get('_Conv2d')
            node.attribute.extend([
                helper.make_attribute('group', op.handle.group),
            ])

        elif op.handle.is_max_pooling:
            node.op_type = cls._rename_operators.get('MaxPool2d')
        else:
            node.op_type = cls._rename_operators.get('AvgPool2d')
        return node

    @classmethod
    def _create_dummy(cls, op, op_t):
        """
        get a onnx node from singa dummy (constant)
        Args:
            op: a given operator
        Args:
            op_t: the tensor of the operator
        Returns: 
            the onnx node
        """
        node = cls._common_singa_tensor_to_onnx_node(op, op_t)
        node.attribute.extend([
            helper.make_attribute(
                'value',
                helper.make_tensor(
                    name=op.name,
                    data_type=TensorProto.FLOAT,
                    dims=op_t.shape,
                    vals=tensor.to_numpy(op_t).flatten().astype(float),
                ))
        ])
        del node.input[:]
        return node

    @classmethod
    def _common_singa_tensor_to_onnx_node(cls, op, op_t):
        """
        get a onnx node from a singa operator, prepare its type, inputs and outputs
        Args:
            op: a given operator
        Args:
            op: the tensor of the operator
        Returns: the onnx node
        """
        node_def = NodeProto()
        node_def.name = op.name

        optype = cls._get_singa_op_type(op)
        node_def.op_type = cls._rename_operators.get(optype, optype)

        inputs, outputs = cls._get_singa_op_inputs_outputs(op)
        node_def.input.extend(inputs)
        node_def.output.extend(outputs)

        return node_def

    @classmethod
    def singa_op_to_onnx_node(cls, op, op_t):
        """
        get a onnx node from singa operator
        Args:
            op: a given operator
        Args:
            op_t: the tensor of the operator
        Returns: 
            the onnx node
        """
        optype = cls._get_singa_op_type(op)
        # wether the operator needs special handler
        if optype in cls._special_operators:
            translator = getattr(cls, cls._special_operators[optype])
        else:
            translator = cls._common_singa_tensor_to_onnx_node
        nodes = translator(op, op_t)
        if not isinstance(nodes, collections.Iterable):
            nodes = [nodes]
        nodes = [node for node in nodes if node is not None]
        return nodes

    @classmethod
    def singa_to_onnx_graph(cls, inputs, y, model_name="sonnx"):
        """
        get onnx model from singa computational graph
        Args:
            inputs: a list of input tensors (each is initialized with a name)
        Args:
            y: a list of tensors, usually the outputs of the graph
        Returns: 
            the onnx model
        """
        assert len(y) == 1  # assume there is only one output
        y = y[0]

        graph_def = GraphProto()
        graph_def.name = model_name
        topol = postorderRecursive(y.creator, y)
        # since tensor's name might change
        # we record its id
        input_tensors = {id(x): x for x in inputs}
        X = []
        optype = cls._get_singa_op_type(y.creator)
        y_dtype = TensorProto.FLOAT
        if optype in cls._bool_operators:
            y_dtype = cls._bool_operators[optype]
        Y = [helper.make_tensor_value_info(y.name, y_dtype, y.shape)]
        for op, yid, op_t in topol:
            optype = cls._get_singa_op_type(op)
            if yid in input_tensors and optype == 'Dummy':
                # find the input by its id
                op_t = input_tensors[yid]
                dtype = TensorProto.FLOAT
                if op_t.dtype == tensor.int32:
                    dtype = TensorProto.INT32
                X.append(
                    helper.make_tensor_value_info(op.name, dtype, op_t.shape))
            # because the inputs of batchnorm and reshape are differnet with onnx
            # we need to add these inputs into onnx model mannully
            elif yid in input_tensors and optype == '_BatchNorm2d':
                # batchnorm add scale, bias, mean, var as inputs
                running_values = {
                    "mean": op.running_mean,
                    "var": op.running_var
                }
                for tmp_name, running_value in running_values.items():
                    node_name = op.name + ":" + tmp_name
                    tmp_device = running_value.device()
                    running_value.ToHost()
                    np_running_value = running_value.GetFloatValue(
                        int(running_value.Size()))
                    running_value.ToDevice(tmp_device)
                    X.append(
                        helper.make_tensor_value_info(node_name,
                                                      TensorProto.FLOAT,
                                                      np_running_value.shape))
                graph_def.node.extend(cls.singa_op_to_onnx_node(op, op_t))
            elif yid in input_tensors and optype == 'Reshape':
                # reshape add shape
                node_name = op.name + ":shape"
                X.append(
                    helper.make_tensor_value_info(node_name, TensorProto.FLOAT,
                                                  [len(op.shape)]))
                graph_def.node.extend(cls.singa_op_to_onnx_node(op, op_t))
            elif yid in input_tensors and optype == 'Clip':
                # Clip add min and max
                node_name = op.name + ":min"
                X.append(
                    helper.make_tensor_value_info(node_name, TensorProto.FLOAT,
                                                  [1]))
                node_name = op.name + ":max"
                X.append(
                    helper.make_tensor_value_info(node_name, TensorProto.FLOAT,
                                                  [1]))
                graph_def.node.extend(cls.singa_op_to_onnx_node(op, op_t))
            else:
                graph_def.node.extend(cls.singa_op_to_onnx_node(op, op_t))

        graph_def.input.extend(X)
        graph_def.output.extend(Y)
        return graph_def

    @classmethod
    def singa_to_onnx_model(cls, inputs, y, model_name="sonnx"):
        """
        get onnx model from singa computational graph
        Args:
            inputs: a list of input tensors (each is initialized with a name)
        Args:
            y: a list of tensors, usually the outputs of the graph
        Returns: 
            the onnx model
        """
        opset_id = OperatorSetIdProto()
        opset_id.version = cls._target_opset_version
        model = helper.make_model(cls.singa_to_onnx_graph(inputs,
                                                          y,
                                                          model_name="sonnx"),
                                  producer_name='sonnx',
                                  opset_imports=[opset_id])
        # print('The model is:\n{}'.format(model))
        model = optimizer.optimize(model)
        checker.check_model(model)
        return model

    @classmethod
    def _get_singa_op_inputs_outputs(cls, op):
        """
        get inputs and outputs from a given operator
        Args:
            op: a given operator
        Returns: 
            inputs and outputs of the op
        """
        outputs = [op.output_name(idx) for yid, idx in op.y_id2idx.items()]
        inputs = [
            srcop.output_name(srcop.y_id2idx[yid])
            for (srcop, yid, _, _) in op.src
        ]
        return inputs, outputs

    @classmethod
    def _get_singa_op_type(cls, op):
        """
        get the operator type from a given operator
        Args:
            op: a given operator
        Returns: 
            operator type
        """
        return type(op).__name__


class OnnxNode(object):
    """
    Reimplementation of NodeProto from ONNX, but in a form
    more convenient to work with from Python.
    We may temporarily edit these nodes to get them into Caffe2 form,
    before actually translating into the Caffe2 protobuf, since this
    is easier than decomposing everything, and putting it back together
    when we're ready.
    """

    def __init__(self, node):
        self.name = str(node.name)
        self.op_type = str(node.op_type)
        self.attrs = OnnxAttributes.from_onnx(node.attribute)
        self.inputs = list(node.input)
        self.outputs = list(node.output)

    def getattr(self, key, default=None):
        return self.attrs[key] if key in self.attrs else default


class OnnxAttributes(dict):
    """
    This is a more convenient way to work with ONNX/Caffe2 attributes
    that is not the protobuf representation.
    """

    @staticmethod
    def from_onnx(args):
        d = OnnxAttributes()
        for arg in args:
            d[arg.name] = helper.get_attribute_value(arg)
        return d


class SingaBackend(Backend):

    # This number indicates the onnx operator set version
    _known_opset_version = 11

    # beceuase singa's operators are different from onnx.
    # we define a dict for the name projection
    _rename_operators = {
        'Relu': 'relu',
        'Softmax': 'SoftMax',
        'Sigmoid': 'sigmoid',
        'Add': 'add',
        'MatMul': 'Matmul',
        'Conv': 'conv2d',
        'MaxPool': 'pooling_2d',
        'AveragePool': 'pooling_2d',
        'BatchNormalization': 'batchnorm_2d',
        'Concat': 'Concat',
        'Flatten': 'Flatten',
        'Gemm': 'Gemm',
        'Reshape': 'reshape',
        'Sum': 'sum',
        'Cos': 'cos',
        'Cosh': 'cosh',
        'Sin': 'sin',
        'Sinh': 'sinh',
        'Tan': 'tan',
        'Tanh': 'tanh',
        'Acos': 'acos',
        'Acosh': 'acosh',
        'Asin': 'asin',
        'Asinh': 'asinh',
        'Atan': 'atan',
        'Atanh': 'atanh',
        'Selu': 'SeLU',
        'Elu': 'Elu',
        'Equal': 'equal',
        'Less': 'less',
        'Sign': 'sign',
        'Div': 'div',
        'Sub': 'sub',
        'Sqrt': 'sqrt',
        'Log': 'log',
        'Greater': 'greater',
        'HardSigmoid': 'HardSigmoid',
        'Identity': 'identity',
        'Softplus': 'softplus',
        'Softsign': 'softsign',
        'Mean': 'mean',
        'Pow': 'pow',
        'Clip': 'clip',
        'PRelu': 'prelu',
        'Mul': 'mul',
        'Transpose': 'Transpose',
        'Max': 'max',
        'Min': 'min',
        'Shape': 'shape',
        'And': '_and',
        'Or': '_or',
        'Xor': '_xor',
        'Not': '_not',
        'Neg': 'negative',
        'Reciprocal': 'reciprocal',
<<<<<<< HEAD
        'LeakyRelu': 'LeakyRelu',
=======
>>>>>>> 5feb4c3b
        'GlobalAveragePool': 'globalaveragepool'
    }

    # this dict indicates the operators that need extra handle
    # each indicates a function name
    _special_operators = {
        'Conv': '_create_conv',
        'MaxPool': '_create_max_avg_pool',
        'AveragePool': '_create_max_avg_pool',
        'BatchNormalization': '_create_batchnorm',
        'Concat': '_create_concat',
        'MatMul': '_create_matmul',
        'Flatten': '_create_flatten',
        'Gemm': '_create_gemm',
        'Reshape': '_create_reshape',
        'Softmax': '_create_softmax',
        'Selu': '_create_selu',
        'Elu': '_create_elu',
        'HardSigmoid': '_create_hardsigmoid',
        'Clip': '_create_clip',
        'Transpose': '_create_transpose',
        'LeakyRelu': '_create_leakyrelu',
    }

    @classmethod
    def _create_leakyrelu(cls, onnx_node, inputs, opset_version):
        """
        get the LeakyRelu operator from onnx node
        Args:
            onnx_node: a given onnx node
        Args:
            inputs: the input tensor
        Args:
            opset_version: the opset version
        Returns: 
            handle, the handle of singa operator
        Returns: 
            forward, the autograd of singa operator
        """
        alpha = onnx_node.getattr("alpha", 0.01)
        _, forward = cls._common_onnx_node_to_singa_op(onnx_node, inputs,
                                                       opset_version)
        return _, forward(alpha)

    @classmethod
    def _create_transpose(cls, onnx_node, inputs, opset_version):
        """
        get the Transpose operator from onnx node
        Args:
            onnx_node: a given onnx node
        Args:
            inputs: the input tensor
        Args:
            opset_version: the opset version
        Returns: 
            handle, the handle of singa operator
        Returns: 
            forward, the autograd of singa operator
        """
        shape = inputs[0].shape
        perm = onnx_node.getattr("perm", list(range(len(shape) - 1, -1, -1)))
        _, forward = cls._common_onnx_node_to_singa_op(onnx_node, inputs,
                                                       opset_version)
        return _, forward(perm)

    @classmethod
    def _create_clip(cls, onnx_node, inputs, opset_version):
        """
        get the clip operator from onnx node
        Args:
            onnx_node: a given onnx node
        Args:
            inputs: the input tensor
        Args:
            opset_version: the opset version
        Returns: 
            handle, the handle of singa operator
        Returns: 
            forward, the autograd of singa operator
        """
        _, forward = cls._common_onnx_node_to_singa_op(onnx_node, inputs,
                                                       opset_version)
        return _, forward

    @classmethod
    def _create_hardsigmoid(cls, onnx_node, inputs, opset_version):
        """
        get the HardSigmoid operator from onnx node
        Args:
            onnx_node: a given onnx node
        Args:
            inputs: the input tensor
        Args:
            opset_version: the opset version
        Returns: 
            handle, the handle of singa operator
        Returns: 
            forward, the autograd of singa operator
        """
        alpha = onnx_node.getattr("alpha", 0.2)
        beta = onnx_node.getattr("beta", 0.5)
        _, forward = cls._common_onnx_node_to_singa_op(onnx_node, inputs,
                                                       opset_version)
        return _, forward(alpha, beta)

    @classmethod
    def _create_equal(cls, onnx_node, inputs, opset_version):
        """
        get the equal operator from onnx node
        Args:
            onnx_node: a given onnx node
        Args:
            inputs: the input tensor
        Args:
            opset_version: the opset version
        Returns: 
            handle, the handle of singa operator
        Returns: 
            forward, the autograd of singa operator
        """
        _, forward = cls._common_onnx_node_to_singa_op(onnx_node, inputs,
                                                       opset_version)
        return _, forward()

    @classmethod
    def _create_elu(cls, onnx_node, inputs, opset_version):
        """
        get the elu operator from onnx node
        Args:
            onnx_node: a given onnx node
        Args:
            inputs: the input tensor
        Args:
            opset_version: the opset version
        Returns: 
            handle, the handle of singa operator
        Returns: 
            forward, the autograd of singa operator
        """
        alpha = onnx_node.getattr("alpha", 1.)
        _, forward = cls._common_onnx_node_to_singa_op(onnx_node, inputs,
                                                       opset_version)
        return _, forward(alpha)

    @classmethod
    def _create_selu(cls, onnx_node, inputs, opset_version):
        """
        get the selu operator from onnx node
        Args:
            onnx_node: a given onnx node
        Args:
            inputs: the input tensor
        Args:
            opset_version: the opset version
        Returns: 
            handle, the handle of singa operator
        Returns: 
            forward, the autograd of singa operator
        """
        alpha = onnx_node.getattr("alpha", 1.67326)
        gamma = onnx_node.getattr("gamma", 1.0507)
        _, forward = cls._common_onnx_node_to_singa_op(onnx_node, inputs,
                                                       opset_version)
        return _, forward(alpha, gamma)

    @classmethod
    def _create_reshape(cls, onnx_node, inputs, opset_version):
        """
        get the reshape operator from onnx node
        Args:
            onnx_node: a given onnx node
        Args:
            inputs: the input tensor
        Args:
            opset_version: the opset version
        Returns: 
            the handle of singa operator
        Returns: 
            the autograd of singa operator
        """
        _, forward = cls._common_onnx_node_to_singa_op(onnx_node, inputs,
                                                       opset_version)
        return _, forward

    @classmethod
    def _create_conv(cls, onnx_node, inputs, opset_version):
        """
        get the de
        Args:
            onnx_node: a given onnx node
        Args:
            inputs: the input tensor
        Args:
            opset_version: the opset version
        Returns: 
            handle, the handle of singa operator
        Returns: 
            forward, the autograd of singa operator
        """
        kernel = tuple(onnx_node.attrs["kernel_shape"])
        # todo: we only support the padding with tuple
        padding = tuple(
            onnx_node.attrs["pads"][0:2]) if "pads" in onnx_node.attrs else (0,
                                                                             0)
        if "auto_pad" in onnx_node.attrs:
            auto_pad = force_unicode(onnx_node.attrs['auto_pad'])
            out_shape = get_output_shape(auto_pad, inputs[0].shape[2:], kernel,
                                         stride)
            padding = get_pad_shape(auto_pad, inputs[0].shape[2:], kernel,
                                    stride, out_shape)
        stride = tuple(onnx_node.getattr('strides', (1, 1)))
        dilation = onnx_node.getattr('dilations', 1)
        group = onnx_node.getattr('group', 1)

        # not support dilation

        if dilation != 1 and list(dilation) != [1, 1]:
            raise ValueError("Not implemented yet for dilation")

        # only support 2d
        if len(kernel) != 2:
            raise ValueError("Not implemented yet for 2d")

        bias = len(inputs) == 3
        x = inputs[0]
        x_shape = inputs[0].shape
        in_channels = x_shape[1]
        w_shape = inputs[1].shape
        out_channels = w_shape[0]
        assert w_shape[1] == in_channels // group

        if inputs[0].device.id() == -1:
            if group != 1:
                raise NotImplementedError
            else:
                handle = singa.ConvHandle(x.data, kernel, stride, padding,
                                          in_channels, out_channels, bias,
                                          group)
        else:
            handle = singa.CudnnConvHandle(x.data, kernel, stride, padding,
                                           in_channels, out_channels, bias,
                                           group)

        _, forward = cls._common_onnx_node_to_singa_op(onnx_node, inputs,
                                                       opset_version)
        return handle, forward

    @classmethod
    def _create_max_avg_pool(cls, onnx_node, inputs, opset_version):
        """
        get the max or avg pool operator from onnx node
        Args:
            onnx_node: a given onnx node
        Args:
            inputs: the input tensor
        Args:
            opset_version: the opset version
        Returns: 
            handle, the handle of singa operator
        Returns: 
            forward, the autograd of singa operator
        """
        kernel = tuple(onnx_node.attrs["kernel_shape"])
        # todo: we only support the padding with tuple
        padding = tuple(
            onnx_node.attrs["pads"][0:2]) if "pads" in onnx_node.attrs else (0,
                                                                             0)
        stride = tuple(onnx_node.getattr('strides', (1, 1)))
        if "auto_pad" in onnx_node.attrs:
            auto_pad = force_unicode(onnx_node.attrs['auto_pad'])
            out_shape = get_output_shape(auto_pad, inputs[0].shape[2:], kernel,
                                         stride)
            padding = get_pad_shape(auto_pad, inputs[0].shape[2:], kernel,
                                    stride, out_shape)

        # not support count_include_pad and auto_pad
        if "count_include_pad" in onnx_node.attrs or "ceil_mode" in onnx_node.attrs:
            raise ValueError(
                "Not implemented yet for count_include_pad or ceil_mode")

        # only support 2d
        if len(kernel) != 2:
            raise ValueError("Not implemented yet")

        is_max = onnx_node.op_type == 'MaxPool'
        x = inputs[0]
        if x.device.id() == -1:
            handle = singa.PoolingHandle(x.data, kernel, stride, padding,
                                         is_max)
        else:
            handle = singa.CudnnPoolingHandle(x.data, kernel, stride, padding,
                                              is_max)

        _, forward = cls._common_onnx_node_to_singa_op(onnx_node, inputs,
                                                       opset_version)
        return handle, forward

    @classmethod
    def _create_batchnorm(cls, onnx_node, inputs, opset_version):
        """
        get the batch norm operator from onnx node
        Args:onnx_node: a given onnx node
        Args:inputs: the input tensor
        Args:opset_version: the opset version
        Returns: the handle of singa operator
        Returns: the autograd of singa operator
        """
        x = inputs[0]
        factor = onnx_node.getattr('momentum', 0.9)
        if x.device.id() == -1:
            raise NotImplementedError
        else:
            handle = singa.CudnnBatchNormHandle(factor, x.data)

        _, forward = cls._common_onnx_node_to_singa_op(onnx_node, inputs,
                                                       opset_version)
        return handle, forward

    @classmethod
    def _create_concat(cls, onnx_node, inputs, opset_version):
        """
        get the concat operator from onnx node
        Args:
            onnx_node: a given onnx node
        Args:
            inputs: the input tensor
        Args:
            opset_version: the opset version
        Returns: 
            the handle of singa operator
        Returns: 
            the autograd of singa operator
        """
        factor = onnx_node.attrs["axis"]
        if factor < 0:
            factor = len(inputs[0].shape
                        ) + factor  # in order to support the negative axis
        _, forward = cls._common_onnx_node_to_singa_op(onnx_node, inputs,
                                                       opset_version)
        return None, forward(axis=factor)

    @classmethod
    def _create_softmax(cls, onnx_node, inputs, opset_version):
        """
        get the concat operator from onnx node
        Args:
            onnx_node: a given onnx node
        Args:
            inputs: the input tensor
        Args:
            opset_version: the opset version
        Returns: 
            the handle of singa operator
        Returns: 
            the autograd of singa operator
        """
        factor = onnx_node.getattr('axis', 1)
        if factor < 0:
            factor = len(inputs[0].shape
                        ) + factor  # in order to support the negative axis
        _, forward = cls._common_onnx_node_to_singa_op(onnx_node, inputs,
                                                       opset_version)
        return None, forward(axis=factor)

    @classmethod
    def _create_gemm(cls, onnx_node, inputs, opset_version):
        """
        get the gemm operator from onnx node
        Args:
            onnx_node: a given onnx node
        Args:
            inputs: the input tensor
        Args:
            opset_version: the opset version
        Returns: 
            the handle of singa operator
        Returns: 
            the autograd of singa operator
        """
        x = inputs[0]
        alpha = onnx_node.getattr('alpha', 1.)
        beta = onnx_node.getattr('beta', 1.)
        transA = onnx_node.getattr('transA', 0)
        transB = onnx_node.getattr('transB', 0)
        _, forward = cls._common_onnx_node_to_singa_op(onnx_node, inputs,
                                                       opset_version)
        return None, forward(alpha=alpha,
                             beta=beta,
                             transA=transA,
                             transB=transB)

    @classmethod
    def _create_flatten(cls, onnx_node, inputs, opset_version):
        """
        get the flatten operator from onnx node
        Args:
            onnx_node: a given onnx node
        Args:
            inputs: the input tensor
        Args:
            opset_version: the opset version
        Returns: 
            the handle of singa operator
        Returns: 
            the autograd of singa operator
        """
        factor = onnx_node.getattr('axis', 1)
        if factor < 0:
            factor = len(inputs[0].shape
                        ) + factor  # in order to support the negative axis

        _, forward = cls._common_onnx_node_to_singa_op(onnx_node, inputs,
                                                       opset_version)
        return None, forward(start_axis=factor)

    @classmethod
    def _create_matmul(cls, onnx_node, inputs, opset_version):
        """
        get the matmul operator from onnx node
        Args:
            onnx_node: a given onnx node
        Args:
            inputs: the input tensor
        Args:
            opset_version: the opset version
        Returns: 
            the handle of singa operator
        Returns: 
            the autograd of singa operator
        """
        _, forward = cls._common_onnx_node_to_singa_op(onnx_node, inputs,
                                                       opset_version)
        return None, forward()

    @classmethod
    def _common_onnx_node_to_singa_op(cls, onnx_node, inputs, opset_version):
        """
        get a common singa operator(only autograd) from a onnx node
        other special operators also can call this func to get autograd
        Args:
            onnx_node: a given onnx node
        Args:
            tensor_map: the input tensor
        Args:
            opset_version: the opset version
        Returns: 
            a dict of tensors
        Returns: 
            a list of SingaOps('name', 'op', 'handle', 'forward')
        """
        onnx_op_type = onnx_node.op_type
        autograd_op = getattr(
            autograd, cls._rename_operators.get(onnx_op_type, onnx_op_type))
        return None, autograd_op

    @classmethod
    def _onnx_node_to_singa_op(cls, onnx_node, inputs, opset_version):
        """
        get a singa operator(handle and autograd) from a onnx node
        Args:
            onnx_node: a given onnx node
        Args:
            inputs: the input list
        Args:
            opset_version: the opset version
        Returns: 
            a dict of tensors
        Returns: 
            a list of SingaOps('name', 'op', 'handle', 'forward')
        """
        if onnx_node.op_type in cls._special_operators:
            translator = getattr(cls, cls._special_operators[onnx_node.op_type])
        else:
            translator = cls._common_onnx_node_to_singa_op
        return translator(onnx_node, inputs, opset_version)

    @classmethod
    def run_node(cls, onnx_node, inputs, opset_version=_known_opset_version):
        """
        run a single singa operator from a onnx node
        Args:
            onnx_node: a given onnx node
        Args:
            inputs: the input tensor
        Args:
            device: the used device
        Args:
            opset_version: the opset version
        Returns: 
            list, the output of the 
        """
        valid_inputs = [x for x in onnx_node.inputs if x != ""]
        assert len(valid_inputs) == len(
            inputs), "{}: expected {} but got {}".format(
                onnx_node.op_type, len(valid_inputs), len(inputs))

        inputs = [inputs[x] for x in valid_inputs]
        handle, forward = cls._onnx_node_to_singa_op(onnx_node, inputs,
                                                     opset_version)
        return cls._run_node(onnx_node, inputs, handle, forward, opset_version)

    @classmethod
    def _run_node(cls,
                  onnx_node,
                  inputs,
                  handle,
                  forward,
                  opset_version=_known_opset_version):
        """
        run a single singa operator from a onnx node
        Args:inputs: 
            the input tensor
        Args:handle: 
            the handle of singa operator
        Args:forward: 
            the forward of singa operator
        Args:
            opset_version: the opset version
        Returns: 
            list, the output of the
        """
        # since reshape acutally only needs one input tensor
        # but onnx regard its shape as another tensor, we need to ommit it
        outputs = forward(*inputs) if handle is None else forward(
            handle, *inputs)
        if not isinstance(outputs, collections.Iterable):
            outputs = [outputs]
        outputs_dict = collections.OrderedDict()
        for (key, val) in zip(onnx_node.outputs, outputs):
            outputs_dict[key] = val
        return outputs_dict

    @classmethod
    def _onnx_node_to_singa_tensor(cls, node_infos, weights, tensor_map,
                                   device):
        """
        init the singa tensor from onnx infos
        Args:
            node_infos: a given onnx model
        Args:
            tensor_map: the tensor map
        Args
            device: the used device
        """
        for x in node_infos:
            if x.name in weights:
                tmp_tensor = weights[x.name]
            else:
                x_shape = tuple(
                    dim.dim_value for dim in x.type.tensor_type.shape.dim)
                tmp_tensor = tensor.from_numpy(
                    np.random.randn(*x_shape).astype(np.float32))
                tmp_tensor.to_device(device)
            tensor_map[x.name] = tmp_tensor

    @classmethod
    def _onnx_model_to_singa_net(cls, onnx_model, device, opset_version):
        """
        get all intermediate tensors and operators from onnx model
        Args:
            onnx_model: a given onnx model
        Args:
            device: the used device
        Args:
            opset_version: the opset version
        Returns:
            a dict of tensors
        Returns:
            a list of SingaOps('name', 'op', 'handle', 'forward')
        """
        #  runs model checker, optimizer, shape inference engine
        optimized_model = onnx.utils.polish_model(onnx_model)
        # this tensor_nap contains all tensors, including outputs of each op
        tensor_map = {}
        # this weights only contains the tensors which have stored the gradients
        weights = {}
        singa_ops = []
        singa_op = collections.namedtuple('SingaOps',
                                          ['name', 'op', 'handle', 'forward'])
        # init the input, output, and intermidate nodes as singa tensors
        cls._onnx_node_to_singa_tensor(optimized_model.graph.input, tensor_map,
                                       device)
        cls._onnx_node_to_singa_tensor(optimized_model.graph.output, tensor_map,
                                       device)
        cls._onnx_node_to_singa_tensor(optimized_model.graph.value_info,
                                       tensor_map, device)
        # convert constant nodes to tensor, other nodes to handler
        for node in optimized_model.graph.node:
            node = OnnxNode(node)
            if node.op_type == "Constant":
                requires_grad, stores_grad = False, False
                tmp_tensor = tensor.Tensor(
                    device=device,
                    data=numpy_helper.to_array(node.attrs['value']),
                    requires_grad=requires_grad,
                    stores_grad=stores_grad,
                )
                tensor_map[node.name] = tmp_tensor
                weights[node.name] = tmp_tensor
            else:
                inputs = [tensor_map[x].clone() for x in node.inputs]
                handle, forward = cls._onnx_node_to_singa_op(
                    node, inputs, opset_version)
                singa_ops.extend([singa_op(node.name, node, handle, forward)])
        return weights, singa_ops

    @classmethod
    def prepare(cls, model, device, **kwargs):
        """
        get the batch norm operator from onnx node
        Args:
            onnx_node: a given onnx node
        Args:
            tensor_map: the input tensor
        Args:
            device: the used device
        Args:
            opset_version: the opset version
        Returns: 
            a list of output values
        """
        super(SingaBackend, cls).prepare(model, device, **kwargs)
        # check the opset version and ir version
        opset_version = None
        for imp in model.opset_import:
            if not imp.HasField("domain") or imp.domain == "":
                opset_version = imp.version
                if imp.version > cls._known_opset_version:
                    warnings.warn(
                        "This version of singa targets ONNX operator set version {}, but the model we are trying to import uses version {}.  We will try to import it anyway, but if the model uses operators which had BC-breaking changes in the intervening versions, import will fail."
                        .format(cls._known_opset_version, imp.version))
            else:
                warnings.warn("Unrecognized operator set {}".format(imp.domain))
        if opset_version is None:
            if model.ir_version >= 0x00000003:
                raise RuntimeError(
                    "Model with IR version >= 3 did not specify ONNX operator set version (singa requires it)"
                )
            else:
                opset_version = 1
        tensor_map, singa_ops = cls._onnx_model_to_singa_net(
            model, device, opset_version)
        return SingaRep(model, tensor_map, singa_ops)


class SingaRep(BackendRep):

    def __init__(self, model, tensor_map, singa_ops):
        """
        SingaRep provides the intermediate representation of Singa,
        the user can run the forward of the singa model by run func,
        or, the user can append more layers after the singa_ops to do
        the transfer learning
        Args:
            model: a given operator
        Args:
            tensor_map: the tensor of the operator
        Args:
            singa_ops: the tensor of the operator
        """
        super(SingaRep, self).__init__()
        self.model = model
        self.tensor_map = tensor_map
        # this each item of singa_ops is: ('name', 'op', 'handle', 'forward')
        # the name is a string, op is OnnxNode,
        # handle is Singa handle to store the tensor into singa operator
        # the forward is singa autograd operator
        self.singa_ops = singa_ops

    def run(self, inputs, **kwargs):
        """
        run the forward of singa model
        Args:
            inputs: a given operator
        Returns: 
            the onnx node
        """
        # last_layers means we run this model until the last #N layers
        last_layers = kwargs.get('last_layers', len(self.singa_ops))
        # whether return all outputs
        all_outputs = kwargs.get('all_outputs', False)
        # get a specific op by its name
        op_name = kwargs.get('op_name', None)

        # the dict will be returned
        ret_outputs = collections.OrderedDict()
        if len(self.model.graph.input) != len(inputs):
            raise RuntimeError(
                "The length of graph input is different from the tensor input: %d, %d"
                % (len(self.model.graph.input), len(inputs)))
        # run the handle by the order of the list(the list is Topological Sorting)
        for x, val in zip(self.model.graph.input, inputs):
            self.tensor_map[x.name] = val
        for _, op, handle, forward in self.singa_ops[:last_layers]:
            inputs = [self.tensor_map[x] for x in op.inputs]
            outputs = _run_node(op, inputs, handle, forward)
            for key, val in outputs.items():
                self.tensor_map[key] = val
                ret_outputs[key] = val

        if op_name is not None:
            if op_name in outputs:
                return outputs[op_name]
            else:
                raise RuntimeError(
                    "The op_name {} does not exist, please check. The available op_names are: {}"
                    .format(op_name, [val for key, val in op_name.items()]))

        # return all outputs if all_outputs==True
        # else return last outputs
        if all_outputs:
            return ret_outputs
        else:
            return list(outputs.values())


run_node = SingaBackend.run_node
_run_node = SingaBackend._run_node
prepare = SingaBackend.prepare
to_onnx = SingaFrontend.singa_to_onnx_model
save = onnx.save
load = onnx.load<|MERGE_RESOLUTION|>--- conflicted
+++ resolved
@@ -208,10 +208,7 @@
         'Not': 'Not',
         'Negative': 'Neg',
         'Reciprocal': 'Reciprocal',
-<<<<<<< HEAD
         'LeakyRelu': 'LeakyRelu',
-=======
->>>>>>> 5feb4c3b
         'GlobalAveragePool': 'GlobalAveragePool'
     }
 
@@ -846,10 +843,7 @@
         'Not': '_not',
         'Neg': 'negative',
         'Reciprocal': 'reciprocal',
-<<<<<<< HEAD
         'LeakyRelu': 'LeakyRelu',
-=======
->>>>>>> 5feb4c3b
         'GlobalAveragePool': 'globalaveragepool'
     }
 
