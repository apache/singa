# Licensed to the Apache Software Foundation (ASF) under one
# or more contributor license agreements.  See the NOTICE file
# distributed with this work for additional information
# regarding copyright ownership.  The ASF licenses this file
# to you under the Apache License, Version 2.0 (the
# "License"); you may not use this file except in compliance
# with the License.  You may obtain a copy of the License at
#
#   http://www.apache.org/licenses/LICENSE-2.0
#
# Unless required by applicable law or agreed to in writing, software
# distributed under the License is distributed on an "AS IS" BASIS,
# WITHOUT WARRANTIES OR CONDITIONS OF ANY KIND, either express or implied.
# See the License for the specific language governing permissions and
# limitations under the License.
# =============================================================================

import sys
import math
import numpy as np

from singa import tensor


def update_progress(progress, info):
    """Display progress bar and user info.

    Args:
        progress (float): progress [0, 1], negative for halt, and >=1 for done.
        info (str): a string for user provided info to be displayed.
    """
    barLength = 20  # bar length
    status = ""
    if isinstance(progress, int):
        progress = float(progress)
    if not isinstance(progress, float):
        progress = 0
        status = "error: progress var must be float. "
    if progress < 0:
        progress = 0
        status = "Halt. "
    if progress >= 1:
        progress = 1
        status = "Done. "
    status = status + info
    block = int(round(barLength * progress))
    text = "[{0}] {1:3.1f}% {2}".format("." * block + " " * (barLength - block),
                                        progress * 100, status)
    sys.stdout.write(text)
    sys.stdout.write('\b' * (9 + barLength + len(status)))
    sys.stdout.flush()


def handle_same_pad_fwd(y, pad_mode):
    """
    handle same padding mode forward
    Args:dy
        the forward tensor
    Returns: 
        tensor, the output
    """
    y_shape = y.shape()
    y = tensor.from_raw_tensor(y)
    if y_shape[2] == 1:
        label_1, label_2 = 0, 1
    else:
        label_1, label_2 = 1, 1
    if pad_mode == "SAME_UPPER":
        y = y[:, :, label_1:, label_2:]
    elif pad_mode == "SAME_LOWER":
        y = y[:, :, :-label_1, :-label_2]
    return y.data


def handle_same_pad_bwd(dy, pad_mode):
    """
    handle same padding mode backward
    Args:dy
        the backward tensor
    Returns: 
        tensor, the output
    """
    dy_shape = dy.shape()
    # one column zeros at last axis
    padding_1 = np.zeros([*dy_shape[:3], 1]).astype(np.float32)
    padding_1 = tensor.Tensor(device=dy.device(), data=padding_1)
    dy_tensor = tensor.from_raw_tensor(dy)
    if pad_mode == "SAME_UPPER":
        concat_left, concat_right = padding_1, dy_tensor
    else:
        concat_left, concat_right = dy_tensor, padding_1
    dy_tensor = tensor.concatenate((concat_left, concat_right), 3)
    if dy_shape[2] != 1:  # if not 1d
        # one row zeros at last second axis
        padding_2 = np.zeros([*dy_shape[:2], 1,
                              dy_shape[-1] + 1]).astype(np.float32)
        padding_2 = tensor.Tensor(device=dy.device(), data=padding_2)
        if pad_mode == "SAME_UPPER":
            concat_left, concat_right = padding_2, dy_tensor
        else:
            concat_left, concat_right = dy_tensor, padding_2
        dy_tensor = tensor.concatenate((dy_tensor, padding_2), 2)
    return dy_tensor.data


def get_padding_shape(input_spatial_shape, kernel_spatial_shape,
                      strides_spatial, output_spatial_shape):
    """
    return padding shape of conv2d or pooling,
    ! borrow from onnx
    Args:
        auto_pad: string
    Args:
        kernel_spatial_shape: list[int]
    Args:
        strides_spatial: list[int]
    Args:
        output_spatial_shape: list[int]
    Returns: 
        list[int]
    """
    pad_shape = [0] * len(input_spatial_shape)
    for i in range(len(input_spatial_shape)):
        pad_shape[i] = (output_spatial_shape[i] - 1) * strides_spatial[i] + \
            kernel_spatial_shape[i] - input_spatial_shape[i]
        # because we only support one direction padding, we directly divede 2 here
        pad_shape[i] = int(math.ceil(pad_shape[i] / 2))
    return pad_shape


def get_output_shape(auto_pad, input_spatial_shape, kernel_spatial_shape,
                     strides_spatial):
    """
    return output shape of conv2d or pooling,
    ! borrow from onnx
    Args:
        auto_pad: string
    Args:
        kernel_spatial_shape: list[int]
    Args:
        strides_spatial: list[int]
    Args:
        output_spatial_shape: list[int]
    Returns: 
        list[int
    """
    out_shape = [0] * len(input_spatial_shape)
    if auto_pad in ('SAME_UPPER', 'SAME_LOWER'):
        for i in range(len(input_spatial_shape)):
            out_shape[i] = int(
                np.ceil(
                    float(input_spatial_shape[i]) / float(strides_spatial[i])))
    elif auto_pad == 'VALID':
        for i in range(len(input_spatial_shape)):
            out_shape[i] = int(
                np.ceil(
                    float(input_spatial_shape[i] -
                          (kernel_spatial_shape[i] - 1)) /
                    float(strides_spatial[i])))
<<<<<<< HEAD
    return out_shape


def force_unicode(s):
    """
    return string of a bytes
    ! borrow from onnx
    Args:
        s: string or bytes
    Returns: 
        string
    """
    try:
        return s.decode('utf-8')
    except AttributeError:
        return s
=======
    return out_shape
>>>>>>> c6a052a5
<|MERGE_RESOLUTION|>--- conflicted
+++ resolved
@@ -157,7 +157,6 @@
                     float(input_spatial_shape[i] -
                           (kernel_spatial_shape[i] - 1)) /
                     float(strides_spatial[i])))
-<<<<<<< HEAD
     return out_shape
 
 
@@ -173,7 +172,4 @@
     try:
         return s.decode('utf-8')
     except AttributeError:
-        return s
-=======
-    return out_shape
->>>>>>> c6a052a5
+        return s