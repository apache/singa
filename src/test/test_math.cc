--- conflicted
+++ resolved
@@ -7,15 +7,9 @@
 * to you under the Apache License, Version 2.0 (the
 * "License"); you may not use this file except in compliance
 * with the License.  You may obtain a copy of the License at
-<<<<<<< HEAD
-* 
-*   http://www.apache.org/licenses/LICENSE-2.0
-* 
-=======
 *
 *   http://www.apache.org/licenses/LICENSE-2.0
 *
->>>>>>> 1bc50075
 * Unless required by applicable law or agreed to in writing,
 * software distributed under the License is distributed on an
 * "AS IS" BASIS, WITHOUT WARRANTIES OR CONDITIONS OF ANY
@@ -24,11 +18,7 @@
 * under the License.
 *
 *************************************************************/
-<<<<<<< HEAD
-
-=======
 #include <thread>
->>>>>>> 1bc50075
 #include "gtest/gtest.h"
 #include "singa/utils/math_addr.h"
 #include "singa/utils/math_kernel.h"
@@ -166,15 +156,10 @@
 
   cudaMemcpy(A_gpu, A, 3*2*sizeof(float), cudaMemcpyHostToDevice);
   cudaMemcpy(B_gpu, B, 3*2*sizeof(float), cudaMemcpyHostToDevice);
-<<<<<<< HEAD
-
-  gpu_gemm<float>(A_gpu, B_gpu, 2, 2, 3 , 1, 0, true, false, C_gpu);
-=======
   auto context = Singleton<Context>::Instance();
   context->SetupDevice(std::this_thread::get_id(), 0);
   gpu_gemm<float>(context->cublas_handle(0), A_gpu, B_gpu, 2, 2, 3 , 1, 0, true,
                   false, C_gpu);
->>>>>>> 1bc50075
 
   cudaMemcpy(C, C_gpu, 2*2*sizeof(float), cudaMemcpyDeviceToHost);
 
@@ -226,15 +211,10 @@
   cudaMemcpy(A_gpu, A, 4*3*sizeof(float), cudaMemcpyHostToDevice);
   cudaMemcpy(B_gpu, B, 4*sizeof(float), cudaMemcpyHostToDevice);
   cudaMemcpy(C_gpu, C, 3*sizeof(float), cudaMemcpyHostToDevice);
-<<<<<<< HEAD
-
-  gpu_gemv<float>(A_gpu, B_gpu, 4, 3, 1, 1, true, C_gpu);
-=======
   auto context = Singleton<Context>::Instance();
   context->SetupDevice(std::this_thread::get_id(), 0);
   gpu_gemv<float>(context->cublas_handle(0), A_gpu, B_gpu, 4, 3, 1.0f, 1.0f,
                   true, C_gpu);
->>>>>>> 1bc50075
 
   cudaMemcpy(C, C_gpu, 3*sizeof(float), cudaMemcpyDeviceToHost);
 
@@ -306,30 +286,6 @@
 TEST(MathTest, TestDotGPU) {
   float A[12];
   float B[12];
-<<<<<<< HEAD
-
-  for (int i = 0; i < 12; i++) {
-    A[i] = i - 1;
-    B[i] = i + 1;
-  }
-
-  float* A_gpu = NULL;
-  float* B_gpu = NULL;
-
-  cudaMalloc(reinterpret_cast<void**>(&A_gpu), 12*sizeof(float));
-  cudaMalloc(reinterpret_cast<void**>(&B_gpu), 12*sizeof(float));
-
-  cudaMemcpy(A_gpu, A, 12*sizeof(float), cudaMemcpyHostToDevice);
-  cudaMemcpy(B_gpu, B, 12*sizeof(float), cudaMemcpyHostToDevice);
-  float gpu_ret = gpu_dot<float>(A_gpu, B_gpu, 12);
-
-  float cpu_ret = 0.0f;
-  for (int i = 0; i < 12; i++) {
-    cpu_ret += A[i] * B[i];
-  }
-
-=======
-
   for (int i = 0; i < 12; i++) {
     A[i] = i - 1;
     B[i] = i + 1;
@@ -352,30 +308,21 @@
     cpu_ret += A[i] * B[i];
   }
 
->>>>>>> 1bc50075
   ASSERT_EQ(gpu_ret, cpu_ret);
 
   cudaFree(A_gpu);
   cudaFree(B_gpu);
 }
 
-<<<<<<< HEAD
-TEST(MathTest, TestSingaSumColGPU) {
-=======
 TEST(MathTest, TestSingaSumRowGPU) {
->>>>>>> 1bc50075
   float A[3][4];
   float B[4];
   float C[4];
 
   for (int i = 0; i < 3; i++) {
     for (int j = 0; j < 4; j++) {
-<<<<<<< HEAD
-      A[i][j] = i + j;
-=======
       // A[i][j] = i + j;
       A[i][j] = 1.0f;
->>>>>>> 1bc50075
     }
   }
 
@@ -390,12 +337,7 @@
   cudaMalloc(reinterpret_cast<void**>(&A_gpu), 12*sizeof(float));
   cudaMalloc(reinterpret_cast<void**>(&B_gpu), 4*sizeof(float));
   cudaMemcpy(A_gpu, A, 12*sizeof(float), cudaMemcpyHostToDevice);
-<<<<<<< HEAD
-
-  singa_gpu_sum_col(A_gpu, B_gpu, 3, 4, 4);
-=======
   singa_gpu_sum_row(A_gpu, B_gpu, 3, 4, 4);
->>>>>>> 1bc50075
 
   cudaMemcpy(B, B_gpu, 4*sizeof(float), cudaMemcpyDeviceToHost);
 
@@ -461,7 +403,6 @@
   float* A_gpu = NULL;
 
   cudaMalloc(reinterpret_cast<void**>(&A_gpu), 3*4*sizeof(float));
-<<<<<<< HEAD
 
   cudaMemcpy(A_gpu, A, 3*4*sizeof(float), cudaMemcpyHostToDevice);
 
@@ -475,21 +416,6 @@
     }
   }
 
-=======
-
-  cudaMemcpy(A_gpu, A, 3*4*sizeof(float), cudaMemcpyHostToDevice);
-
-  singa_gpu_set_value(A_gpu, 4.0, 3*4);
-
-  cudaMemcpy(A, A_gpu, 3*4*sizeof(float), cudaMemcpyDeviceToHost);
-
-  for (int i = 0; i < 3; i++) {
-    for (int j = 0; j < 4; j++) {
-      ASSERT_EQ(A[i][j], 4.0f);
-    }
-  }
-
->>>>>>> 1bc50075
   cudaFree(A_gpu);
 }
 
