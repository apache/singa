--- conflicted
+++ resolved
@@ -27,18 +27,11 @@
 const Tensor Softmax::Forward(int flag, const Tensor& input) {
   Tensor output;
   if (input.nDim() == 1) {
-<<<<<<< HEAD
-    buf_.push(SoftMax(input));
+    output = SoftMax(input);
   } else {
     size_t nrow = Product(input.shape(), 0, axis_);
     const Tensor& tmp = Reshape(input, Shape{nrow, input.Size() / nrow});
-    buf_.push(SoftMax(tmp));
-=======
-    Tensor tmp = Reshape(input, Shape{1, input.Size()});
-      output = SoftMax(tmp, 0);
-  } else {
-    output = SoftMax(input, axis_);
->>>>>>> 26df5ac0
+    output = SoftMax(tmp);
   }
   if (flag & kTrain)
     buf_.push(output);
