--- conflicted
+++ resolved
@@ -63,58 +63,6 @@
 
 #ifdef USE_DNNL
   if (input.device()->lang() == kCpp) {
-<<<<<<< HEAD
-    const int groups = 1;  // only groups 1 is supported for now
-    dtype = GetMKLDNNDataType(input.data_type());
-
-    x_dims = {(int)input.shape(0), (int)in_channels, (int)input.shape(2),
-              (int)input.shape(3)};
-    b_dims = {(int)out_channels};
-    s_dims = {(int)stride_h, (int)stride_w};
-    p_dims = {(int)pad_h, (int)pad_w};
-    o_dims = {(int)input.shape(0), (int)out_channels, (int)conv_height,
-              (int)conv_width};
-    w_dims = {groups, (int)out_channels / groups, (int)in_channels / groups,
-              (int)kernel_size[0], (int)kernel_size[1]};
-
-    x_md =
-        new mkldnn::memory::desc(x_dims, dtype, mkldnn::memory::format::nchw);
-    w_md =
-        new mkldnn::memory::desc(w_dims, dtype, mkldnn::memory::format::goihw);
-    b_md = new mkldnn::memory::desc(b_dims, dtype, mkldnn::memory::format::x);
-    y_md =
-        new mkldnn::memory::desc(o_dims, dtype, mkldnn::memory::format::nchw);
-
-    // convolution forward primitive descriptor is shared between forward and
-    // backward process
-    conv_d = new mkldnn::convolution_forward::desc(
-        mkldnn::prop_kind::forward_inference, mkldnn::convolution_direct, *x_md,
-        *w_md, *b_md, *y_md, s_dims, p_dims, p_dims,
-        mkldnn::padding_kind::zero);
-
-    auto eng = *input.device()->context(0)->engine;
-    conv_pd = new mkldnn::convolution_forward::primitive_desc(*conv_d, eng);
-
-    // mkldnn calculate dw and db in one go, a workaround to be compatible with
-    // singa api
-    db = new Tensor(Shape{num_filters}, input.device(), input.data_type());
-  }
-#endif  // USE_MKLDNN
-}
-
-ConvHandle::~ConvHandle() {
-#ifdef USE_MKLDNN
-  if (x_md != nullptr) {
-    delete (x_md);
-    delete (w_md);
-    delete (b_md);
-    delete (y_md);
-    delete (conv_d);
-    delete (conv_pd);
-    delete (db);
-  }
-#endif  // USE_MKLDNN
-=======
     const int groups = 1; // only groups 1 is supported for now
     auto dtype_ = dnnl::memory::data_type::f32;
 
@@ -156,7 +104,6 @@
   delete (conv_pd);
   delete (db);
 #endif // USE_DNNL
->>>>>>> c2e98d54
 }
 
 Tensor CpuConvForward(const Tensor &x, Tensor &W, Tensor &b,
@@ -180,36 +127,6 @@
 
   output.device()->Exec(
       [&output, &x, &W, &b, &ch](Context *ctx) {
-<<<<<<< HEAD
-        Block *inblock = x.block(), *outblock = output.block(),
-              *wblock = W.block(), *bblock = b.block();
-
-        try {
-          using namespace mkldnn;
-
-          auto eng = *ctx->engine;
-          auto x_mem =
-              memory({{{ch.x_dims}, ch.dtype, memory::format::nchw}, eng},
-                     inblock->mutable_data());
-          auto w_mem =
-              memory({{{ch.w_dims}, ch.dtype, memory::format::goihw}, eng},
-                     wblock->mutable_data());
-          auto b_mem = memory({{{ch.b_dims}, ch.dtype, memory::format::x}, eng},
-                              bblock->mutable_data());
-          auto y_mem = memory(ch.conv_pd->dst_primitive_desc(),
-                              outblock->mutable_data());
-
-          auto conv_fwd =
-              convolution_forward(*ch.conv_pd, x_mem, w_mem, b_mem, y_mem);
-
-          stream(stream::kind::eager).submit({conv_fwd}).wait();
-        } catch (mkldnn::error &e) {
-          singa::InitLogging("");
-          LOG(FATAL) << "MKLDNN conv fwd "
-                     << "Status: " << e.status << " Message: " << e.message;
-        }
-
-=======
 
         using namespace dnnl;
 
@@ -225,17 +142,11 @@
                                    {DNNL_ARG_BIAS, b_mem},
                                    {DNNL_ARG_DST, y_mem}});
         ctx->dnnl_stream.wait();
->>>>>>> c2e98d54
       },
       {x.block(), W.block(), b.block()}, {output.block()});
 
   return output;
-<<<<<<< HEAD
-
-#else   // ifndef USE_MKLDNN
-=======
 #else // cpp naive
->>>>>>> c2e98d54
   Shape w_shape = W.shape();
   Shape b_shape;
   if (ch.bias_term) b_shape = b.shape();
@@ -279,58 +190,15 @@
       << "input gradients shape should not change";
 
   CHECK(W.shape(0) == ch.num_filters && W.shape(1) == ch.channels &&
-<<<<<<< HEAD
-        W.shape(2) == ch.kernel_h && W.shape(3) == ch.kernel_w)
-      << "weights shape should not change";
-
-#ifdef USE_MKLDNN
-
-=======
         W.shape(2) == ch.kernel_h
         && W.shape(3) == ch.kernel_w) << "weights shape should not change";
 
 #ifdef USE_DNNL
->>>>>>> c2e98d54
   Tensor dx;
   dx.ResetLike(x);
 
   dy.device()->Exec(
       [&x, &dx, &dy, &W, &ch](Context *ctx) {
-<<<<<<< HEAD
-        Block *wblock = W.block(), *dyblock = dy.block(), *dxblock = dx.block(),
-              *inblock = x.block();
-
-        try {
-          auto eng = *ctx->engine;
-          using namespace mkldnn;
-          auto x_mem =
-              memory({{{ch.x_dims}, ch.dtype, memory::format::nchw}, eng},
-                     inblock->mutable_data());
-          auto w_mem =
-              memory({{{ch.w_dims}, ch.dtype, memory::format::goihw}, eng},
-                     wblock->mutable_data());
-          auto dx_mem =
-              memory({{{ch.x_dims}, ch.dtype, memory::format::nchw}, eng},
-                     dxblock->mutable_data());
-          auto dy_mem =
-              memory({{{ch.o_dims}, ch.dtype, memory::format::nchw}, eng},
-                     dyblock->mutable_data());
-
-          auto conv_bwd_data_d = convolution_backward_data::desc(
-              convolution_direct, *ch.x_md, *ch.w_md, *ch.y_md, ch.s_dims,
-              ch.p_dims, ch.p_dims, padding_kind::zero);
-          auto conv_bwd_data_pd = convolution_backward_data::primitive_desc(
-              conv_bwd_data_d, eng, *ch.conv_pd);
-          auto conv_bwd_data = convolution_backward_data(conv_bwd_data_pd,
-                                                         dy_mem, w_mem, dx_mem);
-
-          stream(stream::kind::eager).submit({conv_bwd_data}).wait();
-        } catch (mkldnn::error &e) {
-          singa::InitLogging("");
-          LOG(FATAL) << "MKLDNN conv fwd "
-                     << "Status: " << e.status << " Message: " << e.message;
-        }
-=======
         auto eng = ctx->dnnl_engine;
         using namespace dnnl;
         auto x_mem = memory(ch.x_md, eng, x.block()->mutable_data());
@@ -349,18 +217,13 @@
                                    {DNNL_ARG_WEIGHTS, w_mem},
                                    {DNNL_ARG_DIFF_SRC, dx_mem}});
         ctx->dnnl_stream.wait();
->>>>>>> c2e98d54
 
       },
       {x.block(), dy.block(), W.block()}, {dx.block()});
 
   return dx;
 
-<<<<<<< HEAD
-#else   // ifndef USE_MKLDNN
-=======
 #else // NOT USE_DNNL
->>>>>>> c2e98d54
   Shape w_shape = W.shape();
   W.Reshape(Shape{ch.num_filters, ch.col_height});
 
@@ -401,42 +264,6 @@
 
   dy.device()->Exec(
       [&x, &dy, &dW, &ch](Context *ctx) {
-<<<<<<< HEAD
-        Block *dwblock = dW.block(), *dyblock = dy.block(),
-              *inblock = x.block(), *dbblock = ch.db->block();
-
-        try {
-          auto eng = *ctx->engine;
-          using namespace mkldnn;
-
-          auto x_mem =
-              memory({{{ch.x_dims}, ch.dtype, memory::format::nchw}, eng},
-                     inblock->mutable_data());
-          auto dy_mem =
-              memory({{{ch.o_dims}, ch.dtype, memory::format::nchw}, eng},
-                     dyblock->mutable_data());
-          auto dw_mem =
-              memory({{{ch.w_dims}, ch.dtype, memory::format::goihw}, eng},
-                     dwblock->mutable_data());
-          auto db_mem =
-              memory({{{ch.b_dims}, ch.dtype, memory::format::x}, eng},
-                     dbblock->mutable_data());
-
-          auto conv_dw_d = convolution_backward_weights::desc(
-              convolution_direct, *ch.x_md, *ch.w_md, *ch.b_md, *ch.y_md,
-              ch.s_dims, ch.p_dims, ch.p_dims, padding_kind::zero);
-          auto conv_dw_pd = convolution_backward_weights::primitive_desc(
-              conv_dw_d, eng, *ch.conv_pd);
-          auto conv_dw = convolution_backward_weights(conv_dw_pd, x_mem, dy_mem,
-                                                      dw_mem, db_mem);
-
-          mkldnn::stream(mkldnn::stream::kind::eager).submit({conv_dw}).wait();
-        } catch (mkldnn::error &e) {
-          singa::InitLogging("");
-          LOG(FATAL) << "MKLDNN Conv backward W "
-                     << "Status: " << e.status << " Message: " << e.message;
-        }
-=======
         auto eng = ctx->dnnl_engine;
         using namespace dnnl;
 
@@ -457,18 +284,12 @@
                                    {DNNL_ARG_DIFF_WEIGHTS, dw_mem},
                                    {DNNL_ARG_DIFF_BIAS, db_mem}});
         ctx->dnnl_stream.wait();
->>>>>>> c2e98d54
 
       },
       {x.block(), dy.block(), W.block()}, {dW.block()});
 
   return dW;
-<<<<<<< HEAD
-
-#else   // USE_MKLDNN
-=======
 #else // native cpp
->>>>>>> c2e98d54
   Tensor dW;
   dW.ResetLike(W);
   dW.SetValue(0.0f);
@@ -491,11 +312,7 @@
   }
   dW.Reshape(w_shape);
   return dW;
-<<<<<<< HEAD
-#endif  // USE_MKLDNN
-=======
 #endif // USE_DNNL
->>>>>>> c2e98d54
 }
 
 Tensor CpuConvBackwardb(const Tensor &dy, const Tensor &b,
@@ -511,11 +328,7 @@
 #ifdef USE_DNNL
   Tensor db = ch.db->Clone();
   return db;
-<<<<<<< HEAD
-#else   // USE_MKLDNN
-=======
 #else // Native cpp
->>>>>>> c2e98d54
   Tensor db;
   db.ResetLike(b);
 
@@ -530,11 +343,7 @@
   SumRows(tmp3, &db);
 
   return db;
-<<<<<<< HEAD
-#endif  // USE_MKLDNN
-=======
 #endif // USE_DNNL
->>>>>>> c2e98d54
 };
 
 #ifdef USE_CUDNN
