--- conflicted
+++ resolved
@@ -92,14 +92,11 @@
 #ifdef USE_DNNL
 
 Tensor CpuPoolingForward(const PoolingHandle &ph, const Tensor &x) {
-<<<<<<< HEAD
-
-=======
+
   CHECK_EQ(x.device()->lang(), kCpp);
   Tensor y({(unsigned long)ph.batchsize, (unsigned long)ph.channels,
             (unsigned long)ph.pooled_height, (unsigned long)ph.pooled_width},
            x.device(), x.data_type());
->>>>>>> da18df06
 
   y.device()->Exec(
       [&y, &x, &ph](Context *ctx) {
