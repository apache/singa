/************************************************************
*
* Licensed to the Apache Software Foundation (ASF) under one
* or more contributor license agreements.  See the NOTICE file
* distributed with this work for additional information
* regarding copyright ownership.  The ASF licenses this file
* to you under the Apache License, Version 2.0 (the
* "License"); you may not use this file except in compliance
* with the License.  You may obtain a copy of the License at
*
*   http://www.apache.org/licenses/LICENSE-2.0
*
* Unless required by applicable law or agreed to in writing,
* software distributed under the License is distributed on an
* "AS IS" BASIS, WITHOUT WARRANTIES OR CONDITIONS OF ANY
* KIND, either express or implied.  See the License for the
* specific language governing permissions and limitations
* under the License.
*
*************************************************************/

#include "singa/neuralnet/connection_layer.h"
#include "singa/utils/singleton.h"
#include "singa/utils/context.h"

namespace singa {

void ConcateLayer::Setup(const LayerProto& conf,
                         const vector<Layer*>& srclayers) {
  CHECK_GT(srclayers.size(), 1);
  Layer::Setup(conf, srclayers);
  vector<int> shape = srclayers[0]->data(this).shape();
<<<<<<< HEAD
  CHECK_GE(partition_dim(), 0);
  CHECK_LT(partition_dim(), shape.size());
  CHECK_EQ(num_partitions(), srclayers.size());
  for (size_t i = 1; i < srclayers.size(); i++) {
    const vector<int>& src_shape = srclayers[i]->data(this).shape();
    for (size_t j = 0; j < shape.size(); j++)
      if (static_cast<int>(j) == partition_dim())
=======
  concate_dim_ = conf.concate_conf().concate_dim();
  num_concates_ = conf.concate_conf().num_concates();
  CHECK_GE(concate_dim_, 0);
  CHECK_LT(concate_dim_, shape.size());
  CHECK_EQ(num_concates_, srclayers.size());
  for (size_t i = 1; i < srclayers.size(); i++) {
    const vector<int>& src_shape = srclayers[i]->data(this).shape();
    for (size_t j = 0; j < shape.size(); j++)
      if (static_cast<int>(j) == concate_dim_)
>>>>>>> 1bc50075
        shape[j] += src_shape[j];
      else
        CHECK_EQ(shape[j], src_shape[j]);
  }
  data_.Reshape(shape);
  grad_.Reshape(shape);
}

void ConcateLayer::ComputeFeature(int flag, const vector<Layer*>& srclayers) {
  CHECK_GT(srclayers.size(), 1);
<<<<<<< HEAD
  CHECK_EQ(num_partitions(), srclayers.size());
  // calculate step for each memcpy
  int step = srclayers[0]->data(this).shape()[partition_dim()];
  for (unsigned i = partition_dim() + 1; i < data_.shape().size(); ++i)
    step *= data_.shape()[i];
  int srclayer_offset = 0;
  int concate_offset = 0;
  while (concate_offset < data_.count()) {
    for (size_t i = 0; i < srclayers.size(); ++i) {
      const float* src = srclayers[i]->data(this).cpu_data() + srclayer_offset;
      float* dst = data_.mutable_cpu_data() + concate_offset;
      memcpy(dst, src, step * sizeof(float));
=======
  CHECK_EQ(num_concates_, srclayers.size());
  // calculate step for each memcpy
  int step = srclayers[0]->data(this).shape()[concate_dim_];
  for (unsigned i = concate_dim_ + 1; i < data_.shape().size(); ++i)
    step *= data_.shape()[i];
  int srclayer_offset = 0;
  int concate_offset = 0;
  auto context = Singleton<Context>::Instance();
  int device = context->device_id(std::this_thread::get_id());
  while (concate_offset < data_.count()) {
    for (size_t i = 0; i < srclayers.size(); ++i) {
      if (device == -1) {
        const float* src = srclayers[i]->data(this).cpu_data()
          + srclayer_offset;
        float* dst = data_.mutable_cpu_data() + concate_offset;
        memcpy(dst, src, step * sizeof(float));
      } else {
#ifdef USE_GPU
        const float* src = srclayers[i]->data(this).gpu_data()
          + srclayer_offset;
        float* dst = data_.mutable_gpu_data() + concate_offset;
        cudaMemcpy(dst, src, step * sizeof(float), cudaMemcpyDefault);
#else
        LOG(FATAL) << "GPU is supported";
#endif
      }
>>>>>>> 1bc50075
      concate_offset += step;
    }
    srclayer_offset += step;
  }
}

void ConcateLayer::ComputeGradient(int flag, const vector<Layer*>& srclayers) {
  CHECK_GT(srclayers.size(), 1);
<<<<<<< HEAD
  CHECK_EQ(num_partitions(), srclayers.size());
  // calculate step for each memcpy
  int step = srclayers[0]->grad(this).shape()[partition_dim()];
  for (unsigned i = partition_dim() + 1; i < grad_.shape().size(); ++i)
    step *= grad_.shape()[i];
  int srclayer_offset = 0;
  int concate_offset = 0;
  while (concate_offset < grad_.count()) {
    for (size_t i = 0; i < srclayers.size(); ++i) {
      const float* src = grad_.cpu_data() + concate_offset;
      float* dst = srclayers[i]->mutable_grad(this)->mutable_cpu_data()
                   + srclayer_offset;
      memcpy(dst, src, step * sizeof(float));
=======
  CHECK_EQ(num_concates_, srclayers.size());
  // calculate step for each memcpy
  int step = srclayers[0]->grad(this).shape()[concate_dim_];
  for (unsigned i = concate_dim_ + 1; i < grad_.shape().size(); ++i)
    step *= grad_.shape()[i];
  int srclayer_offset = 0;
  int concate_offset = 0;
  auto context = Singleton<Context>::Instance();
  int device = context->device_id(std::this_thread::get_id());
  while (concate_offset < grad_.count()) {
    for (size_t i = 0; i < srclayers.size(); ++i) {
      if (device == -1) {
        const float* src = grad_.cpu_data() + concate_offset;
        float* dst = srclayers[i]->mutable_grad(this)->mutable_cpu_data()
          + srclayer_offset;
        memcpy(dst, src, step * sizeof(float));
      } else {
#ifdef USE_GPU
        const float* src = grad_.gpu_data() + concate_offset;
        float* dst = srclayers[i]->mutable_grad(this)->mutable_gpu_data()
          + srclayer_offset;
        cudaMemcpy(dst, src, step * sizeof(float), cudaMemcpyDefault);
#else
        LOG(FATAL) << "GPU is supported";
#endif
      }
>>>>>>> 1bc50075
      concate_offset += step;
    }
    srclayer_offset += step;
  }
}

}  // namespace singa<|MERGE_RESOLUTION|>--- conflicted
+++ resolved
@@ -30,15 +30,6 @@
   CHECK_GT(srclayers.size(), 1);
   Layer::Setup(conf, srclayers);
   vector<int> shape = srclayers[0]->data(this).shape();
-<<<<<<< HEAD
-  CHECK_GE(partition_dim(), 0);
-  CHECK_LT(partition_dim(), shape.size());
-  CHECK_EQ(num_partitions(), srclayers.size());
-  for (size_t i = 1; i < srclayers.size(); i++) {
-    const vector<int>& src_shape = srclayers[i]->data(this).shape();
-    for (size_t j = 0; j < shape.size(); j++)
-      if (static_cast<int>(j) == partition_dim())
-=======
   concate_dim_ = conf.concate_conf().concate_dim();
   num_concates_ = conf.concate_conf().num_concates();
   CHECK_GE(concate_dim_, 0);
@@ -48,7 +39,6 @@
     const vector<int>& src_shape = srclayers[i]->data(this).shape();
     for (size_t j = 0; j < shape.size(); j++)
       if (static_cast<int>(j) == concate_dim_)
->>>>>>> 1bc50075
         shape[j] += src_shape[j];
       else
         CHECK_EQ(shape[j], src_shape[j]);
@@ -59,20 +49,6 @@
 
 void ConcateLayer::ComputeFeature(int flag, const vector<Layer*>& srclayers) {
   CHECK_GT(srclayers.size(), 1);
-<<<<<<< HEAD
-  CHECK_EQ(num_partitions(), srclayers.size());
-  // calculate step for each memcpy
-  int step = srclayers[0]->data(this).shape()[partition_dim()];
-  for (unsigned i = partition_dim() + 1; i < data_.shape().size(); ++i)
-    step *= data_.shape()[i];
-  int srclayer_offset = 0;
-  int concate_offset = 0;
-  while (concate_offset < data_.count()) {
-    for (size_t i = 0; i < srclayers.size(); ++i) {
-      const float* src = srclayers[i]->data(this).cpu_data() + srclayer_offset;
-      float* dst = data_.mutable_cpu_data() + concate_offset;
-      memcpy(dst, src, step * sizeof(float));
-=======
   CHECK_EQ(num_concates_, srclayers.size());
   // calculate step for each memcpy
   int step = srclayers[0]->data(this).shape()[concate_dim_];
@@ -99,7 +75,6 @@
         LOG(FATAL) << "GPU is supported";
 #endif
       }
->>>>>>> 1bc50075
       concate_offset += step;
     }
     srclayer_offset += step;
@@ -108,21 +83,6 @@
 
 void ConcateLayer::ComputeGradient(int flag, const vector<Layer*>& srclayers) {
   CHECK_GT(srclayers.size(), 1);
-<<<<<<< HEAD
-  CHECK_EQ(num_partitions(), srclayers.size());
-  // calculate step for each memcpy
-  int step = srclayers[0]->grad(this).shape()[partition_dim()];
-  for (unsigned i = partition_dim() + 1; i < grad_.shape().size(); ++i)
-    step *= grad_.shape()[i];
-  int srclayer_offset = 0;
-  int concate_offset = 0;
-  while (concate_offset < grad_.count()) {
-    for (size_t i = 0; i < srclayers.size(); ++i) {
-      const float* src = grad_.cpu_data() + concate_offset;
-      float* dst = srclayers[i]->mutable_grad(this)->mutable_cpu_data()
-                   + srclayer_offset;
-      memcpy(dst, src, step * sizeof(float));
-=======
   CHECK_EQ(num_concates_, srclayers.size());
   // calculate step for each memcpy
   int step = srclayers[0]->grad(this).shape()[concate_dim_];
@@ -149,7 +109,6 @@
         LOG(FATAL) << "GPU is supported";
 #endif
       }
->>>>>>> 1bc50075
       concate_offset += step;
     }
     srclayer_offset += step;
