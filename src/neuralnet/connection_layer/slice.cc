--- conflicted
+++ resolved
@@ -40,13 +40,6 @@
   CHECK_EQ(srclayers.size(), 1);
   Layer::Setup(conf, srclayers);
   vector<int> shape = srclayers[0]->data(this).shape();
-<<<<<<< HEAD
-  CHECK_GE(partition_dim(), 0);
-  CHECK_LT(partition_dim(), shape.size());
-  CHECK_GT(num_partitions(), 0);
-  // add num_partitions()-1 more blobs
-  for (int i = 1; i < num_partitions(); ++i) {
-=======
   slice_dim_ = conf.slice_conf().slice_dim();
   num_slices_ = conf.slice_conf().num_slices();
   CHECK_GE(slice_dim_, 0);
@@ -54,22 +47,14 @@
   CHECK_GT(num_slices_, 0);
   // add num_slices-1 more blobs
   for (int i = 1; i < num_slices_; ++i) {
->>>>>>> 1bc50075
     datavec_.push_back(new Blob<float>());
     gradvec_.push_back(new Blob<float>());
   }
   // TODO(wangsh): remove equal-size restrict later
-<<<<<<< HEAD
-  CHECK_EQ(shape[partition_dim()] % num_partitions(), 0);
-  shape[partition_dim()] /= num_partitions();
-  for (int i = 0; i < num_partitions(); ++i) {
-    // if (i == slice_num - 1) shape[partition_dim()] += remain;
-=======
   CHECK_EQ(shape[slice_dim_] % num_slices_, 0);
   shape[slice_dim_] /= num_slices_;
   for (int i = 0; i < num_slices_; ++i) {
     // if (i == slice_num - 1) shape[slice_dim] += remain;
->>>>>>> 1bc50075
     datavec_[i]->Reshape(shape);
     gradvec_[i]->Reshape(shape);
   }
@@ -79,18 +64,6 @@
   CHECK_EQ(srclayers.size(), 1);
   const Blob<float>& blob = srclayers[0]->data(this);
   // calculate step for each memcpy
-<<<<<<< HEAD
-  int step = datavec_[0]->shape()[partition_dim()];
-  for (unsigned i = partition_dim() + 1; i < datavec_[0]->shape().size(); ++i)
-    step *= datavec_[0]->shape()[i];
-  int srclayer_offset = 0;
-  int slice_offset = 0;
-  while (srclayer_offset < blob.count()) {
-    for (int i = 0; i < num_partitions(); ++i) {
-      const float* src = blob.cpu_data() + srclayer_offset;
-      float* dst = datavec_[i]->mutable_cpu_data() + slice_offset;
-      memcpy(dst, src, step * sizeof(float));
-=======
   int step = datavec_[0]->shape()[slice_dim_];
   for (unsigned i = slice_dim_ + 1; i < datavec_[0]->shape().size(); ++i)
     step *= datavec_[0]->shape()[i];
@@ -113,7 +86,6 @@
         LOG(FATAL) << "GPU is supported";
 #endif
       }
->>>>>>> 1bc50075
       srclayer_offset += step;
     }
     slice_offset += step;
@@ -124,18 +96,6 @@
   CHECK_EQ(srclayers.size(), 1);
   Blob<float>* blob = srclayers[0]->mutable_grad(this);
   // calculate step for each memcpy
-<<<<<<< HEAD
-  int step = gradvec_[0]->shape()[partition_dim()];
-  for (size_t i = partition_dim() + 1; i < gradvec_[0]->shape().size(); ++i)
-    step *= gradvec_[0]->shape()[i];
-  int srclayer_offset = 0;
-  int slice_offset = 0;
-  while (srclayer_offset < blob->count()) {
-    for (int i = 0; i < num_partitions(); ++i) {
-      const float* src = gradvec_[i]->cpu_data() + slice_offset;
-      float* dst = blob->mutable_cpu_data() + srclayer_offset;
-      memcpy(dst, src, step * sizeof(float));
-=======
   int step = gradvec_[0]->shape()[slice_dim_];
   for (size_t i = slice_dim_ + 1; i < gradvec_[0]->shape().size(); ++i)
     step *= gradvec_[0]->shape()[i];
@@ -158,25 +118,12 @@
         LOG(FATAL) << "GPU is supported";
 #endif
       }
->>>>>>> 1bc50075
       srclayer_offset += step;
     }
     slice_offset += step;
   }
 }
 
-<<<<<<< HEAD
-const Blob<float>& SliceLayer::data(const Layer* from) const {
-  CHECK(from);
-  CHECK_LT(from->partition_id(), num_partitions());
-  return *datavec_[from->partition_id()];
-}
-
-const Blob<float>& SliceLayer::grad(const Layer* from) const {
-  CHECK(from);
-  CHECK_LT(from->partition_id(), num_partitions());
-  return *gradvec_[from->partition_id()];
-=======
 const Blob<float>& SliceLayer::data(const Layer* from) {
   int idx = from ? layer_idx_.Get(from) : 0;
   CHECK_LT(idx, num_slices_);
@@ -187,25 +134,13 @@
   int idx = from ? layer_idx_.Get(from) : 0;
   CHECK_LT(idx, num_slices_);
   return *gradvec_[idx];
->>>>>>> 1bc50075
 }
 
 Blob<float>* SliceLayer::mutable_data(const Layer* from) {
   CHECK(from);
-<<<<<<< HEAD
-  CHECK_LT(from->partition_id(), num_partitions());
-  return datavec_[from->partition_id()];
-}
-
-Blob<float>* SliceLayer::mutable_grad(const Layer* from) {
-  CHECK(from);
-  CHECK_LT(from->partition_id(), num_partitions());
-  return gradvec_[from->partition_id()];
-=======
   int idx = layer_idx_.Get(from);
   CHECK_LT(idx, num_slices_);
   return datavec_[idx];
->>>>>>> 1bc50075
 }
 
 Blob<float>* SliceLayer::mutable_grad(const Layer* from) {
