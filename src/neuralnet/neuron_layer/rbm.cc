--- conflicted
+++ resolved
@@ -52,10 +52,6 @@
   hdim_ = conf.rbm_conf().hdim();
   gaussian_ = conf.rbm_conf().gaussian();
   first_gibbs_ = true;
-<<<<<<< HEAD
-  //pos_data_, neg_data_, neg_sample_, pos_sample_
-=======
->>>>>>> 1bc50075
   datavec_.clear();
   datavec_.push_back(&pos_data_);
   datavec_.push_back(&neg_data_);
