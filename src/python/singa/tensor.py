# Licensed to the Apache Software Foundation (ASF) under one
# or more contributor license agreements.  See the NOTICE file
# distributed with this work for additional information
# regarding copyright ownership.  The ASF licenses this file
# to you under the Apache License, Version 2.0 (the
# "License"); you may not use this file except in compliance
# with the License.  You may obtain a copy of the License at
#
#   http://www.apache.org/licenses/LICENSE-2.0
#
# Unless required by applicable law or agreed to in writing,
# software distributed under the License is distributed on an
# "AS IS" BASIS, WITHOUT WARRANTIES OR CONDITIONS OF ANY
# KIND, either express or implied.  See the License for the
# specific language governing permissions and limitations
# under the License.
# =============================================================================
"""
Example usage::

    from singa import tensor
    from singa import device

    # create a tensor with shape (2,3), default CppCPU device and float32
    x = tensor.Tensor((2,3))
    x.set_value(0.4)

    # create a tensor from a numpy array
    y = tensor.from_numpy((3,3), dtype=np.float32)
    y.uniform(-1, 1)

    z = mult(x, y)  # gemm -> z of shape (2, 3)

    x += z # element-wise addition

    dev = device.create_cuda_gpu()
    x.to_device(dev)  # move the data to a gpu device

    r = relu(x)

    r.to_host()  # move the data back to host cpu
    s = r.to_numpy()  # tensor -> numpy array, r must be on cpu


There are two set of tensor functions,

Tensor member functions
    which would change the internal state of the Tensor instance.
Tensor module functions
    which accept Tensor instances as arguments and return Tensor instances.

Every Tesor instance must be initialized before reading data from it.
"""

import numpy as np
from functools import reduce
from .proto import core_pb2
from . import singa_wrap as singa
<<<<<<< HEAD
import device
=======
import device as pydevice
>>>>>>> 9c71bd67


class Tensor(object):
    '''Create a Py Tensor, which wraps a swig converted Tensor from CPP Tensor

    The three arguments are three attributes of the Tensor.

    Args:
        shape (list<int>): a list of integers for the tensor shape. If shape is
            not specified, the created tensor is called a dummy tensor.
        device: a swig converted Device instance using the device moduel . If it
            is None, then the default host device would be used.
        dtype: data type. currently, most operations only accept kFloat32.
    '''

    def __init__(self, shape=None, device=None, dtype=core_pb2.kFloat32):
        if shape is None:
            # call constructor of singa::Tensor
            self.singa_tensor = singa.Tensor()
            return
        else:
            assert isinstance(shape, tuple), 'shape should be tuple'
            vs = list(shape)
            if device is None:
                device = pydevice.get_default_device()
                self.singa_tensor = singa.Tensor(vs, device, dtype)
            else:
                self.singa_tensor = singa.Tensor(vs, device, dtype)
            self.shape = shape
            self.device = device
            self.dtype = dtype

    def ndim(self):
        '''
        Returns:
            the number of dimensions of the tensor.
        '''
        return self.singa_tensor.nDim()

    def is_transpose(self):
        '''
        Returns:
            True if the internal data is transposed; otherwise False.
        '''
        return self.singa_tensor.transpose()

    def size(self):  # TODO(wangwei) compute size
        '''
        Returns:
            the number of elements of the tensor.
        '''
        return self.singa_tensor.Size()

    def memsize(self):
        '''
        Returns:
            the number of Bytes allocated for this tensor.
        '''
        return self.singa_tensor.MemSize()

    def reshape(self, shape):
        '''Change the tensor shape.

        Args:
            shape (list<int>): new shape, which should have the same volumn as
                the original shape.
        '''
        assert product(self.shape) == product(shape), \
            'product of shape should be equal'
        self.shape = shape
        self.singa_tensor.Reshape(list(shape))

    def reset_like(self, t):
        '''Reset the shape, dtype and device as the given tensor.

        Args:
            t (Tensor)
        '''
        self.singa_tensor.ResetLike(t.singa_tensor)

    '''
    def as_type(self, dtype):
        Change the data type.

        Args:
            dtype:
        self.singa_tensor.AsType(dtype)
    '''

    def to_device(self, device):
        '''Move the tensor data onto a given device.

        Args:
            device: a swig Device converted from CudaGPU or CppCPU or OpenclGPU
        '''
        self.singa_tensor.ToDevice(device)

    def to_host(self):
        '''Move the tensor data onto the default host CppCPU device.
        '''
        self.singa_tensor.ToHost()

    def l2(self):
        '''
        Returns:
            the L2 norm.
        '''
        return self.singa_tensor.L2()

    def l1(self):
        '''
        Returns:
            the L1 norm.
        '''
        return self.singa_tensor.L1()

    def set_value(self, x):
        '''Set all elements of the tensor to be the give value.

        Args:
            x (float), a float value to be set to all elements.
        '''
        # assert type(x) == float, 'set value only accepts float input'
        # if isinstance(x, float):
        self.singa_tensor.floatSetValue(x)

    def copy_from_numpy(self, np_array, offset=0):
        ''' Copy the data from the numpy array.

        Args:
            np_array: source numpy array
            offset (int): destination offset
        '''
        assert np_array.size == self.size(), 'tensor shape should be the same'
        if not np_array.ndim == 1:
            np_array = np_array.flatten()
        dt = np_array.dtype
        if dt == np.float32:
            self.singa_tensor.floatCopyDataFromHostPtr(np_array)
        elif dt == np.int or dt == np.int32:
            self.singa_tensor.intCopyDataFromHostPtr(np_array)
        else:
            print 'Not implemented yet for ', dt

    def copy_data(self, t):
        '''Copy data from other Tensor instance.

        Args:
            t (Tensor): source Tensor.
        '''
        assert type(t) == Tensor, 't must be a singa Tensor instance'
        self.singa_tensor.CopyData(t.singa_tensor)

    def clone(self):
        '''
        Returns:
            a new Tensor which does deep copy of this tensor
        '''
        return _call_singa_func(self.singa_tensor.Clone)

    def T(self):
        ''' shallow copy, negate the transpose field.

        Returns:
            a new Tensor which shares the underlying data memory (shallow copy)
            but is marked as a transposed version of this tensor.
        '''
        return _call_singa_func(self.singa_tensor.T)

    '''
    def copy(self):
<<<<<<< HEAD
        shallow copy
            call copy constructor of singa::Tensor
=======
        '''shallow copy calls copy constructor of singa::Tensor
        '''
>>>>>>> 9c71bd67
        return _call_singa_func(singa.Tensor, self.singa_tensor)
    '''

    def deepcopy(self):
        '''Same as clone().

        Returns:
            a new Tensor
        '''
        return self.clone()

    def bernoulli(self, p):
        '''Sample 0/1 for each element according to the given probability.

        Args:
            p (float): with probability p, each element is sample to 1.
        '''
        singa.floatBernoulli(float(p), self.singa_tensor)

    def gaussian(self, mean, std):
        '''Generate a value for each element following a Gaussian distribution.

        Args:
            mean (float): mean of the distribution
            std (float): standard variance of the distribution
        '''
        singa.floatGaussian(float(mean), float(std), self.singa_tensor)

    def uniform(self, low, high):
        '''Generate a value for each element following a uniform distribution.

        Args:
            low (float): the lower bound
            high (float): the hight bound
        '''
        singa.floatUniform(float(low), float(high), self.singa_tensor)

    def add_column(self, v):
        '''Add a tensor to each column of this tensor.

        Args:
            v (Tensor): a Tensor to be added as a column to this tensor.
        '''
        singa.AddColumn(v.singa_tensor, self.singa_tensor)

    def add_row(self, v):
        '''Add a tensor to each row of this tensor.

        Args:
            v (Tensor): a Tensor to be added as a row to this tensor.
        '''
        singa.AddRow(v.singa_tensor, self.singa_tensor)

    def div_column(self, v):
        '''Divide each column of this tensor by v.

        Args:
            v (Tensor): 1d tensor of the same length the column of self.
        '''
        singa.DivColumn(v.singa_tensor, self.singa_tensor)

    def div_row(self, v):
        '''Divide each row of this tensor by v.

        Args:
            v (Tensor): 1d tensor of the same length the row of self.
        '''
        singa.DivRow(v.singa_tensor, self.singa_tensor)

    def mult_column(self, v):
        '''Multiply each column of this tensor by v element-wisely.

        Args:
            v (Tensor): 1d tensor of the same length the column of self.
        '''
        singa.MultColumn(v.singa_tensor, self.singa_tensor)

    def mult_row(self, v):
        '''Multiply each row of this tensor by v element-wisely.

        Args:
            v (Tensor): 1d tensor of the same length the row of self.
        '''
        singa.MultRow(v.singa_tensor, self.singa_tensor)

    '''
    python operators (+=, -=, *=, /=) for singa::Tensor unary operators
    '''

    def __iadd__(self, x):
        ''' inplace element-wise addition with a tensor or a float value.

        Args:
            x (float or Tensor):
        '''
        if isinstance(x, Tensor):
            self.singa_tensor += x.singa_tensor
        else:
            self.singa_tensor += x
        return self

    def __isub__(self, x):
        ''' inplace element-wise subtraction with a tensor or a float value.

        Args:
            x (float or Tensor):
        '''

        if isinstance(x, Tensor):
            self.singa_tensor -= x.singa_tensor
        else:
            self.singa_tensor -= x
        return self

    def __imul__(self, x):
        ''' inplace element-wise multiplication with a tensor or a float value.

        Args:
            x (float or Tensor):
        '''
        if isinstance(x, Tensor):
            self.singa_tensor *= x.singa_tensor
        else:
            self.singa_tensor *= x
        return self

    def __idiv__(self, x):
        ''' inplace element-wise division by a tensor or a float value.

        Args:
            x (float or Tensor):
        '''
        if isinstance(x, Tensor):
            self.singa_tensor /= x.singa_tensor
        else:
            self.singa_tensor /= x
        return self

    '''
    python operators (+, -, *, /, <, <=, >, >=) for singa binary operators
    '''

    def __add__(self, rhs):
        if isinstance(rhs, Tensor):
            return _call_singa_func(singa.Add_TT,
                                    self.singa_tensor, rhs.singa_tensor)
        else:
            return _call_singa_func(singa.Add_Tf,
                                    self.singa_tensor, rhs)

    def __sub__(self, rhs):
        if isinstance(rhs, Tensor):
            return _call_singa_func(singa.Sub_TT,
                                    self.singa_tensor, rhs.singa_tensor)
        else:
            return _call_singa_func(singa.Sub_Tf,
                                    self.singa_tensor, rhs)

    def __mul__(self, rhs):
        if isinstance(rhs, Tensor):
            return _call_singa_func(singa.EltwiseMul_TT,
                                    self.singa_tensor, rhs.singa_tensor)
        else:
            return _call_singa_func(singa.EltwiseMul_Tf,
                                    self.singa_tensor, rhs)

    def __div__(self, rhs):
        if isinstance(rhs, Tensor):
            return _call_singa_func(singa.Div_TT,
                                    self.singa_tensor, rhs.singa_tensor)
        else:
            return _call_singa_func(singa.Div_Tf,
                                    self.singa_tensor, rhs)

    def __lt__(self, rhs):
        if isinstance(rhs, Tensor):
            return _call_singa_func(singa.LT_TT, self.singa_tensor, rhs.singa_tensor)
        else:
            return _call_singa_func(singa.LT_Tf, self.singa_tensor, rhs)

    def __le__(self, rhs):
        if isinstance(rhs, Tensor):
            return _call_singa_func(singa.LE_TT, self.singa_tensor, rhs.singa_tensor)
        else:
            return _call_singa_func(singa.LE_Tf, self.singa_tensor, rhs)

    def __gt__(self, rhs):
        if isinstance(rhs, Tensor):
            return _call_singa_func(singa.GT_TT, self.singa_tensor, rhs.singa_tensor)
        else:
            return _call_singa_func(singa.GT_Tf, self.singa_tensor, rhs)

    def __ge__(self, rhs):
        if isinstance(rhs, Tensor):
            return _call_singa_func(singa.GE_TT, self.singa_tensor, rhs.singa_tensor)
        else:
            return _call_singa_func(singa.GE_Tf, self.singa_tensor, rhs)


''' python functions for global functions in Tensor.h
'''


def from_raw_tensor(t):
    x = Tensor(t.shape(), t.device(), t.data_type())
    x.singa_tensor = t
    return x


def from_raw_tensors(tt):
    ret = []
    for t in list(tt):
        ret.append(from_raw_tensor(t))
    return ret


def product(shape):
    return reduce(lambda x, y: x * y, shape)


def sizeof(dtype):
    '''
    Returns:
        the number of bytes of the given SINGA data type defined in core.proto
    '''
    return singa.SizeOf(dtype)


def reshape(t, s):
    '''Reshape the input tensor with the given shape.

    Args:
        t (Tensor): the tensor to be changed
        s (list<int>): the new shape, which should have the same volumn as the
            old shape.

    Returns:
        the new Tensor
    '''
    return _call_singa_func(singa.Reshape, t.singa_tensor, s)


def copy_data_to_from(dst, src, size, dst_offset=0, src_offset=0):
    '''Copy the data between two Tensor instances which could be on different
    devices.

    Args:
        dst (Tensor): destination Tensor
        src (Tensor): source Tensor
        size (int) : number of elements to copy
        dst_offset (int): offset in terms of elements to the start of dst
        src_offset (int): offset in terms of elements to the start of src
    '''
    singa.CopyDataToFrom(dst.singa_tensor, src.singa_tensor, size,
                         dst_offset, src_offset)


def from_numpy(np_array):
    '''Create a Tensor instance with the shape, dtype and values from the numpy
    array.

    Args:
        np_array: the numpy array.

    Returns:
        A Tensor instance allocated on the default CppCPU device.
    '''
    ret = Tensor(np_array.shape)
    ret.copy_from_numpy(np_array)
    return ret


def to_numpy(t):
    '''Convert the tensor into a numpy array.

    Since numpy array is allocated on CPU devices, the input Tensor instance
    must be on the default CppCPU device.

    Args:
        t (Tensor), a Tensor on the default CppCPU device.

    Returns:
        a numpy array
    '''
<<<<<<< HEAD
    assert t.device == device.get_default_device() or t.device is None, \
=======
    assert (t.device.id() == -1) or (t.device is None), \
>>>>>>> 9c71bd67
        'Please move the tensor onto the default host device'

    if t.dtype == core_pb2.kFloat32:
        np_array = t.singa_tensor.floatGetValue(int(t.size()))
    elif t.dtype == core_pb2.kInt:
        np_array = t.singa_tensor.intGetValue(int(t.size()))
    else:
        print 'Not implemented yet for ', t.dtype
    return np_array.reshape(t.shape)


def abs(t):
    '''
    Args:
        t (Tensor): input Tensor

    Returns:
        a new Tensor whose element y = abs(x), x is an element of t
    '''
    return _call_singa_func(singa.Abs, t.singa_tensor)


def exp(t):
    '''
    Args:
        t (Tensor): input Tensor

    Returns:
        a new Tensor whose element y = exp(x), x is an element of t
    '''
    return _call_singa_func(singa.Exp, t.singa_tensor)


def log(t):
    '''
    Args:
        t (Tensor): input Tensor

    Returns:
        a new Tensor whose element y = log(x), x is an element of t
    '''
    return _call_singa_func(singa.Log, t.singa_tensor)


def relu(t):
    '''
    Args:
        t (Tensor): input Tensor

    Returns:
        a new Tensor whose element y = x if x >0; otherwise 0; x is an element
        of t
    '''
    return _call_singa_func(singa.ReLU, t.singa_tensor)


def sigmoid(t):
    '''
    Args:
        t (Tensor): input Tensor

    Returns:
        a new Tensor whose element y = sigmoid(x); x is an element of t
    '''
    return _call_singa_func(singa.Sigmoid, t.singa_tensor)


def square(t):
    '''
    Args:
        t (Tensor): input Tensor

    Returns:
        a new Tensor whose element y = x * x, x is an element of t
    '''
    return _call_singa_func(singa.Square, t.singa_tensor)


def tanh(t):
    '''
    Args:
        t (Tensor): input Tensor

    Returns:
        a new Tensor whose element y = tanh(x), x is an element of t
    '''
    return _call_singa_func(singa.Tanh, t.singa_tensor)


def sum(t, axis=None):
    '''Sum elements of the input tensor long the given axis.

    Args:
        t (Tensor): input Tensor
        axis (int, optional): if None, the summation is done over all elements;
            if axis is provided, then it is calculated along the given axis,
            e.g. 0 -- sum each column; 1 -- sum each row.

    Returns:
        a float value as the sum of all elements, or a new Tensor
    '''

    if axis is None:
        return singa.floatSum(t.singa_tensor)
    else:
        return _call_singa_func(singa.Sum, t.singa_tensor, axis)


def pow(t, x, out=None):
    '''
    Args:
        t (Tensor): input tensor
        x (float or Tensor): y[i] = t[i]^x if x is a float value; otherwise,
            y[i]= t[i]^x[i] if x is a tensor.
        out (None or Tensor): if None, a new Tensor would be constructed to
            store the result; otherwise, the result is put into out.

    Returns:
        the result tensor.
    '''
    if out is None:
        if isinstance(x, Tensor):
            return _call_singa_func(singa.Pow, t.singa_tensor, x.singa_tensor)
        else:
            return _call_singa_func(singa.Pow_f, t.singa_tensor, x)
    else:
        if isinstance(x, Tensor):
            singa.Pow(t.singa_tensor, x.singa_tensor, out.singa_tensor)
        else:
            singa.Pow_f_out(t.singa_tensor, x, out.singa_tensor)
        return out


def average(t, axis=None):
    '''
    Args:
        t (Tensor): input Tensor
        axis (int, optional): if None, average all elements; otherwise average
            along the given dimension. 0 for averaging each column; 1 for
            averaging each row.

    Returns:
        a float value if axis is None; otherwise, a new Tensor for the result.
    '''
    if t.ndim() > 1:
        return _call_singa_func(singa.Average, t.singa_tensor, axis)
    else:
        return singa.floatSum(t.singa_tensor) / t.size()


def softmax(t, out=None):
    '''Apply SoftMax for each row of the Tensor.

    Args:
        t (Tensor): the input 1d or 2d tensor
        out (Tensor, optional): if not None, it is used to store the result

    Returns:
        the result Tensor
    '''
    if out is None:
        return _call_singa_func(singa.SoftMax, t.singa_tensor)
    else:
        singa.SoftMax(t.singa_tensor, out.singa_tensor)
        return out


def lt(t, x):
    '''Elementi-wise comparison for t < x

    Args:
        t (Tensor): left hand side operand
        x (Tensor or float): right hand side operand

    Returns:
        a Tensor with each element being t[i] < x ? 1.0f:0.0f,
        or t[i] < x[i] ? 1.0f:0.0f
    '''
    return t < x


def le(t, x):
    '''Elementi-wise comparison for t <= x.

    Args:
        t (Tensor): left hand side operand
        x (Tensor or float): right hand side operand

    Returns:
        a Tensor with each element being t[i] <= x ? 1.0f:0.0f,
        or t[i] <= x[i] ? 1.0f:0.0f
    '''
    return t <= x


def gt(t, x):
    '''Elementi-wise comparison for t > x.

    Args:
        t (Tensor): left hand side operand
        x (Tensor or float): right hand side operand

    Returns:
        a Tensor with each element being t[i] > x ? 1.0f:0.0f,
        or t[i] > x[i] ? 1.0f:0.0f
    '''
    return t > x


def ge(t, x):
    '''Elementi-wise comparison for t >= x.

    Args:
        t (Tensor): left hand side operand
        x (Tensor or float): right hand side operand

    Returns:
        a Tensor with each element being t[i] >= x ? 1.0f:0.0f,
        or t[i] >= x[i] ? 1.0f:0.0f
    '''
    return t >= x


def add(lhs, rhs, ret=None):
    '''Elementi-wise addition.

    Args:
        lhs (Tensor)
        rhs (Tensor)
        ret (Tensor, optional): if not None, the result is stored in it;
            otherwise, a new Tensor would be created for the result.

    Returns:
        the result Tensor
    '''
    if ret is None:
        # call Tensor.__add__()
        return lhs + rhs
    else:
        if isinstance(rhs, Tensor):
            singa.Add(lhs.singa_tensor, rhs.singa_tensor, ret.singa_tensor)
        else:
            singa.Add_Tf_out(lhs.singa_tensor, rhs, ret.singa_tensor)
        return ret


def sub(lhs, rhs, ret=None):
    '''Elementi-wise subtraction.

    Args:
        lhs (Tensor)
        rhs (Tensor)
        ret (Tensor, optional): if not None, the result is stored in it;
            otherwise, a new Tensor would be created for the result.

    Returns:
        the result Tensor
    '''
    if ret is None:
        # call Tensor.__sub__()
        return lhs - rhs
    else:
        if isinstance(rhs, Tensor):
            singa.Sub(lhs.singa_tensor, rhs.singa_tensor, ret.singa_tensor)
        else:
            singa.Sub_Tf_out(lhs.singa_tensor, rhs, ret.singa_tensor)
        return ret


def eltwise_mult(lhs, rhs, ret=None):
    '''Elementi-wise multiplication.

    Args:
        lhs (Tensor)
        rhs (Tensor)
        ret (Tensor, optional): if not None, the result is stored in it;
            otherwise, a new Tensor would be created for the result.

    Returns:
        the result Tensor
    '''

    if ret is None:
        # call Tensor.__mul__()
        return lhs * rhs
    else:
        if isinstance(rhs, Tensor):
            singa.EltwiseMult(lhs.singa_tensor, rhs.singa_tensor,
                              ret.singa_tensor)
        else:
            singa.EltwiseMult_Tf_out(lhs.singa_tensor, rhs,
                                     ret.singa_tensor)
        return ret


def mult(A, B, C=None, alpha=1.0, beta=0.0):
    '''Do matrix-matrix or matrix-vector multiplication.

    This function returns C = alpha * A * B + beta * C

    Args:
        A (Tensor): 2d Tensor
        B (Tensor): If B is a 1d Tensor, GEMV would be invoked for matrix-vector
            multiplication; otherwise GEMM would be invoked.
        C (Tensor, optional): for storing the result; If None, a new Tensor
            would be created.
        alpha (float)
        beta (float)

    Returns:
        the result Tensor
    '''
    if C is None:
        return _call_singa_func(singa.Mult, A.singa_tensor, B.singa_tensor)
    else:
        singa.floatMult(alpha, A.singa_tensor, B.singa_tensor,
                        beta, C.singa_tensor)
        return C


def div(lhs, rhs, ret=None):
    '''Elementi-wise division.

    Args:
        lhs (Tensor)
        rhs (Tensor)
        ret (Tensor, optional): if not None, the result is stored in it;
            otherwise, a new Tensor would be created for the result.

    Returns:
        the result Tensor
    '''
    if ret is None:
        # call Tensor.__div__()
        return lhs / rhs
    else:
        if isinstance(rhs, Tensor):
            singa.Div(lhs.singa_tensor, rhs.singa_tensor, ret.singa_tensor)
        else:
            singa.Div_Tf_out(lhs.singa_tensor, rhs, ret.singa_tensor)
        return ret


def axpy(alpha, x, y):
    '''Element-wise operation for y += alpha * x.

    Args:
        alpha (float)
        x (Tensor)
        y (Tensor)

    Returns:
        y
    '''
    singa.floatAxpy(float(alpha), x.singa_tensor, y.singa_tensor)
    return y


def bernoulli(p, t):
    '''Generate a binary value for each element of t.

    Args:
        p (float): each element is 1 with probability p; and 0 with 1 - p
        t (Tensor): the results are put into t

    Returns:
        t
    '''
    singa.floatBernoulli(float(p), t.singa_tensor)
    return t


def gaussian(mean, std, t):
    '''Generate values following a Gaussian distribution.

    Args:
        mean (float): the mean of the Gaussian distribution.
        std (float): the standard variance of the Gaussian distribution.
        t (Tensor): the results are put into t

    Returns:
        t
    '''
    singa.floatGaussian(float(mean), float(std), t.singa_tensor)
    return t


def uniform(low, high, t):
    '''Generate values following a Uniform distribution.

    Args:
        low (float): the lower bound
        hight (float): the higher bound
        t (Tensor): the results are put into t

    Returns:
        t
    '''
    singa.floatUniform(float(low), float(high), t.singa_tensor)
    return t


def add_column(alpha, v, beta, M):
    '''Add v to each column of M.

    Denote each column of M as m, m = alpha * v + beta * m

    Args:
        alpha (float)
        v (Tensor)
        beta (float)
        M (Tensor): 2d tensor
    Returns:
        M
    '''
    singa.floatAddColumn(float(alpha), float(beta), v.singa_tensor,
                         M.singa_tensor)
    return M


def add_row(alpha, v, beta, M):
    '''Add v to each row of M.

    Denote each row of M as m, m = alpha * v + beta * m

    Args:
        alpha (float)
        v (Tensor)
        beta (float)
        M (Tensor): 2d tensor
    Returns:
        M
    '''
    singa.floatAddRow(alpha, beta, v.singa_tensor, M.singa_tensor)
    return M


def sum_columns(M):
    '''Sum all columns into a single column.

    Args:
        M (Tensor): the input 2d tensor.

    Returns:
        a new Tensor as the resulted column.
    '''
    assert M.ndim() == 2, 'M.nDim() is supposed to be 2'
    ret = Tensor((M.shape[0], 1))
    singa.SumColumns(M.singa_tensor, ret.singa_tensor)
    return ret


def sum_rows(M):
    '''Sum all rows into a single row.

    Args:
        M (Tensor): the input 2d tensor.

    Returns:
        a new Tensor as the resulted row.
    '''
    assert M.ndim() == 2, 'M.nDim() is supposed to be 2'
    ret = Tensor((1, M.shape[1]))
    singa.SumRows(M.singa_tensor, ret.singa_tensor)
    return ret


''' private functions, internally used
'''


def _call_singa_func(_singa_func, *args):
    ''' this function calls singa global functions that returns Tensor
        and create new python Tensor instance
        e.g., Tensor [singa_func](args...)
    '''
    new_t = Tensor()
    new_t.singa_tensor = _singa_func(*args)
    new_t.shape = tuple(new_t.singa_tensor.shape())
    new_t.device = new_t.singa_tensor.device()
    new_t.dtype = new_t.singa_tensor.data_type()
    return new_t<|MERGE_RESOLUTION|>--- conflicted
+++ resolved
@@ -56,11 +56,7 @@
 from functools import reduce
 from .proto import core_pb2
 from . import singa_wrap as singa
-<<<<<<< HEAD
-import device
-=======
 import device as pydevice
->>>>>>> 9c71bd67
 
 
 class Tensor(object):
@@ -211,7 +207,7 @@
         Args:
             t (Tensor): source Tensor.
         '''
-        assert type(t) == Tensor, 't must be a singa Tensor instance'
+        assert isinstance(t, Tensor), 't must be a singa Tensor instance'
         self.singa_tensor.CopyData(t.singa_tensor)
 
     def clone(self):
@@ -230,17 +226,10 @@
         '''
         return _call_singa_func(self.singa_tensor.T)
 
-    '''
     def copy(self):
-<<<<<<< HEAD
-        shallow copy
-            call copy constructor of singa::Tensor
-=======
         '''shallow copy calls copy constructor of singa::Tensor
         '''
->>>>>>> 9c71bd67
         return _call_singa_func(singa.Tensor, self.singa_tensor)
-    '''
 
     def deepcopy(self):
         '''Same as clone().
@@ -415,25 +404,35 @@
 
     def __lt__(self, rhs):
         if isinstance(rhs, Tensor):
-            return _call_singa_func(singa.LT_TT, self.singa_tensor, rhs.singa_tensor)
+            return _call_singa_func(singa.LT_TT, self.singa_tensor,
+                                    rhs.singa_tensor)
         else:
             return _call_singa_func(singa.LT_Tf, self.singa_tensor, rhs)
 
     def __le__(self, rhs):
         if isinstance(rhs, Tensor):
-            return _call_singa_func(singa.LE_TT, self.singa_tensor, rhs.singa_tensor)
+            return _call_singa_func(
+                singa.LE_TT,
+                self.singa_tensor,
+                rhs.singa_tensor)
         else:
             return _call_singa_func(singa.LE_Tf, self.singa_tensor, rhs)
 
     def __gt__(self, rhs):
         if isinstance(rhs, Tensor):
-            return _call_singa_func(singa.GT_TT, self.singa_tensor, rhs.singa_tensor)
+            return _call_singa_func(
+                singa.GT_TT,
+                self.singa_tensor,
+                rhs.singa_tensor)
         else:
             return _call_singa_func(singa.GT_Tf, self.singa_tensor, rhs)
 
     def __ge__(self, rhs):
         if isinstance(rhs, Tensor):
-            return _call_singa_func(singa.GE_TT, self.singa_tensor, rhs.singa_tensor)
+            return _call_singa_func(
+                singa.GE_TT,
+                self.singa_tensor,
+                rhs.singa_tensor)
         else:
             return _call_singa_func(singa.GE_Tf, self.singa_tensor, rhs)
 
@@ -523,11 +522,7 @@
     Returns:
         a numpy array
     '''
-<<<<<<< HEAD
-    assert t.device == device.get_default_device() or t.device is None, \
-=======
     assert (t.device.id() == -1) or (t.device is None), \
->>>>>>> 9c71bd67
         'Please move the tensor onto the default host device'
 
     if t.dtype == core_pb2.kFloat32:
