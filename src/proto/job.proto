--- conflicted
+++ resolved
@@ -190,51 +190,11 @@
   // type of built-in layer
   optional LayerType type = 20 [default = kUserLayer];
   // type of user layer
-<<<<<<< HEAD
   optional string user_type =21;
-  
+
   optional int32 unroll_len = 22 [default = 1];
   repeated UnrollConnType unroll_conn_type = 23;
   repeated int32 shift = 24;
-
-  // proto for the specific layer
-  // configuration for argsort layer
-  optional ArgSortProto argsort_conf = 52;
-  // configuration for convolution layer
-  optional ConvolutionProto convolution_conf = 30;
-  // configuration for dummy layer
-  optional DummyProto dummy_conf = 53;
-  // configuration for dropout layer
-  optional DropoutProto dropout_conf = 33;
-  // configuration for inner product layer
-  optional InnerProductProto innerproduct_conf = 34;
-  // configuration for local response normalization layer
-  optional DataProto lmdbdata_conf = 35;
-  // configuration for local response normalization layer
-  optional LRNProto lrn_conf = 45;
-  // configuration for mnist parser layer
-  optional MnistProto mnist_conf = 36;
-  // configuration for pooling layer
-  optional PoolingProto pooling_conf = 37;
-  // configuration for prefetch layer
-  optional PrefetchProto prefetch_conf = 44;
-  // configuration for rbmhid layer
-  optional RBMProto rbm_conf = 49;
-  // configuration for rectified linear unit layer
-  optional ReLUProto relu_conf = 38;
-  // configuration for rgb image parser layer
-  optional RGBImageProto rgbimage_conf = 39;
-  // configuration for data layer
-  optional DataProto sharddata_conf = 32;
-  // configuration for softmax loss layer
-  optional SoftmaxLossProto softmaxloss_conf = 40;
-  // configuration for store input layers
-  optional StoreProto store_conf = 51;
-  // configuration for gru layer
-  optional GRUProto gru_conf = 54; 
-=======
-  optional string user_type = 21;
->>>>>>> 1bc50075
 
   // overrides the partition dimension for neural net
   optional int32 partition_dim = 60 [default = -1];
@@ -263,6 +223,7 @@
   optional RBMProto rbm_conf = 209;
   optional ReLUProto relu_conf = 211;
   optional SoftmaxProto softmax_conf = 214;
+  optional GRUProto gru_conf = 215;
 
   // configuration for loss layers, id range [300, 400)
   optional SoftmaxLossProto softmaxloss_conf = 301;
@@ -369,6 +330,10 @@
 
 message PrefetchProto {
   repeated LayerProto sublayers = 1;
+}
+
+message SplitProto {
+  optional int32 num_splits = 1 [default = 1];
 }
 
 message StoreProto {
@@ -413,8 +378,6 @@
   // the stride
   optional int32 stride = 31 [default = 1];
 
-<<<<<<< HEAD
-=======
   optional int32 kernel_x = 41 [default = 3];
   optional int32 kernel_y = 42 [default = 3];
 
@@ -428,7 +391,6 @@
   optional int32 workspace_byte_limit = 50 [default = 512];
 }
 
->>>>>>> 1bc50075
 message DataProto {
   // path to the data file/folder, absolute or relative to the workspace
   required string path = 2;
@@ -459,15 +421,9 @@
 
 message DummyProto {
   // shape of data and grad blobs
-<<<<<<< HEAD
-  optional bool input = 1 [default = false]; 
-  optional bool output = 2 [default = false]; 
-  repeated int32 shape = 3; 
-=======
   optional bool input = 1 [default = false];
   optional bool output = 2 [default = false];
   repeated int32 shape = 3;
->>>>>>> 1bc50075
 }
 
 // Message that stores parameters used by DropoutLayer
@@ -526,8 +482,6 @@
   // The stride
   optional uint32 stride = 32 [default = 2];
 
-<<<<<<< HEAD
-=======
   optional int32 kernel_x = 41 [default = 3];
   optional int32 kernel_y = 42 [default = 3];
 
@@ -538,7 +492,6 @@
   optional int32 stride_y = 48 [default = 2];
 }
 
->>>>>>> 1bc50075
 message ReLUProto {
   // Ref. Maas, A. L., Hannun, A. Y., & Ng, A. Y. (2013).
   // Rectifier nonlinearities improve neural network acoustic models.
@@ -652,6 +605,7 @@
   kSTanh = 212;
   kSigmoid = 213;
   kSoftmax = 214;
+  kGRU = 215;
   // cudnn v3
   kCudnnConv = 250;
   kCudnnPool = 251;
@@ -763,120 +717,15 @@
 
   // For user defined init method
   kUserInit = 101;
-<<<<<<< HEAD
-}
-
-enum LayerType {
-  // Input/Output layers
-  //  - Load records from file, database
-  kRecordInput = 29;
-  kCSVInput = 30;
-  kCSVOutput = 32;
-  kRecordOutput = 33;
-  kImagePreprocess = 31;
-  kPrefetch = 19;
-
-  // deprecated input layers
-  kLMDBData = 17;
-  kShardData = 3;
-  kLabel = 18;
-  kMnist = 7;
-  kRGBImage = 10;
-  // Neuron layers
-  //  - Feature transformation
-  kArgSort = 35;
-  kConvolution = 1;
-  kCConvolution = 27;
-  kCPooling = 28;
-  kDropout = 4;
-  kInnerProduct = 5;
-  kLRN = 6;
-  kPooling = 8;
-  kReLU = 9;
-  kRBMVis = 23;
-  kRBMHid = 24;
-  kSigmoid = 26;
-  kSTanh = 14;
-  kSoftmax = 34;
-  kGRU = 37;
-  // Loss layers
-  //  - Compute objective loss
-  kSoftmaxLoss = 11;
-  kEuclideanLoss = 25;
-  // Connection layers
-  //  - Connect layers when neural net is partitioned
-  kBridgeDst = 16;
-  kBridgeSrc = 15;
-  kConcate = 2;
-  kSlice = 12;
-  kSplit = 13;
-
-  kDummy = 50;
-
-  // Indicate the user defined layer. Users should configure user_type
-  kUserLayer = 102;
-  
-}
-
-enum PartitionType {
-  kDataPartition = 0;
-  kLayerPartition = 1;
-  kNone = 2;
-}
-
-enum Phase {
-  kUnknown = 0;
-  kTrain = 1;
-  kVal = 2;
-  kTest= 4;
-  // postivie phase for contrastive divergence algorithm
-  kPositive = 8;
-  // negative phase for contrastive divergence algorithm
-  kNegative = 16;
-  kForward = 32;
-  kBackward = 64;
-  kLoss = 128;
-  kDeploy = 256;
-}
-
-enum ParamType {
-  // built-in Param
-  kParam = 0;
-  // user-defined Param
-  kUser = 103;
-}
-
-enum AlgType {
-  // Back-propagation algorithm for feed-forward models, e.g., CNN and RNN
-  kBP = 1;
-  // Contrastive Divergence algorithm for RBM, DBM, etc.
-  kCD = 2;
-  // For user defined algorithm.
-  kUserAlg = 104;
-}
-
-enum UpdaterType {
-  // noraml SGD with momentum and weight decay
-  kSGD = 1;
-  // adaptive subgradient, http://www.magicbroom.info/Papers/DuchiHaSi10.pdf
-  kAdaGrad = 2;
-  // http://www.cs.toronto.edu/~tijmen/csc321/slides/lecture_slides_lec6.pdf
-  kRMSProp = 3;
-  // Nesterov first optimal gradient method
-  kNesterov = 4;
-  // For user defined updater
-  kUserUpdater = 105;
 }
 
 enum UnrollConnType {
   // i-th unrolled layer <- (i - shift)-th src unrolled layer
   kUnrollOneToOne = 1;
   // i-th unrolled layer <- all src unrolled layers
-  kUnrollOneToAll = 2; 
+  kUnrollOneToAll = 2;
   // i-th unrolled layer <- last unrolled src layer
   kUnrollFirstToLast = 3;
   // customized connection type defined by src_conn
   kUnrollCustomized = 4;
-=======
->>>>>>> 1bc50075
 }