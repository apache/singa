--- conflicted
+++ resolved
@@ -61,9 +61,6 @@
 }
 
 void Worker::Run() {
-<<<<<<< HEAD
-  LOG(ERROR) << "Worker (group = " << grp_id_ <<", id = " << id_ << ") start";
-=======
   // setup gpu device
   auto context = Singleton<Context>::Instance();
   int device = context->device_id(std::this_thread::get_id());
@@ -72,7 +69,6 @@
   if (device >= 0)
     context->ActivateDevice(device);
 
->>>>>>> 1bc50075
   auto cluster = Cluster::Get();
   int svr_grp = grp_id_ / cluster->nworker_groups_per_server_group();
   CHECK(cluster->runtime()->JoinSGroup(grp_id_, id_, svr_grp));
@@ -81,20 +77,12 @@
   InitNetParams(job_conf_, train_net_);
   while (!StopNow(step_)) {
     if (ValidateNow(step_) && val_net_ != nullptr) {
-<<<<<<< HEAD
-      CollectAll(step_, val_net_);
-=======
       CollectAll(step_, train_net_);
->>>>>>> 1bc50075
       LOG(ERROR) << "Validation @ step " + std::to_string(step_);
       Test(job_conf_.validate_steps(), kVal, val_net_);
     }
     if (TestNow(step_) && test_net_ != nullptr) {
-<<<<<<< HEAD
-      CollectAll(step_, test_net_);
-=======
       CollectAll(step_, train_net_);
->>>>>>> 1bc50075
       LOG(ERROR) << "Test @ step " + std::to_string(step_);
       Test(job_conf_.test_steps(), kTest, test_net_);
     }
@@ -104,15 +92,10 @@
       job_conf_.set_step(step_);
     }
     TrainOneBatch(step_, train_net_);
-<<<<<<< HEAD
-    if (DisplayNow(step_) && grp_id_ == 0 && id_ == 0)
-      Display(kTrain, "Train @ step " + std::to_string(step_), train_net_);
-=======
     if (DisplayNow(step_) && grp_id_ == 0 && id_ == 0) {
       Display(kTrain | kForward | kBackward,
           "Train @ step " + std::to_string(step_), train_net_);
     }
->>>>>>> 1bc50075
     step_++;
   }
 
@@ -147,13 +130,8 @@
   ConnectStub(grp_id_, id_, dealer_, kWorkerParam);
   for (auto layer : net->layers()) {
     if (layer->partition_id() == id_) {
-<<<<<<< HEAD
-      if (typeid(layer) == typeid(BridgeDstLayer)
-          || typeid(layer) == typeid(BridgeSrcLayer)) {
-=======
       if (typeid(*layer) == typeid(BridgeDstLayer)
           || typeid(*layer) == typeid(BridgeSrcLayer)) {
->>>>>>> 1bc50075
         // TODO(wangsh): provide a unique socket id from cluster
         bridge_dealer_ = new Dealer(1);
         ConnectStub(grp_id_, id_, bridge_dealer_, kWorkerLayer);
@@ -164,11 +142,7 @@
   // bind dealer to bridge layers
   if (bridge_dealer_ != nullptr) {
     for (auto dst : net->layers()) {
-<<<<<<< HEAD
-      if (typeid(dst) == typeid(BridgeDstLayer)) {
-=======
       if (typeid(*dst) == typeid(BridgeDstLayer)) {
->>>>>>> 1bc50075
         auto src = net->srclayers(dst)[0];
         name2bridge_[src->name()] = src;
         name2bridge_[dst->name()] = dst;
@@ -240,10 +214,6 @@
   }
 }
 
-<<<<<<< HEAD
-=======
-
->>>>>>> 1bc50075
 void Worker::Checkpoint(int step, const std::string& folder, NeuralNet* net) {
   BlobProtos bps;
   for (auto layer : net->layers()) {
