# Licensed to the Apache Software Foundation (ASF) under one
# or more contributor license agreements.  See the NOTICE file
# distributed with this work for additional information
# regarding copyright ownership.  The ASF licenses this file
# to you under the Apache License, Version 2.0 (the
# "License"); you may not use this file except in compliance
# with the License.  You may obtain a copy of the License at
#
#     http://www.apache.org/licenses/LICENSE-2.0
#
# Unless required by applicable law or agreed to in writing, software
# distributed under the License is distributed on an "AS IS" BASIS,
# WITHOUT WARRANTIES OR CONDITIONS OF ANY KIND, either express or implied.
# See the License for the specific language governing permissions and
# limitations under the License.
#

set -ex

# anaconda login user name
USER=nusdbsystem
OS=$TRAVIS_OS_NAME-64

export PATH="$HOME/miniconda/bin:$PATH"
conda config --set anaconda_upload no

# save the package at given folder, then we can upload using singa-*.tar.bz2
suffix=$TRAVIS_JOB_NUMBER  #`TZ=Asia/Singapore date +%Y-%m-%d-%H-%M-%S`
export CONDA_BLD_PATH=~/conda-bld-$suffix
mkdir $CONDA_BLD_PATH

# get all tags
git fetch --unshallow

conda build tool/conda/singa --python 3.6
<<<<<<< HEAD
conda install --use-local singa
cd test/python
$HOME/miniconda/bin/python run.py
echo $?
=======
conda build tool/conda/singa --python 3.7
# conda install --use-local singa
# cd test/python
# $HOME/miniconda/bin/python run.py
>>>>>>> c5769f1c

if [[ "$TRAVIS_SECURE_ENV_VARS" == "false" ]];
  # install and run unittest
then
  echo "no uploading if ANACONDA_UPLOAD_TOKEN not set"
else
  # turn off debug to hide the token in travis log
  set +x
  # upload the package onto anaconda cloud


  NEW_VERSION=`git describe --abbrev=0 --tags`
  echo "[travis]Updating to new version $NEW_VERSION"

  anaconda -t $ANACONDA_UPLOAD_TOKEN upload -u $USER -l main $CONDA_BLD_PATH/$OS/singa-*.tar.bz2 --force
fi<|MERGE_RESOLUTION|>--- conflicted
+++ resolved
@@ -33,17 +33,10 @@
 git fetch --unshallow
 
 conda build tool/conda/singa --python 3.6
-<<<<<<< HEAD
-conda install --use-local singa
-cd test/python
-$HOME/miniconda/bin/python run.py
-echo $?
-=======
 conda build tool/conda/singa --python 3.7
 # conda install --use-local singa
 # cd test/python
 # $HOME/miniconda/bin/python run.py
->>>>>>> c5769f1c
 
 if [[ "$TRAVIS_SECURE_ENV_VARS" == "false" ]];
   # install and run unittest
