##Apache SINGA
<<<<<<< HEAD
=======
I am not zhaojing
>>>>>>> f61f2486

Distributed deep learning system

[Project Page](http://singa.incubator.apache.org)



###Dependencies

SINGA is developed and tested on Linux platforms with the following external libraries.

  * gflags version 2.1.1, use the default setting for namespace (i.e., gflags).

  * glog version 0.3.3.

  * gtest version 1.7.0.

  * google-protobuf version 2.6.0.

  * openblas version >= 0.2.10.

  * opencv version 2.4.9.

  * zeromq version >= 3.2

  * czmq version >= 3

Tips:
For libraries like openblas, opencv, older versions may also work, because we do not use any newly added features.


###Building SINGA From Sources

The build system of SINGA is based on GNU autotools. To build singa, you need gcc version >= 4.8.
The common steps to build SINGA can be:

	1.Extract source files;
	2.Run configure script to generate makefiles;
	3.Build and install SINGA.

On Unix-like systems with GNU Make as build tool, these build steps can be summarized by the following sequence of commands executed in a shell.

	$ cd SINGA/FOLDER
	$ ./configure
	$ make
	$ make install

After executing above commands, SINGA library will be installed in the system default directory.
If you want to specify your own installation directory, use the following command instead.

	$ ./configure --prefix=/YOUR/OWN/FOLDER

The result of configure script will indicate you whether there exist dependency missings in your system.
If you do not install the dependencies, you can run the following commands.
To download the thirdparty dependencies:

	$ ./script/download.sh

After downloading, to install the thirdparty dependencies:

	$ cd thirdparty
	$ ./install-dependencies.sh MISSING_LIBRARY_NAME1 YOUR_INSTALL_PATH1 MISSING_LIBRARY_NAME2 YOUR_INSTALL_PATH2 ...

If you do not specify the installation path, the library will be installed in default folder.
For example, if you want to build zeromq library in system folder and gflags in /usr/local, just run:

	$ ./install-dependencies.sh zeromq gflags /usr/local

Another example can be to install all dependencies in /usr/local directory:

	$ ./install-dependencies.sh all /usr/local

Here is a table showing the first arguments:

	MISSING_LIBRARY_NAME	LIBRARIES
	cmake					cmake tools
	czmq*					czmq lib
	gflags					gflags lib
	glog					glog lib
	lmdb					lmdb lib
	OpenBLAS				OpenBLAS lib
	opencv					OpenCV
	protobuf				Google protobuf
	zeromq					zeromq lib

*: Since czmq depends on zeromq, the script offers you one more argument to indicate zeromq location.
The installation commands of czmq can be:

		$ ./install-dependencies.sh czmq  /usr/local /usr/local/zeromq

After the execution, czmq will be installed in /usr/local while zeromq is installed in /usr/local/zeromq.

### FAQ

Q1:While compiling Singa and installing glog on max OS X, I get fatal error "'ext/slist' file not found"
A1:You may install glog individually and try command :

	$ make CFLAGS='-stdlib=libstdc++' CXXFLAGS='stdlib=libstdc++'
#

Q2:While compiling Singa, I get error "SSE2 instruction set not enabled"
A2:You can try following command:
	
	$ make CFLAGS='-msse2' CXXFLAGS='-msse2'
#<|MERGE_RESOLUTION|>--- conflicted
+++ resolved
@@ -1,9 +1,3 @@
-##Apache SINGA
-<<<<<<< HEAD
-=======
-I am not zhaojing
->>>>>>> f61f2486
-
 Distributed deep learning system
 
 [Project Page](http://singa.incubator.apache.org)
