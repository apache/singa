/************************************************************
*
* Licensed to the Apache Software Foundation (ASF) under one
* or more contributor license agreements.  See the NOTICE file
* distributed with this work for additional information
* regarding copyright ownership.  The ASF licenses this file
* to you under the Apache License, Version 2.0 (the
* "License"); you may not use this file except in compliance
* with the License.  You may obtain a copy of the License at
*
*   http://www.apache.org/licenses/LICENSE-2.0
*
* Unless required by applicable law or agreed to in writing,
* software distributed under the License is distributed on an
* "AS IS" BASIS, WITHOUT WARRANTIES OR CONDITIONS OF ANY
* KIND, either express or implied.  See the License for the
* specific language governing permissions and limitations
* under the License.
*
*************************************************************/

#ifndef SINGA_NEURALNET_LAYER_H_
#define SINGA_NEURALNET_LAYER_H_

#include <string>
#include <vector>
#include "singa/proto/common.pb.h"
#include "singa/proto/job.pb.h"
#include "singa/utils/common.h"
#include "singa/utils/blob.h"
#include "singa/utils/param.h"

namespace singa {
using std::vector;
using std::string;

// TODO(wangwei) make AuxType a template argument for Layer.
using AuxType = int;
/**
 * Base layer class.
 *
 * Subclasses should implement at least
 * Layer::ComputeFeature() and Layer::ComputGradient()
 * functions in accordance with the NeuralNet::TrainOneBatch function.
 */
class Layer {
 public:
  /**
   * Create a sub-layer instance based on proto.type();
   *
   * @param proto configuration of the layer instance.
   * @return pointer to the newly created layer instance.
   */
  static Layer* Create(const LayerProto& proto);

  Layer() {}
  virtual ~Layer() {}
  /**
   * Setup layer properties.
   *
   * Setup members e.g., shapes of Param objects based on the layer
   * configuration and connected layers.
   * It should check the partition setting when setup the properties.
   *
   * @param conf layer configuration.
   * @param srclayers source layers that connect to this layer.
   */
  virtual void Setup(const LayerProto& conf, const vector<Layer*>& srclayers) {
    layer_conf_ = conf;
    datavec_.push_back(&data_);
    gradvec_.push_back(&grad_);
  }
  /**
   * Compute features of this layer based on connected layers.
   *
   * @param[in] flag set by the TrainOneBatch function, e.g., to indicate the
   * running phase (kForward|kTrain, kForward|kTest, etc).
   * @param[in] srclayers source layers that connect to this layer.
   */
  virtual void ComputeFeature(int flag, const vector<Layer*>& srclayers) = 0;
  /**
   * Compute gradients for parameters associated with this layer.
   * It may also compute the gradients of the loss w.r.t the source layers.
   *
   * \copydetails ComputeFeature().
   */
  virtual void ComputeGradient(int flag, const vector<Layer*>& srclayers) = 0;
  /**
   * Layers that have paramters must override this function to return all Param
   * objects associated with this layer.
   *
   * @return parameters associated with this layer.
   */
  virtual const std::vector<Param*> GetParams() const {
    return std::vector<Param*> {};
  }
  /**
   * Return the connection type between one neuron of this layer and its source
   * layer.
   *
   * Currently support two connection types: kOneToOne, and kOneToAll.
   * - kOneToOne indicates the neuron depends on only one neuron from src layer.
   * - kOneToAll indicates the neuron depends on all neurons from src layer.
   * TODO(wangwei) support kOneToMany.
   *
   * @param[in] k index of source layer, current only support k = 0.
   * @return connection type.
   */
  virtual ConnectionType src_neuron_connection(int k) const {
    // CHECK_LT(k, srclayers_.size());
    return kOneToOne;
  }
  /**
   * Return the connection type of this layer and all dst layers.
   *
   * Currently support two connection types: kOneToOne, and kOneToMany.
   * - kOneToOne indicates the users implement the ComputeFeature and
   * ComputeGradient function considering only one dst layer. In this case,
   * a SplitLayer will be added automatically to connect this layer with all
   * dest layer.
   * - kOneToMany indicates this layer has already considered multiple dst
   *   layers in the implementation.
   *
   * @return connection type default is kOneToOne.
   */
  virtual ConnectionType dst_layer_connection() const {
    return kOneToOne;
  }
  /**
   * To display layer info, e.g., aggreated loss/accuracy, or norm of feature
   * vector and norm of parameters.
   *
   * @param[in] debug whether print the debug info
   * @param[in] flag used to get the calling phase, e.g., forward of training
   * (kForward | kTrain).
   * @return info string about this layer, which is printed into the log.
   */
  virtual const std::string ToString(bool debug, int flag);
  /**
   * @return partition dimension of this layer,
   * - -1 for no partition.
   * -  0 for partition on the data dimension, i.e., partitioning the mini-batch
   *    into sub-mini-batches.
   * -  1 for partition this layer on feature dimension, i.e., the feature
   *    vector of each instance is partitioned into sub-vectors.
   */
  inline int partition_dim() const {
    CHECK_LE(layer_conf_.partition_dim(), 1);
    return layer_conf_.partition_dim();
  }
  /**
   * @return the partition ID (i.e., the worker ID to whom is layer is
   * dispatched) of this layer, which is a sublayer partitioned from the
   * original layer.
   */
  inline int partition_id() const { return layer_conf_.partition_id(); }
  /**
   * @return total number of partitions (i.e., sub-layers) of the original
   * layer of this layer.
   */
  inline int num_partitions() const { return layer_conf_.num_partitions(); }
  /**
   * @return the type of this layer, only valid for built-in layer (types).
   */
  inline LayerType type() const { return layer_conf_.type(); }
  /**
   * @return user-defined layer type.
   */
  inline const std::string& user_type() const {
    return layer_conf_.user_type();
  }
  /**
   * Return name of this layer
   */
  inline const std::string& name() const { return layer_conf_.name(); }
  /**
   * @return a const ref for Blob vector storing feature values of this layer.
   */
  virtual const vector<Blob<float>*>& data() const {
    return datavec_;
  }

  /**
   * @param[in] from pointer to one of the dst layer. For some layers, they have
   * more than one data Blob. In this case, this argument identifies the layer
   * that is requesting the data Blob.
   * @return a const ref for Blob storing feature values of this layer.
   * @deprecated {This function will be deleted, use
   * virtual const vector<Blob<float>>& data() const or
   * virtual const Blob<float>& data(int k) const instead}.
   */
  virtual const Blob<float>& data(const Layer* from) {
    return data_;
  }
  /**
<<<<<<< HEAD
   * @return a const ref for Blob vector storing feature values of this layer.
   */
  virtual const vector<Blob<float>*>& data() const {
    return datavec_;
  }
  /**
   * @return a const ref for the kth Blob.
   */
  virtual const Blob<float>& data(int k) const {
    return *datavec_.at(k);
  }
=======
   * @return a const ref for the kth Blob.
   * TODO(wangwei) if make this function const, there will be a warning
   * indicating that data(const Layer*) and this function are ambiguous for
   * data(0).
   */
  virtual const Blob<float>& data(int k) {
    return *datavec_.at(k);
  }

>>>>>>> 1bc50075
  /**
   * @see data().
   * @return the pointer to the Blob storing feature values of this layer.
   * @deprecated {This function will be deleted, use
   * virtual Blob<float>* mutable_data(int k) instead}.
   */
  virtual Blob<float>* mutable_data(const Layer* from) {
    return &data_;
  }
  /**
   * @return the pointer to the kth Blob.
   */
  virtual Blob<float>* mutable_data(int k) {
    return datavec_.at(k);
  }
  /**
   * @return auxiliary data, e.g., image label.
   */
  virtual const vector<AuxType>& aux_data(const Layer* from = nullptr) const {
    return aux_data_;
  }
  /**
   * @see data().
   * @return the const ref of the Blob for the gradient of this layer, mainly
   * used in BP algorithm.
   * @deprecated {This function will be deleted, use
   * virtual const vector<Blob<float>>& grad() const or
   * virtual const Blob<float>& grad(int k) const instead}.
   */
  virtual const Blob<float>& grad(const Layer* from) {
    return grad_;
  }
  /**
   * @see data().
   * @return the const ref of the Blob vector for the gradient of this layer.
   */
  virtual const vector<Blob<float>*>& grad() const {
    return gradvec_;
  }
  /**
   * @return the const ref of the kth Blob for the gradient of this layer.
   */
  virtual const Blob<float>& grad(int k) const {
    return *gradvec_.at(k);
  }
  /**
   * @see data().
   * @return a pointer to the Blob storing gradients of this layer, mainly
   * used in BP algorithm.
   */
  virtual Blob<float>* mutable_grad(const Layer* from) {
    return &grad_;
  }
  /**
   * @see data().
   * @return a pointer to the kth Blob storing gradients of this layer, mainly
   * used in BP algorithm.
   */
  virtual Blob<float>* mutable_grad(int k) {
    return gradvec_.at(k);
  }

 protected:
  LayerProto layer_conf_;
  Blob<float> data_, grad_;
  vector<AuxType> aux_data_;
  vector<Blob<float>*> datavec_, gradvec_;
};
/**************** Layer categories *****************/
/**
 * Base layer for connecting layers when neural net is partitioned.
 */
class ConnectionLayer : virtual public Layer {
  // defined as a layer category
};


/**
 * Base layer for getting input data. May include layers for loading records,
 * parsing records.
 */
class InputLayer : virtual public Layer {
 public:
  void ComputeGradient(int flag, const vector<Layer*>& srclayers) override {}
  ConnectionType dst_layer_connection() const override { return kOneToMany; }
  Blob<float>* mutable_grad(const Layer* layer) override {
<<<<<<< HEAD
    LOG(FATAL) << "Input layer has no gradient blob";
    return nullptr;
  }
  const Blob<float>& grad(const Layer* from) const override {
    LOG(FATAL) << "Input layer has no gradient blob";
=======
    return nullptr;
    // LOG(FATAL) << "Input layer has no gradient blob";
  }
  const Blob<float>& grad(const Layer* from) override {
>>>>>>> 1bc50075
    return grad_;
    // LOG(FATAL) << "Input layer has no gradient blob";
  }
};

using SingleLabelImageRecord = RecordProto;

/**
 * Base layer for feature transformation, e.g., ConvolutionLayer, PoolingLayer,
 * etc.
 */
class NeuronLayer : virtual public Layer {
  // defined as a layer category
};


/**
 * Base layer for calculating loss and doing BackPropagation.
 */
class LossLayer : virtual public Layer {
 public:
  Blob<float>* mutable_grad(const Layer* layer) override {
    return nullptr;
    // LOG(FATAL) << "Loss layer has no gradient blob";
  }
  const Blob<float>& grad(const Layer* from) override {
    return grad_;
    // LOG(FATAL) << "Loss layer has no gradient blob";
  }
};

/**
 * Base layer for collecting features into disk file, HTTP stream, etc.
 */
class OutputLayer : virtual public Layer {
 public:
  void ComputeGradient(int flag, const vector<Layer*>& srclayers) override {}
  Blob<float>* mutable_grad(const Layer* layer) override {
    return nullptr;
    // LOG(FATAL) << "Output layer has no gradient blob";
  }
  const Blob<float>& grad(const Layer* from) override {
    return grad_;
    // LOG(FATAL) << "Output layer has no gradient blob";
  }
};


}  // namespace singa
#endif  // SINGA_NEURALNET_LAYER_H_<|MERGE_RESOLUTION|>--- conflicted
+++ resolved
@@ -193,19 +193,6 @@
     return data_;
   }
   /**
-<<<<<<< HEAD
-   * @return a const ref for Blob vector storing feature values of this layer.
-   */
-  virtual const vector<Blob<float>*>& data() const {
-    return datavec_;
-  }
-  /**
-   * @return a const ref for the kth Blob.
-   */
-  virtual const Blob<float>& data(int k) const {
-    return *datavec_.at(k);
-  }
-=======
    * @return a const ref for the kth Blob.
    * TODO(wangwei) if make this function const, there will be a warning
    * indicating that data(const Layer*) and this function are ambiguous for
@@ -215,7 +202,6 @@
     return *datavec_.at(k);
   }
 
->>>>>>> 1bc50075
   /**
    * @see data().
    * @return the pointer to the Blob storing feature values of this layer.
@@ -302,18 +288,10 @@
   void ComputeGradient(int flag, const vector<Layer*>& srclayers) override {}
   ConnectionType dst_layer_connection() const override { return kOneToMany; }
   Blob<float>* mutable_grad(const Layer* layer) override {
-<<<<<<< HEAD
-    LOG(FATAL) << "Input layer has no gradient blob";
-    return nullptr;
-  }
-  const Blob<float>& grad(const Layer* from) const override {
-    LOG(FATAL) << "Input layer has no gradient blob";
-=======
     return nullptr;
     // LOG(FATAL) << "Input layer has no gradient blob";
   }
   const Blob<float>& grad(const Layer* from) override {
->>>>>>> 1bc50075
     return grad_;
     // LOG(FATAL) << "Input layer has no gradient blob";
   }
