--- conflicted
+++ resolved
@@ -367,10 +367,6 @@
 template<typename Dtype>
 void Add(const Blob<Dtype> & A, const Blob<Dtype> & B,
     Blob<Dtype> * C) {
-<<<<<<< HEAD
-  Copy(xpu, A, C);
-  AXPY(xpu, 1.0f, B, C);
-=======
   Copy(A, C);
   AXPY(Dtype(1), B, C);
 }
@@ -382,7 +378,6 @@
 template<typename Dtype>
 void Sub(Dtype alpha, const Blob<Dtype> & A, Blob<Dtype>* B) {
   Map<singa::op::Sub<Dtype>>(alpha, A, B);
->>>>>>> 1bc50075
 }
 
 /**
@@ -392,13 +387,8 @@
 template<typename Dtype>
 void Sub(const Blob<Dtype> & A, const Blob<Dtype> & B,
     Blob<Dtype> * C) {
-<<<<<<< HEAD
-  Copy(xpu, A, C);
-  AXPY(xpu, -1.0f, B, C);
-=======
   Copy(A, C);
   AXPY(Dtype(-1), B, C);
->>>>>>> 1bc50075
 }
 
 /**
