#/**
# * Copyright 2015 The Apache Software Foundation
# *
# * Licensed to the Apache Software Foundation (ASF) under one
# * or more contributor license agreements.  See the NOTICE file
# * distributed with this work for additional information
# * regarding copyright ownership.  The ASF licenses this file
# * to you under the Apache License, Version 2.0 (the
# * "License"); you may not use this file except in compliance
# * with the License.  You may obtain a copy of the License at
# *
# *     http://www.apache.org/licenses/LICENSE-2.0
# *
# * Unless required by applicable law or agreed to in writing, software
# * distributed under the License is distributed on an "AS IS" BASIS,
# * WITHOUT WARRANTIES OR CONDITIONS OF ANY KIND, either express or implied.
# * See the License for the specific language governing permissions and
# * limitations under the License.
# */

###################User Config Varaibles #############################
# third-party library installation folder
<<<<<<< HEAD
HOME_DIR := /home/wangwei/local
=======
HOME_DIR := /media/hd1/home/wangwei/local
>>>>>>> 1bc50075

# must config the cudnn folder if using cudnn
CUDNN_DIR := $(HOME_DIR)/cudnn

CUDA_DIR := /usr/local/cuda

# Lib folder for system and external libs. You may need to change it.
<<<<<<< HEAD
LIBRARY_DIRS := $(CUDA_DIR)/lib64 $(CUDA_DIR)/lib $(HOME_DIR)/lib64 $(HOME_DIR)/lib
# Header folder for system and external libs. You may need to change it.
INCLUDE_DIRS := $(CUDA_DIR)/include $(HOME_DIR)/include ./include
=======
LIBRARY_DIRS := $(HOME_DIR)/lib64 $(HOME_DIR)/lib $(CUDNN_DIR)/lib64 $(CUDA_DIR)/lib64 $(CUDA_DIR)/lib
# Header folder for system and external libs. You may need to change it.
INCLUDE_DIRS := ./include $(HOME_DIR)/include $(CUDNN_DIR)/include $(CUDA_DIR)/include 
>>>>>>> 1bc50075
# g++ location, should support c++11, tested with 4.8.1
CXX := g++
CUCXX := nvcc

######################Setting Varialbes#######################################
LIBRARIES := glog protobuf openblas zmq czmq zookeeper_mt

ifneq ($(CUDA_DIR),)
	LIBRARIES := $(LIBRARIES) cublas cudart curand cudnn
endif

LDFLAGS := $(foreach librarydir, $(LIBRARY_DIRS), -L$(librarydir))\
	$(foreach library, $(LIBRARIES), -l$(library))
# Folder to store compiled files
BUILD_DIR := .libs
MSHADOW_FLAGS :=-DMSHADOW_USE_CUDA=0 -DMSHADOW_USE_CBLAS=1 -DMSHADOW_USE_MKL=0
ZK_FLAGS :=-DTHREADED -fpermissive
CXXFLAGS := -O2 -msse3 -Wall -pthread -fPIC -std=c++11 -Wno-unknown-pragmas \
	$(MSHADOW_FLAGS) -DUSE_CUDNN $(ZK_FLAGS)\
	-funroll-loops $(foreach includedir, $(INCLUDE_DIRS), -I$(includedir))
<<<<<<< HEAD
CUCXXFLAGS := $(MSHADOW_FLAGS) -DUSE_GPU -std=c++11 -G $(CUDA_ARCH) \
=======
CUCXXFLAGS := -DUSE_CUDNN $(MSHADOW_FLAGS) -std=c++11 $(CUDA_ARCH) \
>>>>>>> 1bc50075
	$(foreach includedir, $(INCLUDE_DIRS), -I$(includedir))

#Add device compile option
ifeq ($(CUDA_DIR),)
	MSHADOW_FLAGS := $(MSHADOW_FLAGS) -DCPU_ONLY
	CXXFLAGS := $(CXXFLAGS) -DCPU_ONLY
else
	CXXFLAGS := $(CXXFLAGS) -DUSE_GPU
endif

# find user defined .proto file, and then compute the corresponding .h, .cc
# files, which cannot be found by shell find, because they haven't been
# generated currently
PROTOS := $(shell find src/proto/ -name "*.proto")
PROTO_SRCS :=$(PROTOS:.proto=.pb.cc)
PROTO_HDRS :=$(patsubst src%, include%, $(PROTOS:.proto=.pb.h))
PROTO_OBJS :=$(addprefix $(BUILD_DIR)/, $(PROTO_SRCS:.cc=.o))

# each singa src file will generate a .o file
SINGA_SRCS := $(shell find src/ \( -path "src/test" -o -path "src/main.cc" -o -path "src/utils/tool.cc" \) \
	-prune -o \( -name "*.cc" -type f \) -print )
SINGA_OBJS := $(sort $(addprefix $(BUILD_DIR)/, $(SINGA_SRCS:.cc=.o)) \
	$(PROTO_OBJS) )
-include $(SINGA_OBJS:%.o=%.P)

TEST_SRCS :=$(shell find src/test/ -maxdepth 1 -name "*.cc")
TEST_OBJS := $(sort $(addprefix $(BUILD_DIR)/, $(TEST_SRCS:.cc=.o)))
-include $(TEST_OBJS:%.o=%.P)

TEST_CUDA_SRCS :=$(shell find src/test/ -maxdepth 1 -name "*.cu")
TEST_CUDA_OBJS := $(sort $(addprefix $(BUILD_DIR)/, $(TEST_CUDA_SRCS:.cu=.o)))
-include $(TEST_CUDA_OBJS:%.o=%.P)

<<<<<<< HEAD
SINGA_CUDA_SRCS := $(shell find src/ \( -path "src/test" \) -prune -o \( -name "*.cu" -type f \) -print )
=======
SINGA_CUDA_SRCS :=$(shell find src/ -name "*.cu")
>>>>>>> 1bc50075
SINGA_CUDA_OBJS := $(sort $(addprefix $(BUILD_DIR)/, $(SINGA_CUDA_SRCS:.cu=.o)))
-include $(SINGA_CUDA_OBJS:%.o=%.P)

GTEST_SRC := include/gtest/gtest-all.cc
GTEST_HDR := include/gtest/gtest.h
GTEST_LIB := $(BUILD_DIR)/libgtest.a

OBJS := $(sort $(SINGA_OBJS) $(TEST_OBJS) )
CUOBJS := $(sort $(SINGA_CUDA_OBJS) $(TEST_CUDA_OBJS) )

########################Compilation Section###################################
.PHONY: singa test

singa: $(PROTO_OBJS) $(SINGA_OBJS) $(SINGA_CUDA_OBJS)
	$(CXX) -shared -o $(BUILD_DIR)/libsinga.so $(SINGA_OBJS)
	$(CXX) $(SINGA_OBJS) $(SINGA_CUDA_OBJS) src/main.cc -o singa $(CXXFLAGS) $(LDFLAGS)
	@echo
	$(CXX) $(BUILD_DIR)/libsinga.so src/utils/tool.cc -o singatool $(CXXFLAGS) $(LDFLAGS) -Wl,-unresolved-symbols=ignore-in-shared-libs
	@echo

loader: proto $(LOADER_OBJS)
	$(CXX) $(LOADER_OBJS) -o $(BUILD_DIR)/loader $(CXXFLAGS) $(LDFLAGS)
	@echo

test:  proto $(GTEST_LIB) $(TEST_OBJS) $(TEST_CUDA_OBJS) $(SINGA_OBJS) $(SINGA_CUDA_OBJS)
	$(CXX) $(TEST_OBJS) $(TEST_CUDA_OBJS) include/gtest/gtest_main.cc $(GTEST_LIB) \
		$(SINGA_OBJS) $(SINGA_CUDA_OBJS) -o $(BUILD_DIR)/test $(CXXFLAGS) $(LDFLAGS)
	@echo

$(GTEST_LIB): $(GTEST_HDR) $(GTEST_SRC)
	$(CXX) $(GTEST_SRC) -c -o $(BUILD_DIR)/gtest-all.o $(CXXFLAGS)
	ar -rv $(GTEST_LIB) $(BUILD_DIR)/gtest-all.o

# compile all files
$(OBJS):$(BUILD_DIR)/%.o : %.cc
	@mkdir -p $(dir $@)
	$(CXX) $<  $(CXXFLAGS) -MMD -c -o $@
	cp $(BUILD_DIR)/$*.d $(BUILD_DIR)/$*.P; \
	sed -e 's/#.*//' -e 's/^[^:]*: *//' -e 's/ *\\$$//' \
		-e '/^$$/ d' -e 's/$$/ :/' < $(BUILD_DIR)/$*.d >> $(BUILD_DIR)/$*.P; \
	rm -f $*.d

$(CUOBJS):$(BUILD_DIR)/%.o : %.cu
	@mkdir -p $(dir $@)
	$(CUCXX) $< -c -o $@ $(CUCXXFLAGS)
	cp $(BUILD_DIR)/$*.d $(BUILD_DIR)/$*.P; \
	sed -e 's/#.*//' -e 's/^[^:]*: *//' -e 's/ *\\$$//' \
		-e '/^$$/ d' -e 's/$$/ :/' < $(BUILD_DIR)/$*.d >> $(BUILD_DIR)/$*.P; \
	rm -f $*.d

proto: $(PROTO_OBJS)

$(PROTO_SRCS): $(PROTOS)
	protoc --proto_path=src/proto --cpp_out=src/proto $(PROTOS)
	mkdir -p include/proto/
	cp src/proto/*.pb.h include/singa/proto/
	mkdir -p tool/pb2/
	touch tool/pb2/__init__.py
	protoc --proto_path=src/proto --python_out=tool/pb2/ $(PROTOS)
	@echo

clean:
	rm -rf *.a *.so
	rm -rf include/proto/*
	rm -rf src/proto/*.pb.h src/proto/*.pb.cc
	rm -rf tool/pb2/*
	rm -rf $(BUILD_DIR)
	@echo<|MERGE_RESOLUTION|>--- conflicted
+++ resolved
@@ -20,11 +20,7 @@
 
 ###################User Config Varaibles #############################
 # third-party library installation folder
-<<<<<<< HEAD
 HOME_DIR := /home/wangwei/local
-=======
-HOME_DIR := /media/hd1/home/wangwei/local
->>>>>>> 1bc50075
 
 # must config the cudnn folder if using cudnn
 CUDNN_DIR := $(HOME_DIR)/cudnn
@@ -32,15 +28,9 @@
 CUDA_DIR := /usr/local/cuda
 
 # Lib folder for system and external libs. You may need to change it.
-<<<<<<< HEAD
-LIBRARY_DIRS := $(CUDA_DIR)/lib64 $(CUDA_DIR)/lib $(HOME_DIR)/lib64 $(HOME_DIR)/lib
-# Header folder for system and external libs. You may need to change it.
-INCLUDE_DIRS := $(CUDA_DIR)/include $(HOME_DIR)/include ./include
-=======
 LIBRARY_DIRS := $(HOME_DIR)/lib64 $(HOME_DIR)/lib $(CUDNN_DIR)/lib64 $(CUDA_DIR)/lib64 $(CUDA_DIR)/lib
 # Header folder for system and external libs. You may need to change it.
-INCLUDE_DIRS := ./include $(HOME_DIR)/include $(CUDNN_DIR)/include $(CUDA_DIR)/include 
->>>>>>> 1bc50075
+INCLUDE_DIRS := ./include $(HOME_DIR)/include $(CUDNN_DIR)/include $(CUDA_DIR)/include
 # g++ location, should support c++11, tested with 4.8.1
 CXX := g++
 CUCXX := nvcc
@@ -61,11 +51,7 @@
 CXXFLAGS := -O2 -msse3 -Wall -pthread -fPIC -std=c++11 -Wno-unknown-pragmas \
 	$(MSHADOW_FLAGS) -DUSE_CUDNN $(ZK_FLAGS)\
 	-funroll-loops $(foreach includedir, $(INCLUDE_DIRS), -I$(includedir))
-<<<<<<< HEAD
-CUCXXFLAGS := $(MSHADOW_FLAGS) -DUSE_GPU -std=c++11 -G $(CUDA_ARCH) \
-=======
 CUCXXFLAGS := -DUSE_CUDNN $(MSHADOW_FLAGS) -std=c++11 $(CUDA_ARCH) \
->>>>>>> 1bc50075
 	$(foreach includedir, $(INCLUDE_DIRS), -I$(includedir))
 
 #Add device compile option
@@ -99,11 +85,7 @@
 TEST_CUDA_OBJS := $(sort $(addprefix $(BUILD_DIR)/, $(TEST_CUDA_SRCS:.cu=.o)))
 -include $(TEST_CUDA_OBJS:%.o=%.P)
 
-<<<<<<< HEAD
 SINGA_CUDA_SRCS := $(shell find src/ \( -path "src/test" \) -prune -o \( -name "*.cu" -type f \) -print )
-=======
-SINGA_CUDA_SRCS :=$(shell find src/ -name "*.cu")
->>>>>>> 1bc50075
 SINGA_CUDA_OBJS := $(sort $(addprefix $(BUILD_DIR)/, $(SINGA_CUDA_SRCS:.cu=.o)))
 -include $(SINGA_CUDA_OBJS:%.o=%.P)
 
